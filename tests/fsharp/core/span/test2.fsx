#r @"..\..\..\..\packages\System.Memory.4.5.0-rc1\lib\netstandard2.0\System.Memory.dll"
#r @"..\..\..\..\packages\NETStandard.Library.NETFramework.2.0.0-preview2-25405-01\build\net461\ref\netstandard.dll"

#nowarn "9"
#nowarn "51"

namespace System.Runtime.CompilerServices

    open System
    open System.Runtime.CompilerServices
    open System.Runtime.InteropServices
    [<AttributeUsage(AttributeTargets.All,AllowMultiple=false)>]
    [<Sealed>]
    type IsReadOnlyAttribute() =
        inherit System.Attribute()

    [<AttributeUsage(AttributeTargets.All,AllowMultiple=false)>]
    [<Sealed>]
    type IsByRefLikeAttribute() =
        inherit System.Attribute()

namespace Tests
    open System
    open System.Runtime.CompilerServices
    open System.Runtime.InteropServices
    open FSharp.NativeInterop

    module Tests =
        let mutable beef = 1

        let returning_span (x: byref<int>) = Span.Empty

        let returning_ref (x: byref<int>) = &x

        let returning_ref2 (x: byref<int>) (y: byref<int>) = &x

        let passing_span_returning_span (x: Span<int>) = Span.Empty

        let passing_span_returnin_ref (x: Span<int>) = &x.[0]

        let passing_span2 (x: Span<int>) (y: Span<int>) = ()

        let passing_byref_of_span_returning_span (x: byref<Span<int>>) = x

        let passing_inref_of_span_returning_span (x: inref<Span<int>>) = x

        let passing_byref_of_span_returning_byref_of_span (x: byref<Span<int>>) = &x

        let passing_byref_of_span2_returning_byref_of_span (x: byref<Span<int>>) (y: byref<Span<int>>) = &y

        let passing_byref_of_span_and_span_returning_byref_of_span (x: byref<Span<int>>) (y: Span<int>) = 
            let y = &x
            &y

#if NOT_YET

        [<IsByRefLike;Struct>]
        type StructRecordRefLike =
            {
                mutable value: Span<int>
            }

            member this.Set(data: Span<int>) =
                this.value <- data

        [<IsByRefLike;Struct>]
        type StructRefLike =

            val mutable value: Span<int>

            new (value) = { value = value }

#endif

#if NEGATIVE

        let should_not_work () =
            let test = ReadOnlySpan.Empty
            let f = fun () -> test
            ()

        let should_not_work1 () =
            let mutable x = 1
            &x

        let should_not_work2 () =
            let mutable x = 1
            let mutable x = (let mutable y = &x in &y)

            let y = &returning_ref &x
            &y

        let should_not_work3 () =
            let mutable x = 1
            let mutable x =
                match &x with
                | x -> &x

            let y = &returning_ref &x
            &y

        let should_not_work4 () =
            let mutable x = 1
            let mutable y = &x
            y <- 1
            &y

        let should_not_work5 () =
            let x = 1
            let y = &x
            &y

        let should_not_work6 () =
            let mutable x = 1
            &returning_ref &x

        let should_not_work7 () =
            let mutable x = 1
            &returning_ref2 &beef &x

        let should_not_work8 () =
            let mutable x = 1
            let y = &returning_ref2 &beef &x
            &y

        let should_not_work9 () =
            let mutable s = Span.Empty
            passing_span_returning_span s

        let should_not_work10 () =
            let mutable s = Span.Empty
            &passing_span_returnin_ref s

        let should_not_work11 () =
            let mutable s = Span.Empty
            &passing_span_returnin_ref (passing_span_returning_span s)

        let should_not_work12 () =
            let mutable s = Span.Empty
            passing_byref_of_span_returning_span &s

        let should_not_work13 () =
            let mutable s = Span.Empty
            s

        let should_not_work14 () =
            let mutable s = Span.Empty
            let mutable x = &s
            passing_byref_of_span_returning_span &x

        let should_not_work15 (data: byref<Span<int>>) =
            let mutable stackData = Span.Empty
            let y = passing_byref_of_span2_returning_byref_of_span &stackData &data
            y

        let should_not_work16 (data: byref<Span<int>>) =
            let mutable stackData = Span.Empty
            passing_byref_of_span_and_span_returning_byref_of_span &stackData data

        let should_not_work17 (data: byref<Span<int>>) =
            let mutable stackData = Span.Empty
            let y = &passing_byref_of_span_and_span_returning_byref_of_span &stackData data
            y

        let should_not_work18 () =
            let mutable s = Span.Empty
            &passing_span_returnin_ref (passing_span_returning_span s)

#if NOT_YET

        let should_not_work19 (data: byref<StructRecordRefLike>) =
            let mutable stackData = Span.Empty
            data.value <- stackData

        let should_not_work20 () =
            let mutable data = Span.Empty
            let beef = { value = data }
            beef

        let should_not_work21 () =
            let mutable data = Span.Empty
            let beef = StructRefLike(data)
            beef

        let should_not_work22 (data: byref<StructRecordRefLike>) =
            let mutable x = Span.Empty
            data.Set(x)

#endif

        let should_not_work23 (x: int) = &x

        let should_not_work24 (x: int) =
            let y = &x
            &y

<<<<<<< HEAD
        let should_not_work35 (x: byref<Span<int>>) =
            let mutable y = Span.Empty
            x <- y

=======
        let should_not_work25 (x: byref<Span<int>>) =
            let mutable y = Span.Empty
            x <- y

        let should_not_work26 () =
            seq {
                let s = Span<int>.Empty
                for x in s do
                    yield x
            }
            
        type Nope = {
            Funcn : ReadOnlySpan<byte> -> int
            }

        type FuncType = ReadOnlySpan<byte> -> int
        type Nope2 = {
            Funcn : FuncType
            }

>>>>>>> fed9b48b
#endif

        let should_work1 () =
            Span.Empty

        let should_work3 () =
            let mutable beef = 1
            let y = &returning_ref &beef
            y
            
        let should_work2 () =
            let x = Span.Empty
            x

        let should_work4 () =
            &returning_ref2 &beef &beef

        let should_work5 () =
            let mutable x = 1
            returning_ref2 &x &x

        let should_work6 () =
            let mutable x = 1
            returning_span &x

        let should_work7 () =
            let mutable x = 1
            let y = returning_span &x
            y

        let should_work8 () =
            let s = Span.Empty
            passing_span_returning_span s

        let should_work9 () =
            let mutable s = Span.Empty
            passing_span_returnin_ref s

        let should_work10 () =
            let mutable s = Span.Empty
            passing_span_returnin_ref (passing_span_returning_span s)

        let should_work11 () =
            let s = Span.Empty
            &passing_span_returnin_ref (passing_span_returning_span s)

        let should_work12 () =
            let s = Span.Empty
            passing_inref_of_span_returning_span &s

        let should_work13 () =
            let s = Span.Empty
            let mutable x = &s
            passing_inref_of_span_returning_span &x

        let should_work14 (s: byref<Span<int>>) =
            passing_byref_of_span_returning_byref_of_span &s

        let should_work15 (s: byref<Span<int>>) =
            let x = &s
            let y = &passing_byref_of_span_returning_byref_of_span &x
            &y

        type TestDelegate = delegate of byref<Span<int>> -> Span<int>

        let should_work16 (s: byref<Span<int>>) =
            let f = TestDelegate(fun _ -> Span.Empty)
            f.Invoke(&s)

        type IBeef =

            abstract Test : byref<Span<int>> -> byref<Span<int>>

        let should_work17 () =
            { new IBeef with
                member __.Test s = &s
            }

        let should_work18 (data: byref<Span<int>>) =
            let y = passing_byref_of_span_and_span_returning_byref_of_span &data data
            y

        let should_work19 (data: byref<Span<int>>) =
            &passing_byref_of_span_and_span_returning_byref_of_span &data data

#if NOT_YET

        let should_work20 () =
            let data = Span.Empty
            let beef = StructRefLike(data)
            beef

        let should_work21 () =
            let data = Span.Empty
            let beef = { value = data }
            beef

        let should_work22 (data: byref<StructRecordRefLike>) =
            let s = Span.Empty
            data.value <- s

        let should_work23 (data: byref<StructRecordRefLike>) =
            let x = Span.Empty
            data.Set(x)

        let should_work24 () =
            let mutable s = Span.Empty
            let mutable srl = StructRefLike()
            let addr = &srl
            addr.value <- s

        let should_work25 () =
            let mutable s = Span.Empty
            let mutable srl = StructRefLike()
            srl.value <- s

        let should_work26 (data: byref<StructRefLike>) =
            let mutable s = Span.Empty
            let mutable srl = data
            srl.value <- s

#endif

        let should_work27 (s: Span<int>) = &s.[0]

        let should_work28 (s: Span<int>) =
            let y = &s.[0]
            &y

        let should_work29_helper (x: Span<int>) (y: byref<int>) = &y

        let should_work29 () =
            let yopac =
                let mutable s = Span.Empty
                &should_work29_helper s &beef // this looks like it's out of scope, but this is coming from a stack referring span-like type.
            ()

        let should_work30 () =
            let yopac =
                let mutable s = Span.Empty
                &s.[0] // this looks like it's out of scope, but this is coming from a stack referring span-like type.
            ()<|MERGE_RESOLUTION|>--- conflicted
+++ resolved
@@ -194,12 +194,6 @@
             let y = &x
             &y
 
-<<<<<<< HEAD
-        let should_not_work35 (x: byref<Span<int>>) =
-            let mutable y = Span.Empty
-            x <- y
-
-=======
         let should_not_work25 (x: byref<Span<int>>) =
             let mutable y = Span.Empty
             x <- y
@@ -220,7 +214,6 @@
             Funcn : FuncType
             }
 
->>>>>>> fed9b48b
 #endif
 
         let should_work1 () =
