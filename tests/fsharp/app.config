--- conflicted
+++ resolved
@@ -4,11 +4,7 @@
     <assemblyBinding xmlns="urn:schemas-microsoft-com:asm.v1">
       <dependentAssembly>
         <assemblyIdentity name="System.Collections.Immutable" publicKeyToken="b03f5f7f11d50a3a" culture="neutral" />
-<<<<<<< HEAD
-        <bindingRedirect oldVersion="0.0.0.0-1.2.2.0" newVersion="1.2.2.0" />
-=======
         <bindingRedirect oldVersion="0.0.0.0-1.2.3.0" newVersion="1.2.3.0" />
->>>>>>> e406e088
       </dependentAssembly>
     </assemblyBinding>
   </runtime>
