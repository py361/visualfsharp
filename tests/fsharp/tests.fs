﻿// vvvvvvvvvvvvv To run these tests in F# Interactive , 'build net40', then send this chunk, then evaluate body of a test vvvvvvvvvvvvvvvv
#if INTERACTIVE
#r @"../../packages/NUnit.3.5.0/lib/net45/nunit.framework.dll"
#load "../../src/scripts/scriptlib.fsx" 
#load "test-framework.fs" 
#load "single-test.fs"
#else
module ``FSharp-Tests-Core``
#endif

open System
open System.IO
open System.Reflection
open System.Reflection.PortableExecutable
open NUnit.Framework
open TestFramework
open Scripting
open SingleTest

#if FSHARP_SUITE_DRIVES_CORECLR_TESTS
// Use these lines if you want to test CoreCLR
let FSC_BASIC = FSC_CORECLR
let FSI_BASIC = FSI_CORECLR
#else
let FSC_BASIC = FSC_OPT_PLUS_DEBUG
let FSI_BASIC = FSI_FILE
#endif
// ^^^^^^^^^^^^ To run these tests in F# Interactive , 'build net40', then send this chunk, then evaluate body of a test ^^^^^^^^^^^^

module CoreTests = 
    // These tests are enabled for .NET Framework and .NET Core
    [<Test>]
    let ``access-FSC_BASIC``() = singleTestBuildAndRun "core/access" FSC_BASIC
// All tests below here are known to pass for .NET Core but not yet enabled due to CI problems
    [<Test>]
    let ``access-FSI_BASIC``() = singleTestBuildAndRun "core/access" FSI_BASIC

    [<Test>]
    let ``apporder-FSC_BASIC`` () = singleTestBuildAndRun "core/apporder" FSC_BASIC

    [<Test>]
    let ``apporder-FSI_BASIC`` () = singleTestBuildAndRun "core/apporder" FSI_BASIC

    [<Test>]
    let ``array-FSC_BASIC`` () = singleTestBuildAndRun "core/array" FSC_BASIC

    [<Test>]
    let ``array-FSI_BASIC`` () = singleTestBuildAndRun "core/array" FSI_BASIC

    [<Test>]
    let ``comprehensions-FSC_BASIC`` () = singleTestBuildAndRun "core/comprehensions" FSC_BASIC

    [<Test>]
    let ``comprehensions-FSI_BASIC`` () = singleTestBuildAndRun "core/comprehensions" FSI_BASIC

    [<Test>]
    let ``comprehensionshw-FSC_BASIC`` () = singleTestBuildAndRun "core/comprehensions-hw" FSC_BASIC

    [<Test>]
    let ``comprehensionshw-FSI_BASIC`` () = singleTestBuildAndRun "core/comprehensions-hw" FSI_BASIC

    [<Test>]
    let ``genericmeasures-FSI_BASIC`` () = singleTestBuildAndRun "core/genericmeasures" FSI_BASIC

    [<Test>]
    let ``genericmeasures-FSC_BASIC`` () = singleTestBuildAndRun "core/genericmeasures" FSC_BASIC

    [<Test>]
    let ``innerpoly-FSI_BASIC`` () = singleTestBuildAndRun "core/innerpoly" FSI_BASIC

    [<Test>]
    let ``innerpoly-FSC_BASIC`` () = singleTestBuildAndRun "core/innerpoly" FSC_BASIC

    [<Test; Category("namespaces")>]
    let namespaceAttributes () = singleTestBuildAndRun "core/namespaces" FSC_BASIC

    [<Test>]
    let unicode2 () = singleTestBuildAndRun "core/unicode" FSC_BASIC

    [<Test>]
    let ``unicode2-FSI_BASIC`` () = singleTestBuildAndRun "core/unicode" FSI_BASIC

    [<Test>]
    let ``lazy test-FSC_BASIC`` () = singleTestBuildAndRun "core/lazy" FSC_BASIC

    [<Test>]
    let ``lazy test-FSI_BASIC`` () = singleTestBuildAndRun "core/lazy" FSI_BASIC

    [<Test>]
    let ``letrec-FSC_BASIC`` () = singleTestBuildAndRun "core/letrec" FSC_BASIC

    [<Test>]
    let ``letrec-FSI_BASIC`` () = singleTestBuildAndRun "core/letrec" FSI_BASIC

    [<Test>]
    let ``letrec (mutrec variations part one) FSC_BASIC`` () = singleTestBuildAndRun "core/letrec-mutrec" FSC_BASIC

    [<Test>]
    let ``letrec (mutrec variations part one) FSI_BASIC`` () = singleTestBuildAndRun "core/letrec-mutrec" FSI_BASIC

    [<Test>]
    let ``libtest-FSC_BASIC`` () = singleTestBuildAndRun "core/libtest" FSC_BASIC

    [<Test>]
    let lift () = singleTestBuildAndRun "core/lift" FSC_BASIC

    [<Test>]
    let map () = singleTestBuildAndRun "core/map" FSC_BASIC

    [<Test>]
    let ``measures-FSI_BASIC`` () = singleTestBuildAndRun "core/measures" FSI_BASIC

    [<Test>]
    let ``measures-FSC_BASIC`` () = singleTestBuildAndRun "core/measures" FSC_BASIC

    [<Test>]
    let nested () = singleTestBuildAndRun "core/nested" FSC_BASIC

    [<Test>]
    let ``members-ops`` () = singleTestBuildAndRun "core/members/ops" FSC_BASIC

    [<Test>]
    let ``members-ops-mutrec`` () = singleTestBuildAndRun "core/members/ops-mutrec" FSC_BASIC

    [<Test>]
    let seq () = singleTestBuildAndRun "core/seq" FSC_BASIC

    [<Test>]
    let ``math-numbers`` () = singleTestBuildAndRun "core/math/numbers" FSC_BASIC


    [<Test>]
    let ``members-ctree`` () = singleTestBuildAndRun "core/members/ctree" FSC_BASIC

    [<Test>]
    let ``members-factors`` () = singleTestBuildAndRun "core/members/factors" FSC_BASIC

    [<Test>]
    let ``members-factors-mutrec`` () = singleTestBuildAndRun "core/members/factors-mutrec" FSC_BASIC

    [<Test>]
    let graph () = singleTestBuildAndRun "perf/graph" FSC_BASIC

    [<Test>]
    let nbody () = singleTestBuildAndRun "perf/nbody" FSC_BASIC

    [<Test>]
    let ``letrec (mutrec variations part two) FSC_BASIC`` () = singleTestBuildAndRun "core/letrec-mutrec2" FSC_BASIC

    [<Test>]
    let printf () = singleTestBuildAndRun "core/printf" FSC_BASIC

    [<Test>]
    let tlr () = singleTestBuildAndRun "core/tlr" FSC_BASIC

    [<Test>]
    let subtype () = singleTestBuildAndRun "core/subtype" FSC_BASIC

    [<Test>]
    let syntax () = singleTestBuildAndRun "core/syntax" FSC_BASIC

    [<Test>]
    let ``test int32`` () = singleTestBuildAndRun "core/int32" FSC_BASIC

#if !FSHARP_SUITE_DRIVES_CORECLR_TESTS
    [<Test>]
    let ``quotes-FSC-BASIC`` () = singleTestBuildAndRun "core/quotes" FSC_BASIC

    [<Test>]
    let ``attributes-FSC_BASIC`` () = singleTestBuildAndRun "core/attributes" FSC_BASIC

    [<Test>]
    let ``attributes-FSI_BASIC`` () = singleTestBuildAndRun "core/attributes" FSI_BASIC

    [<Test>]
    let byrefs () = 

        let cfg = testConfig "core/byrefs"

        begin
            use testOkFile = fileguard cfg "test.ok"

            fsc cfg "%s -o:test.exe -g" cfg.fsc_flags ["test.fsx"]

            singleNegTest cfg "test"

            exec cfg ("." ++ "test.exe") ""

            testOkFile.CheckExists()
        end

        begin
            use testOkFile = fileguard cfg "test2.ok"

            fsc cfg "%s -o:test2.exe -g" cfg.fsc_flags ["test2.fsx"]

            singleNegTest { cfg with fsc_flags = sprintf "%s --warnaserror-" cfg.fsc_flags } "test2"

            exec cfg ("." ++ "test2.exe") ""

            testOkFile.CheckExists()
        end

        begin
            csc cfg """/langversion:7.2 /nologo /target:library /out:cslib3.dll""" ["cslib3.cs"]

            use testOkFile = fileguard cfg "test3.ok"

            fsc cfg "%s -r:cslib3.dll -o:test3.exe -g" cfg.fsc_flags ["test3.fsx"]

            singleNegTest { cfg with fsc_flags = sprintf "%s -r:cslib3.dll" cfg.fsc_flags } "test3"

            exec cfg ("." ++ "test3.exe") ""

            testOkFile.CheckExists()
        end

    [<Test>]
    let span () = 

        let cfg = testConfig "core/span"

        let cfg = { cfg with fsc_flags = sprintf "%s --test:StackSpan" cfg.fsc_flags}

        begin
            use testOkFile = fileguard cfg "test.ok"

            fsc cfg "%s -o:test.exe -g" cfg.fsc_flags ["test.fsx"]

            singleNegTest cfg "test"

            // Execution is disabled until we can be sure .NET 4.7.2 is on the machine
            //exec cfg ("." ++ "test.exe") ""

            //testOkFile.CheckExists()
        end

        begin
            use testOkFile = fileguard cfg "test2.ok"

            fsc cfg "%s -o:test2.exe -g" cfg.fsc_flags ["test2.fsx"]

            singleNegTest cfg "test2"

            // Execution is disabled until we can be sure .NET 4.7.2 is on the machine
            //exec cfg ("." ++ "test.exe") ""

            //testOkFile.CheckExists()
        end

        begin
            use testOkFile = fileguard cfg "test3.ok"

            fsc cfg "%s -o:test3.exe -g" cfg.fsc_flags ["test3.fsx"]

            singleNegTest cfg "test3"

            // Execution is disabled until we can be sure .NET 4.7.2 is on the machine
            //exec cfg ("." ++ "test.exe") ""

            //testOkFile.CheckExists()
        end

    [<Test>]
    let asyncStackTraces () = 
        let cfg = testConfig "core/asyncStackTraces"

        use testOkFile = fileguard cfg "test.ok"

        fsc cfg "%s -o:test.exe -g --tailcalls- --optimize-" cfg.fsc_flags ["test.fsx"]

        exec cfg ("." ++ "test.exe") ""

        testOkFile.CheckExists()

#endif

    [<Test>]
    let control () = singleTestBuildAndRun "core/control" FSC_BASIC

    [<Test>]
    let ``control --tailcalls`` () = 
        let cfg = testConfig "core/control"
        singleTestBuildAndRunAux {cfg with fsi_flags = " --tailcalls" } FSC_BASIC


    [<Test>]
    let controlChamenos () = 
        let cfg = testConfig "core/controlChamenos"
        
        singleTestBuildAndRunAux {cfg with fsi_flags = " --tailcalls" } FSC_BASIC


    [<Test>]
    let controlMailbox () = singleTestBuildAndRun "core/controlMailbox" FSC_BASIC

    [<Test>]
    let ``controlMailbox --tailcalls`` () = 
        let cfg = testConfig "core/controlMailbox"
        
        singleTestBuildAndRunAux {cfg with fsi_flags = " --tailcalls" } FSC_BASIC


#if !FSHARP_SUITE_DRIVES_CORECLR_TESTS
    // Requires winforms will not run on coreclr
    [<Test>]
    let controlWpf () = singleTestBuildAndRun "core/controlwpf" FSC_BASIC
#endif

    [<Test>]
    let csext () = singleTestBuildAndRun "core/csext" FSC_BASIC


    [<Test>]
    let fscenum () = singleTestBuildAndRun "core/enum" FSC_BASIC

    [<Test>]
    let fsienum () = singleTestBuildAndRun "core/enum" FSI_BASIC


#if !FSHARP_SUITE_DRIVES_CORECLR_TESTS

    [<Test>]
    let events () = 
        let cfg = testConfig "core/events"

        fsc cfg "%s -a -o:test.dll -g" cfg.fsc_flags ["test.fs"]

        peverify cfg "test.dll"

        csc cfg """/r:"%s" /reference:test.dll /debug+""" cfg.FSCOREDLLPATH ["testcs.cs"]

        peverify cfg "testcs.exe"
        
        use testOkFile = fileguard cfg "test.ok"

        fsi cfg "" ["test.fs"]

        testOkFile.CheckExists()

        exec cfg ("." ++ "testcs.exe") ""


    //
    // Shadowcopy does not work for public signed assemblies
    // =====================================================
    //
    //module ``FSI-Shadowcopy`` = 
    //
    //    [<Test>]
    //    // "%FSI%" %fsi_flags%                          < test1.fsx
    //    [<FSharpSuiteTestCase("core/fsi-shadowcopy", "")
    //    // "%FSI%" %fsi_flags%  --shadowcopyreferences- < test1.fsx
    //    [<FSharpSuiteTestCase("core/fsi-shadowcopy", "--shadowcopyreferences-")
    //    let ``shadowcopy disabled`` (flags: string) = 
    //        let cfg = testConfig ()
    //
    //
    //
    //
    //
    //        // if exist test1.ok (del /f /q test1.ok)
    //        use testOkFile = fileguard cfg "test1.ok"
    //
    //        fsiStdin cfg "%s %s" cfg.fsi_flags flags "test1.fsx"
    //
    //        // if NOT EXIST test1.ok goto SetError
    //        testOkFile.CheckExists()
    //    
    //
    //    [<Test>]
    //    // "%FSI%" %fsi_flags%  /shadowcopyreferences+  < test2.fsx
    //    [<FSharpSuiteTestCase("core/fsi-shadowcopy", "/shadowcopyreferences+")
    //    // "%FSI%" %fsi_flags%  --shadowcopyreferences  < test2.fsx
    //    [<FSharpSuiteTestCase("core/fsi-shadowcopy", "--shadowcopyreferences")
    //    let ``shadowcopy enabled`` (flags: string) = 
    //        let cfg = testConfig ()
    //
    //
    //
    //
    //
    //        // if exist test2.ok (del /f /q test2.ok)
    //        use testOkFile = fileguard cfg "test2.ok"
    //
    //        // "%FSI%" %fsi_flags%  /shadowcopyreferences+  < test2.fsx
    //        fsiStdin cfg "%s %s" cfg.fsi_flags flags "test2.fsx"
    //
    //        // if NOT EXIST test2.ok goto SetError
    //        testOkFile.CheckExists()
    //    


    [<Test>]
    let forwarders () = 
        let cfg = testConfig "core/forwarders"

        mkdir cfg "orig"
        mkdir cfg "split"

        csc cfg """/nologo  /target:library /out:orig\a.dll /define:PART1;PART2""" ["a.cs"]

        csc cfg """/nologo  /target:library /out:orig\b.dll /r:orig\a.dll""" ["b.cs"]

        fsc cfg """-a -o:orig\c.dll -r:orig\b.dll -r:orig\a.dll""" ["c.fs"]

        csc cfg """/nologo  /target:library /out:split\a-part1.dll /define:PART1;SPLIT""" ["a.cs"]

        csc cfg """/nologo  /target:library /r:split\a-part1.dll /out:split\a.dll /define:PART2;SPLIT""" ["a.cs"]

        copy_y cfg ("orig" ++ "b.dll") ("split" ++ "b.dll")

        copy_y cfg ("orig" ++ "c.dll") ("split" ++ "c.dll")

        fsc cfg """-o:orig\test.exe -r:orig\b.dll -r:orig\a.dll""" ["test.fs"]

        fsc cfg """-o:split\test.exe -r:split\b.dll -r:split\a-part1.dll -r:split\a.dll""" ["test.fs"]

        fsc cfg """-o:split\test-against-c.exe -r:split\c.dll -r:split\a-part1.dll -r:split\a.dll""" ["test.fs"]

        peverify cfg ("split" ++ "a-part1.dll")

        peverify cfg ("split" ++ "b.dll")

        peverify cfg ("split" ++ "c.dll")

    [<Test>]
    let fsfromcs () = 
        let cfg = testConfig "core/fsfromcs"

        fsc cfg "%s -a --doc:lib.xml -o:lib.dll -g" cfg.fsc_flags ["lib.fs"]

        peverify cfg "lib.dll"

        csc cfg """/nologo /r:"%s" /r:System.Core.dll /r:lib.dll /out:test.exe""" cfg.FSCOREDLLPATH ["test.cs"]

        fsc cfg """%s -a --doc:lib--optimize.xml -o:lib--optimize.dll -g""" cfg.fsc_flags ["lib.fs"]

        peverify cfg "lib--optimize.dll"

        csc cfg """/nologo /r:"%s"  /r:System.Core.dll /r:lib--optimize.dll    /out:test--optimize.exe""" cfg.FSCOREDLLPATH ["test.cs"]

        exec cfg ("." ++ "test.exe") ""

        exec cfg ("." ++ "test--optimize.exe") ""
                
    [<Test>]
    let fsfromfsviacs () = 
        let cfg = testConfig "core/fsfromfsviacs"

        fsc cfg "%s -a -o:lib.dll -g" cfg.fsc_flags ["lib.fs"]

        copy_y cfg  (cfg.FSCBinPath ++ "System.ValueTuple.dll") ("." ++ "System.ValueTuple.dll")

        peverify cfg "lib.dll"

        csc cfg """/nologo /target:library /r:"%s" /r:lib.dll /out:lib2.dll /langversion:7.2""" cfg.FSCOREDLLPATH ["lib2.cs"]

        csc cfg """/nologo /target:library /r:"%s" /out:lib3.dll  /langversion:7.2""" cfg.FSCOREDLLPATH ["lib3.cs"]

        fsc cfg "%s -r:lib.dll -r:lib2.dll -r:lib3.dll -o:test.exe -g" cfg.fsc_flags ["test.fsx"]

        peverify cfg "test.exe"

        exec cfg ("." ++ "test.exe") ""

        // Same with library references the other way around
        fsc cfg "%s -r:lib.dll -r:lib3.dll -r:lib2.dll -o:test.exe -g" cfg.fsc_flags ["test.fsx"]

        peverify cfg "test.exe"

        exec cfg ("." ++ "test.exe") ""

        // Same without the reference to lib.dll - testing an incomplete reference set, but only compiling a subset of the code
        fsc cfg "%s -r:System.Runtime.dll --noframework --define:NO_LIB_REFERENCE -r:lib3.dll -r:lib2.dll -o:test.exe -g" cfg.fsc_flags ["test.fsx"]

        peverify cfg "test.exe"

        exec cfg ("." ++ "test.exe") ""

    [<Test>]
    let ``fsi-reference`` () = 

        let cfg = testConfig "core/fsi-reference"

        begin
            use testOkFile = fileguard cfg "test.ok"
            fsc cfg @"--target:library -o:ImplementationAssembly\ReferenceAssemblyExample.dll" ["ImplementationAssembly.fs"]
            fsc cfg @"--target:library -o:ReferenceAssembly\ReferenceAssemblyExample.dll" ["ReferenceAssembly.fs"]
            fsiStdin cfg "test.fsx" "" []
            testOkFile.CheckExists()
        end

    [<Test>]
    let ``fsi-reload`` () = 
        let cfg = testConfig "core/fsi-reload"

        begin
            use testOkFile = fileguard cfg "test.ok"
            fsiStdin cfg "test1.ml"  "--maxerrors:1" []
            testOkFile.CheckExists()
        end
                
        begin
            use testOkFile = fileguard cfg "test.ok"
            fsi cfg "%s  --maxerrors:1" cfg.fsi_flags ["load1.fsx"]
            testOkFile.CheckExists()
        end

        begin
            use testOkFile = fileguard cfg "test.ok"
            fsi cfg "%s  --maxerrors:1" cfg.fsi_flags ["load2.fsx"]
            testOkFile.CheckExists()
        end

        fsc cfg "" ["load1.fsx"]

        fsc cfg "" ["load2.fsx"]


    [<Test>]
    let fsiAndModifiers () = 
        let cfg = testConfig "core/fsiAndModifiers"

        do if fileExists cfg "TestLibrary.dll" then rm cfg "TestLibrary.dll"

        fsiStdin cfg "prepare.fsx" "--maxerrors:1" []

        use testOkFile = fileguard cfg "test.ok"

        fsiStdin cfg "test.fsx" "--maxerrors:1"  []

        testOkFile.CheckExists()
                


    [<Test>]
    let ``genericmeasures-AS_DLL`` () = singleTestBuildAndRun "core/genericmeasures" AS_DLL


    [<Test>]
    let hiding () = 
        let cfg = testConfig "core/hiding"

        fsc cfg "%s -a --optimize -o:lib.dll" cfg.fsc_flags ["lib.mli";"lib.ml";"libv.ml"]

        peverify cfg "lib.dll"

        fsc cfg "%s -a --optimize -r:lib.dll -o:lib2.dll" cfg.fsc_flags ["lib2.mli";"lib2.ml";"lib3.ml"]

        peverify cfg "lib2.dll"

        fsc cfg "%s --optimize -r:lib.dll -r:lib2.dll -o:client.exe" cfg.fsc_flags ["client.ml"]

        peverify cfg "client.exe"

    [<Test>]
    let ``innerpoly-AS_DLL`` () = singleTestBuildAndRun "core/innerpoly"  AS_DLL       

    [<Test>]
    let queriesCustomQueryOps () = 
        let cfg = testConfig "core/queriesCustomQueryOps"

        fsc cfg """%s -o:test.exe -g""" cfg.fsc_flags ["test.fsx"]

        peverify cfg "test.exe"

        fsc cfg """%s --optimize -o:test--optimize.exe -g""" cfg.fsc_flags ["test.fsx"]

        peverify cfg "test--optimize.exe"

        singleNegTest cfg "negativetest"

        begin
            use testOkFile = fileguard cfg "test.ok"

            fsi cfg "%s" cfg.fsi_flags ["test.fsx"]

            testOkFile.CheckExists()
        end

        begin
            use testOkFile = fileguard cfg "test.ok"

            exec cfg ("." ++ "test.exe") ""

            testOkFile.CheckExists()
        end

        begin
            use testOkFile = fileguard cfg "test.ok"

            exec cfg ("." ++ "test--optimize.exe") ""

            testOkFile.CheckExists()
        end
                


    // Debug with 
    //     ..\..\..\..\debug\net40\bin\fsi.exe --nologo < test.fsx >a.out 2>a.err
    // then 
    ///    windiff z.output.test.default.stdout.bsl a.out
    let printing flag diffFileOut expectedFileOut diffFileErr expectedFileErr = 
       let cfg = testConfig "core/printing"

       if requireENCulture () then

        let copy from' = Commands.copy_y cfg.Directory from' >> checkResult

        let ``fsi <a >b 2>c`` =
            // "%FSI%" %fsc_flags_errors_ok%  --nologo                                    <test.fsx >z.raw.output.test.default.txt 2>&1
            let ``exec <a >b 2>c`` (inFile, outFile, errFile) p = 
                Command.exec cfg.Directory cfg.EnvironmentVariables { Output = OutputAndError(Overwrite(outFile), Overwrite(errFile)); Input = Some(RedirectInput(inFile)); } p 
                >> checkResult
            Printf.ksprintf (fun flags (inFile, outFile, errFile) -> Commands.fsi (``exec <a >b 2>c`` (inFile, outFile, errFile)) cfg.FSI flags [])

        let fsc_flags_errors_ok = ""

        let rawFileOut = Path.GetTempFileName()
        let rawFileErr = Path.GetTempFileName()
        ``fsi <a >b 2>c`` "%s --nologo %s" fsc_flags_errors_ok flag ("test.fsx", rawFileOut, rawFileErr)

        // REM REVIEW: want to normalise CWD paths, not suppress them.
        let ``findstr /v`` text = Seq.filter (fun (s: string) -> not <| s.Contains(text))
        let removeCDandHelp from' to' =
            File.ReadLines from' |> (``findstr /v`` cfg.Directory) |> (``findstr /v`` "--help' for options") |> (fun lines -> File.WriteAllLines(getfullpath cfg to', lines))

        removeCDandHelp rawFileOut diffFileOut
        removeCDandHelp rawFileErr diffFileErr

        let withDefault default' to' =
            if not (fileExists cfg to') then copy default' to'

        expectedFileOut |> withDefault diffFileOut
        expectedFileErr |> withDefault diffFileErr

        
        match fsdiff cfg diffFileOut expectedFileOut with
        | "" -> ()
        | diffs -> Assert.Fail (sprintf "'%s' and '%s' differ; %A" diffFileOut expectedFileOut diffs)

        match fsdiff cfg diffFileErr expectedFileErr with
        | "" -> ()
        | diffs -> Assert.Fail (sprintf "'%s' and '%s' differ; %A" diffFileErr expectedFileErr diffs)

    [<Test>]
    let ``printing-1`` () = 
         printing "" "z.output.test.default.stdout.txt" "z.output.test.default.stdout.bsl" "z.output.test.default.stderr.txt" "z.output.test.default.stderr.bsl"

    [<Test>]
    let ``printing-2`` () = 
         printing "--use:preludePrintSize1000.fsx" "z.output.test.1000.stdout.txt" "z.output.test.1000.stdout.bsl" "z.output.test.1000.stderr.txt" "z.output.test.1000.stderr.bsl"

    [<Test>]
    let ``printing-3`` () = 
         printing "--use:preludePrintSize200.fsx" "z.output.test.200.stdout.txt" "z.output.test.200.stdout.bsl" "z.output.test.200.stderr.txt" "z.output.test.200.stderr.bsl"

    [<Test>]
    let ``printing-4`` () = 
         printing "--use:preludeShowDeclarationValuesFalse.fsx" "z.output.test.off.stdout.txt" "z.output.test.off.stdout.bsl" "z.output.test.off.stderr.txt" "z.output.test.off.stderr.bsl"

    [<Test>]
    let ``printing-5`` () = 
         printing "--quiet" "z.output.test.quiet.stdout.txt" "z.output.test.quiet.stdout.bsl" "z.output.test.quiet.stderr.txt" "z.output.test.quiet.stderr.bsl"

    type SigningType =
        | DelaySigned
        | PublicSigned
        | NotSigned

    let signedtest(programId:string, args:string, expectedSigning:SigningType) = 
    
        let cfg = testConfig "core/signedtests"
        let newFlags = cfg.fsc_flags + " " + args

        let exefile = programId + ".exe"
        fsc cfg "%s -o:%s" newFlags exefile ["test.fs"]

        let assemblyPath = Path.Combine(cfg.Directory, exefile)
        let assemblyName = AssemblyName.GetAssemblyName(assemblyPath)
        let publicKeyToken = assemblyName.GetPublicKeyToken()
        let isPublicKeyTokenPresent = not (Array.isEmpty publicKeyToken)
        use exeStream = new FileStream(assemblyPath, FileMode.Open)
        let peHeader = PEHeaders(exeStream)
        let isSigned = peHeader.CorHeader.Flags.HasFlag(CorFlags.StrongNameSigned)
        let actualSigning =
            match isSigned, isPublicKeyTokenPresent with
            | true, true-> SigningType.PublicSigned
            | true, false -> failwith "unreachable"
            | false, true -> SigningType.DelaySigned
            | false, false -> SigningType.NotSigned

        Assert.AreEqual(expectedSigning, actualSigning)

    [<Test; Category("signedtest")>]
    let ``signedtest-1`` () = signedtest("test-unsigned", "", SigningType.NotSigned)

    [<Test; Category("signedtest")>]
    let ``signedtest-2`` () = signedtest("test-sha1-full-cl", "--keyfile:sha1full.snk", SigningType.PublicSigned)

    [<Test; Category("signedtest")>]
    let ``signedtest-3`` () = signedtest("test-sha256-full-cl", "--keyfile:sha256full.snk", SigningType.PublicSigned)

    [<Test; Category("signedtest")>]
    let ``signedtest-4`` () = signedtest("test-sha512-full-cl", "--keyfile:sha512full.snk", SigningType.PublicSigned)

    [<Test; Category("signedtest")>]
    let ``signedtest-5`` () = signedtest("test-sha1024-full-cl", "--keyfile:sha1024full.snk", SigningType.PublicSigned)

    [<Test; Category("signedtest")>]
    let ``signedtest-6`` () = signedtest("test-sha1-delay-cl", "--keyfile:sha1delay.snk --delaysign", SigningType.DelaySigned)

    [<Test; Category("signedtest")>]
    let ``signedtest-7`` () = signedtest("test-sha256-delay-cl", "--keyfile:sha256delay.snk --delaysign", SigningType.DelaySigned)

    [<Test; Category("signedtest")>]
    let ``signedtest-8`` () = signedtest("test-sha512-delay-cl", "--keyfile:sha512delay.snk --delaysign", SigningType.DelaySigned)

    [<Test; Category("signedtest")>]
    let ``signedtest-9`` () = signedtest("test-sha1024-delay-cl", "--keyfile:sha1024delay.snk --delaysign", SigningType.DelaySigned)

    // Test SHA1 key full signed  Attributes
    [<Test; Category("signedtest")>]
    let ``signedtest-10`` () = signedtest("test-sha1-full-attributes", "--define:SHA1", SigningType.PublicSigned)

    // Test SHA1 key delayl signed  Attributes
    [<Test; Category("signedtest")>]
    let ``signedtest-11`` () = signedtest("test-sha1-delay-attributes", "--keyfile:sha1delay.snk --define:SHA1 --define:DELAY", SigningType.DelaySigned)

    [<Test; Category("signedtest")>]
    let ``signedtest-12`` () = signedtest("test-sha256-full-attributes", "--define:SHA256", SigningType.PublicSigned)

    // Test SHA 256 bit key delay signed  Attributes
    [<Test; Category("signedtest")>]
    let ``signedtest-13`` () = signedtest("test-sha256-delay-attributes", "--define:SHA256 --define:DELAY", SigningType.DelaySigned)

    // Test SHA 512 bit key fully signed  Attributes
    [<Test; Category("signedtest")>]
    let ``signedtest-14`` () = signedtest("test-sha512-full-attributes", "--define:SHA512", SigningType.PublicSigned)

    // Test SHA 512 bit key delay signed Attributes
    [<Test; Category("signedtest")>]
    let ``signedtest-15`` () = signedtest("test-sha512-delay-attributes", "--define:SHA512 --define:DELAY", SigningType.DelaySigned)

    // Test SHA 1024 bit key fully signed  Attributes
    [<Test; Category("signedtest")>]
    let ``signedtest-16`` () = signedtest("test-sha1024-full-attributes", "--define:SHA1024", SigningType.PublicSigned)
#endif

#if !FSHARP_SUITE_DRIVES_CORECLR_TESTS
    [<Test>]
    let ``quotes-FSI-BASIC`` () = singleTestBuildAndRun "core/quotes" FSI_BASIC

    [<Test>]
    let quotes () = 
        let cfg = testConfig "core/quotes"

        csc cfg """/nologo  /target:library /out:cslib.dll""" ["cslib.cs"]

        fsc cfg "%s -o:test.exe -r cslib.dll -g" cfg.fsc_flags ["test.fsx"]

        copy_y cfg  (cfg.FSCBinPath ++ "System.ValueTuple.dll") ("." ++ "System.ValueTuple.dll")

        peverify cfg "test.exe"

        begin
            use testOkFile = fileguard cfg "test.ok"
            exec cfg ("." ++ "test.exe") ""
            testOkFile.CheckExists()
        end

        fsc cfg "%s -o:test-with-debug-data.exe --quotations-debug+ -r cslib.dll -g" cfg.fsc_flags ["test.fsx"]

        peverify cfg "test-with-debug-data.exe"

        fsc cfg "%s --optimize -o:test--optimize.exe -r cslib.dll -g" cfg.fsc_flags ["test.fsx"]

        peverify cfg "test--optimize.exe"

        begin
            use testOkFile = fileguard cfg "test.ok"

            fsi cfg "%s -r cslib.dll" cfg.fsi_flags ["test.fsx"]

            testOkFile.CheckExists()
        end

        begin
            use testOkFile = fileguard cfg "test.ok"
            exec cfg ("." ++ "test-with-debug-data.exe") ""
            testOkFile.CheckExists()
        end

        begin
            use testOkFile = fileguard cfg "test.ok"
            exec cfg ("." ++ "test--optimize.exe") ""
            testOkFile.CheckExists()
        end

    [<Test; Category("parsing")>]
    let parsing () = 
        let cfg = testConfig "core/parsing"
        
        fsc cfg "%s -a -o:crlf.dll -g" cfg.fsc_flags ["crlf.ml"]

        fsc cfg "%s -o:toplet.exe -g" cfg.fsc_flags ["toplet.ml"]

        peverify cfg "toplet.exe"

    [<Test>]
    let unicode () = 
        let cfg = testConfig "core/unicode"

        fsc cfg "%s -a -o:kanji-unicode-utf8-nosig-codepage-65001.dll -g" cfg.fsc_flags ["kanji-unicode-utf8-nosig-codepage-65001.fs"]

        fsc cfg "%s -a -o:kanji-unicode-utf8-nosig-codepage-65001.dll -g" cfg.fsc_flags ["kanji-unicode-utf8-nosig-codepage-65001.fs"]

        fsc cfg "%s -a -o:kanji-unicode-utf16.dll -g" cfg.fsc_flags ["kanji-unicode-utf16.fs"]

        fsc cfg "%s -a --codepage:65000 -o:kanji-unicode-utf7-codepage-65000.dll -g" cfg.fsc_flags ["kanji-unicode-utf7-codepage-65000.fs"]
        
        fsc cfg "%s -a -o:kanji-unicode-utf8-withsig-codepage-65001.dll -g" cfg.fsc_flags ["kanji-unicode-utf8-withsig-codepage-65001.fs"]

        fsi cfg "%s --utf8output" cfg.fsi_flags ["kanji-unicode-utf8-nosig-codepage-65001.fs"]

        fsi cfg "%s --utf8output --codepage:65001" cfg.fsi_flags ["kanji-unicode-utf8-withsig-codepage-65001.fs"]

        fsi cfg "%s --utf8output" cfg.fsi_flags ["kanji-unicode-utf8-withsig-codepage-65001.fs"]

        fsi cfg "%s --utf8output --codepage:65000" cfg.fsi_flags ["kanji-unicode-utf7-codepage-65000.fs"]

        fsi cfg "%s --utf8output" cfg.fsi_flags ["kanji-unicode-utf16.fs"]
 

    [<Test>]
    let internalsvisible () = 
        let cfg = testConfig "core/internalsvisible"

        // Compiling F# Library
        fsc cfg "%s --version:1.2.3 --keyfile:key.snk -a --optimize -o:library.dll" cfg.fsc_flags ["library.fsi"; "library.fs"]

        peverify cfg "library.dll"

        // Compiling C# Library
        csc cfg "/target:library /keyfile:key.snk /out:librarycs.dll" ["librarycs.cs"]

        peverify cfg "librarycs.dll"

        // Compiling F# main referencing C# and F# libraries
        fsc cfg "%s --version:1.2.3 --keyfile:key.snk --optimize -r:library.dll -r:librarycs.dll -o:main.exe" cfg.fsc_flags ["main.fs"]

        peverify cfg "main.exe"

        // Run F# main. Quick test!
        exec cfg ("." ++ "main.exe") ""
 

    // Repro for https://github.com/Microsoft/visualfsharp/issues/1298
    [<Test>]
    let fileorder () = 
        let cfg = testConfig "core/fileorder"

        log "== Compiling F# Library and Code, when empty file libfile2.fs IS NOT included"
        fsc cfg "%s -a --optimize -o:lib.dll " cfg.fsc_flags ["libfile1.fs"]

        peverify cfg "lib.dll"

        fsc cfg "%s -r:lib.dll -o:test.exe" cfg.fsc_flags ["test.fsx"]

        peverify cfg "test.exe"

        exec cfg ("." ++ "test.exe") ""

        log "== Compiling F# Library and Code, when empty file libfile2.fs IS included"
        fsc cfg "%s -a --optimize -o:lib2.dll " cfg.fsc_flags ["libfile1.fs"; "libfile2.fs"]

        peverify cfg "lib2.dll"

        fsc cfg "%s -r:lib2.dll -o:test2.exe" cfg.fsc_flags ["test.fsx"]

        peverify cfg "test2.exe"

        exec cfg ("." ++ "test2.exe") ""

    // Repro for https://github.com/Microsoft/visualfsharp/issues/2679
    [<Test>]
    let ``add files with same name from different folders`` () = 
        let cfg = testConfig "core/samename"

        log "== Compiling F# Code with files with same name in different folders"
        fsc cfg "%s -o:test.exe" cfg.fsc_flags ["folder1/a.fs"; "folder1/b.fs"; "folder2/a.fs"; "folder2/b.fs"]

        peverify cfg "test.exe"

        exec cfg ("." ++ "test.exe") ""

    [<Test>]
    let ``add files with same name from different folders including signature files`` () =
        let cfg = testConfig "core/samename"

        log "== Compiling F# Code with files with same name in different folders including signature files"
        fsc cfg "%s -o:test.exe" cfg.fsc_flags ["folder1/a.fsi"; "folder1/a.fs"; "folder1/b.fsi"; "folder1/b.fs"; "folder2/a.fsi"; "folder2/a.fs"; "folder2/b.fsi"; "folder2/b.fs"]

        peverify cfg "test.exe"

        exec cfg ("." ++ "test.exe") ""

    [<Test>]
    let ``add files with same name from different folders including signature files that are not synced`` () =
        let cfg = testConfig "core/samename"

        log "== Compiling F# Code with files with same name in different folders including signature files"
        fsc cfg "%s -o:test.exe" cfg.fsc_flags ["folder1/a.fsi"; "folder1/a.fs"; "folder1/b.fs"; "folder2/a.fsi"; "folder2/a.fs"; "folder2/b.fsi"; "folder2/b.fs"]

        peverify cfg "test.exe"

        exec cfg ("." ++ "test.exe") ""

    [<Test>]
    let ``libtest-FSI_STDIN`` () = singleTestBuildAndRun "core/libtest" FSI_STDIN

    [<Test; Ignore("incorrect signature file generated, test has been disabled a long time")>]
    let ``libtest-GENERATED_SIGNATURE`` () = singleTestBuildAndRun "core/libtest" GENERATED_SIGNATURE

    [<Test>]
    let ``libtest-FSC_OPT_MINUS_DEBUG`` () = singleTestBuildAndRun "core/libtest" FSC_OPT_MINUS_DEBUG

    [<Test>]
    let ``libtest-AS_DLL`` () = singleTestBuildAndRun "core/libtest" AS_DLL

    [<Test>]
    let ``libtest-FSI_BASIC`` () = singleTestBuildAndRun "core/libtest" FSI_BASIC

    [<Test>]
    let ``letrec (mutrec variations part two) FSI_BASIC`` () = singleTestBuildAndRun "core/letrec-mutrec2" FSI_BASIC

    [<Test>]
    let recordResolution () = singleTestBuildAndRun "core/recordResolution" FSC_OPT_PLUS_DEBUG

    [<Test>]
    let ``no-warn-2003-tests`` () =
        // see https://github.com/Microsoft/visualfsharp/issues/3139
        let cfg = testConfig "core/versionAttributes"
        let stdoutPath = "out.stdout.txt" |> getfullpath cfg
        let stderrPath = "out.stderr.txt" |> getfullpath cfg
        let stderrBaseline = "out.stderr.bsl" |> getfullpath cfg
        let stdoutBaseline = "out.stdout.bsl" |> getfullpath cfg
        let echo text =
            Commands.echoAppendToFile cfg.Directory text stdoutPath
            Commands.echoAppendToFile cfg.Directory text stderrPath

        File.WriteAllText(stdoutPath, "")
        File.WriteAllText(stderrPath, "")

        echo "Test 1================================================="
        fscAppend cfg stdoutPath stderrPath "--nologo" ["NoWarn2003.fs"]

        echo "Test 2================================================="
        fscAppend cfg stdoutPath stderrPath "--nologo" ["NoWarn2003_2.fs"]

        echo "Test 3================================================="
        fscAppend cfg stdoutPath stderrPath "--nologo" ["Warn2003_1.fs"]

        echo "Test 4================================================="
        fscAppend cfg stdoutPath stderrPath "--nologo" ["Warn2003_2.fs"]

        echo "Test 5================================================="
        fscAppend cfg stdoutPath stderrPath "--nologo" ["Warn2003_3.fs"]

        echo "Test 6================================================="
        fscAppend cfg stdoutPath stderrPath "--nologo --nowarn:2003" ["Warn2003_1.fs"]

        echo "Test 7================================================="
        fscAppend cfg stdoutPath stderrPath "--nologo --nowarn:2003" ["Warn2003_2.fs"]

        echo "Test 8================================================="
        fscAppend cfg stdoutPath stderrPath "--nologo --nowarn:2003" ["Warn2003_3.fs"]

        let normalizePaths f =
            let text = File.ReadAllText(f)
            let dummyPath = @"D:\staging\staging\src\tests\fsharp\core\load-script"
            let contents = System.Text.RegularExpressions.Regex.Replace(text, System.Text.RegularExpressions.Regex.Escape(cfg.Directory), dummyPath)
            File.WriteAllText(f, contents)

        normalizePaths stdoutPath
        normalizePaths stderrPath

        let diffs = fsdiff cfg stdoutPath stdoutBaseline

        match diffs with
        | "" -> ()
        | _ -> Assert.Fail (sprintf "'%s' and '%s' differ; %A" stdoutPath stdoutBaseline diffs)

        let diffs2 = fsdiff cfg stderrPath stderrBaseline

        match diffs2 with
        | "" -> ()
        | _ -> Assert.Fail (sprintf "'%s' and '%s' differ; %A" stderrPath stderrBaseline diffs2)

    [<Test>]
    let ``load-script`` () = 
        let cfg = testConfig "core/load-script"

        let stdoutPath = "out.stdout.txt" |> getfullpath cfg
        let stderrPath = "out.stderr.txt" |> getfullpath cfg
        let stderrBaseline = "out.stderr.bsl" |> getfullpath cfg 
        let stdoutBaseline = "out.stdout.bsl" |> getfullpath cfg 

        let appendToFile from = Commands.appendToFile cfg.Directory from stdoutPath
        let echo text = Commands.echoAppendToFile cfg.Directory text stdoutPath

        File.WriteAllText(stdoutPath, "")
        File.WriteAllText(stderrPath, "")

        do if fileExists cfg "3.exe" then getfullpath cfg "3.exe" |> File.Delete

        ["1.fsx"; "2.fsx"; "3.fsx"] |> List.iter appendToFile

        echo "Test 1================================================="

        fscAppend cfg stdoutPath stderrPath "--nologo" ["3.fsx"]

        execAppendIgnoreExitCode cfg stdoutPath stderrPath ("." ++ "3.exe") ""

        rm cfg "3.exe"

        echo "Test 2================================================="

        fsiAppendIgnoreExitCode cfg stdoutPath stderrPath "" ["3.fsx"]

        echo "Test 3================================================="

        fsiStdinAppendBothIgnoreExitCode cfg stdoutPath stderrPath "pipescr" "--nologo" []

        echo "Test 4================================================="

        fsiAppendIgnoreExitCode cfg stdoutPath stderrPath "" ["usesfsi.fsx"]

        echo "Test 5================================================="

        fscAppendIgnoreExitCode cfg stdoutPath stderrPath "--nologo" ["usesfsi.fsx"]

        echo "Test 6================================================="

        fscAppend cfg stdoutPath stderrPath "--nologo -r FSharp.Compiler.Interactive.Settings" ["usesfsi.fsx"]

        echo "Test 7================================================="

        fsiAppendIgnoreExitCode cfg stdoutPath stderrPath "" ["1.fsx";"2.fsx";"3.fsx"]

        echo "Test 8================================================="

        fsiAppendIgnoreExitCode cfg stdoutPath stderrPath "" ["3.fsx";"2.fsx";"1.fsx"]

        echo "Test 9================================================="

        fsiAppendIgnoreExitCode cfg stdoutPath stderrPath "" ["multiple-load-1.fsx"]

        echo "Test 10================================================="

        fsiAppendIgnoreExitCode cfg stdoutPath stderrPath "" ["multiple-load-2.fsx"]

        echo "Test 11================================================="

        fscAppend cfg stdoutPath stderrPath "--nologo" ["FlagCheck.fs"]

        execAppendIgnoreExitCode cfg stdoutPath stderrPath ("." ++ "FlagCheck.exe") ""

        rm cfg "FlagCheck.exe"

        echo "Test 12================================================="

        fscAppend cfg stdoutPath stderrPath "-o FlagCheckScript.exe --nologo" ["FlagCheck.fsx"]

        execAppendIgnoreExitCode cfg stdoutPath stderrPath ("." ++ "FlagCheckScript.exe") ""

        rm cfg "FlagCheckScript.exe"

        echo "Test 13================================================="

        fsiAppendIgnoreExitCode cfg stdoutPath stderrPath "" ["load-FlagCheckFs.fsx"]

        echo "Test 14================================================="

        fsiAppendIgnoreExitCode cfg stdoutPath stderrPath "" ["FlagCheck.fsx"]

        echo "Test 15================================================="

        fsiAppendIgnoreExitCode cfg stdoutPath stderrPath "" ["ProjectDriver.fsx"]

        echo "Test 16================================================="

        fscAppend cfg stdoutPath stderrPath "--nologo" ["ProjectDriver.fsx"]

        execAppendIgnoreExitCode cfg stdoutPath stderrPath ("." ++ "ProjectDriver.exe") ""

        rm cfg "ProjectDriver.exe"

        echo "Test 17================================================="

        fsiAppendIgnoreExitCode cfg stdoutPath stderrPath "" ["load-IncludeNoWarn211.fsx"]

        echo "Done =================================================="

        // an extra case
        fsiExpectFail cfg "" ["loadfail3.fsx"]

        let normalizePaths f =
            let text = File.ReadAllText(f)
            let dummyPath = @"D:\staging\staging\src\tests\fsharp\core\load-script"
            let contents = System.Text.RegularExpressions.Regex.Replace(text, System.Text.RegularExpressions.Regex.Escape(cfg.Directory), dummyPath)
            File.WriteAllText(f, contents)

        normalizePaths stdoutPath
        normalizePaths stderrPath

        let diffs = fsdiff cfg stdoutPath stdoutBaseline

        match diffs with
        | "" -> ()
        | _ -> Assert.Fail (sprintf "'%s' and '%s' differ; %A" stdoutPath stdoutBaseline diffs)

        let diffs2 = fsdiff cfg stderrPath stderrBaseline

        match diffs2 with
        | "" -> ()
        | _ -> Assert.Fail (sprintf "'%s' and '%s' differ; %A" stderrPath stderrBaseline diffs2)
#endif

    [<Test>]
    let longnames () = singleTestBuildAndRun "core/longnames" FSC_BASIC

    [<Test>]
    let ``math-numbersVS2008`` () = singleTestBuildAndRun "core/math/numbersVS2008" FSC_BASIC

#if !FSHARP_SUITE_DRIVES_CORECLR_TESTS
    [<Test>]
    let ``measures-AS_DLL`` () = singleTestBuildAndRun "core/measures" AS_DLL

    // Requires winforms will not run on coreclr
    [<Test>]
    let ``members-basics-FSI_BASIC`` () = singleTestBuildAndRun "core/members/basics" FSI_BASIC

    // Requires winforms will not run on coreclr
    [<Test>]
    let ``members-basics-FSC_BASIC`` () = singleTestBuildAndRun "core/members/basics" FSC_BASIC

    // Requires winforms will not run on coreclr
    [<Test>]
    let ``members-basics-AS_DLL`` () = singleTestBuildAndRun "core/members/basics" AS_DLL

    // Requires winforms will not run on coreclr
    [<Test>]
    let ``members-basics-hw`` () = singleTestBuildAndRun "core/members/basics-hw" FSC_BASIC

    // Requires winforms will not run on coreclr
    [<Test>]
    let ``members-basics-hw-mutrec`` () = singleTestBuildAndRun "core/members/basics-hw-mutrec" FSC_BASIC

    [<Test>]
    let ``members-incremental`` () = singleTestBuildAndRun "core/members/incremental" FSC_BASIC

    [<Test>]
    let ``members-incremental-hw`` () = singleTestBuildAndRun "core/members/incremental-hw" FSC_BASIC

    [<Test>]
    let ``members-incremental-hw-mutrec`` () = singleTestBuildAndRun "core/members/incremental-hw-mutrec" FSC_BASIC

#endif

    [<Test>]
    let patterns () = singleTestBuildAndRun "core/patterns" FSC_BASIC

#if !FSHARP_SUITE_DRIVES_CORECLR_TESTS
    [<Test>]
    let pinvoke () = 
        let cfg = testConfig "core/pinvoke"

        fsc cfg "%s -o:test.exe -g" cfg.fsc_flags ["test.fsx"]
   
        peverifyWithArgs cfg "/nologo /MD" "test.exe"
                
    [<Test>]
    let fsi_load () = 
        let cfg = testConfig "core/fsi-load"

        use testOkFile = fileguard cfg "test.ok"

        fsi cfg "%s" cfg.fsi_flags ["test.fsx"]

        testOkFile.CheckExists()
                
    [<Test>]
    let queriesLeafExpressionConvert () = 
        let cfg = testConfig "core/queriesLeafExpressionConvert"

        fsc cfg "%s -o:test.exe -g" cfg.fsc_flags ["test.fsx"]

        peverify cfg "test.exe"

        fsc cfg "%s --optimize -o:test--optimize.exe -g" cfg.fsc_flags ["test.fsx"]

        peverify cfg "test--optimize.exe"

        use testOkFile = fileguard cfg "test.ok"

        fsi cfg "%s" cfg.fsi_flags ["test.fsx"]

        testOkFile.CheckExists()

        use testOkFile2 = fileguard cfg "test.ok"

        exec cfg ("." ++ "test.exe") ""

        testOkFile2.CheckExists()

        use testOkFile3 = fileguard cfg "test.ok"

        exec cfg ("." ++ "test--optimize.exe") ""

        testOkFile3.CheckExists()
                

    [<Test>]
    let queriesNullableOperators () = 
        let cfg = testConfig "core/queriesNullableOperators"

        fsc cfg "%s -o:test.exe -g" cfg.fsc_flags ["test.fsx"]

        peverify cfg "test.exe"

        fsc cfg "%s --optimize -o:test--optimize.exe -g" cfg.fsc_flags ["test.fsx"]

        peverify cfg "test--optimize.exe"

        use testOkFile = fileguard cfg "test.ok"
        fsi cfg "%s" cfg.fsi_flags ["test.fsx"]
        testOkFile.CheckExists()

        use testOkFile2 = fileguard cfg "test.ok"
        exec cfg ("." ++ "test.exe") ""
        testOkFile2.CheckExists()

        use testOkFile3 = fileguard cfg "test.ok"
        exec cfg ("." ++ "test--optimize.exe") ""
        testOkFile3.CheckExists()
                
    [<Test>]
    let queriesOverIEnumerable () = 
        let cfg = testConfig "core/queriesOverIEnumerable"

        fsc cfg "%s -o:test.exe -g" cfg.fsc_flags ["test.fsx"]

        peverify cfg "test.exe" 

        fsc cfg "%s --optimize -o:test--optimize.exe -g" cfg.fsc_flags ["test.fsx"]

        peverify cfg "test--optimize.exe"

        use testOkFile = fileguard cfg "test.ok"

        fsi cfg "%s" cfg.fsi_flags ["test.fsx"]

        testOkFile.CheckExists()

        use testOkFile2 = fileguard cfg "test.ok"

        exec cfg ("." ++ "test.exe") ""

        testOkFile2.CheckExists()

        use testOkFile3 = fileguard cfg "test.ok"

        exec cfg ("." ++ "test--optimize.exe") ""

        testOkFile3.CheckExists()
                
    [<Test>]
    let queriesOverIQueryable () = 
        let cfg = testConfig "core/queriesOverIQueryable"

        fsc cfg "%s -o:test.exe -g" cfg.fsc_flags ["test.fsx"]

        peverify cfg "test.exe"

        fsc cfg "%s --optimize -o:test--optimize.exe -g" cfg.fsc_flags ["test.fsx"]

        peverify cfg "test--optimize.exe"

        use testOkFile = fileguard cfg "test.ok"
        fsi cfg "%s" cfg.fsi_flags ["test.fsx"]

        testOkFile.CheckExists()


        use testOkFile2 = fileguard cfg "test.ok"

        exec cfg ("." ++ "test.exe") ""

        testOkFile2.CheckExists()


        use testOkFile3 = fileguard cfg "test.ok"
        exec cfg ("." ++ "test--optimize.exe") ""

        testOkFile3.CheckExists()


    [<Test>]
    let quotesDebugInfo () = 
        let cfg = testConfig "core/quotesDebugInfo"

        fsc cfg "%s --quotations-debug+ --optimize -o:test.exe -g" cfg.fsc_flags ["test.fsx"]

        peverify cfg "test.exe"

        fsc cfg "%s --quotations-debug+ --optimize -o:test--optimize.exe -g" cfg.fsc_flags ["test.fsx"]

        peverify cfg "test--optimize.exe"

        use testOkFile = fileguard cfg "test.ok"
        fsi cfg "%s --quotations-debug+" cfg.fsi_flags ["test.fsx"]

        testOkFile.CheckExists()


        use testOkFile2 = fileguard cfg "test.ok"

        exec cfg ("." ++ "test.exe") ""

        testOkFile2.CheckExists()

        use testOkFile3 = fileguard cfg "test.ok"

        exec cfg ("." ++ "test--optimize.exe") ""

        testOkFile3.CheckExists()


    [<Test>]
    let quotesInMultipleModules () = 
        let cfg = testConfig "core/quotesInMultipleModules"

        fsc cfg "%s -o:module1.dll --target:library" cfg.fsc_flags ["module1.fsx"]

        peverify cfg "module1.dll"

        fsc cfg "%s -o:module2.exe -r:module1.dll" cfg.fsc_flags ["module2.fsx"]

        peverify cfg "module2.exe"
    
        fsc cfg "%s --staticlink:module1 -o:module2-staticlink.exe -r:module1.dll" cfg.fsc_flags ["module2.fsx"]

        peverify cfg "module2-staticlink.exe"

        fsc cfg "%s -o:module1-opt.dll --target:library --optimize" cfg.fsc_flags ["module1.fsx"]

        peverify cfg "module1-opt.dll"

        fsc cfg "%s -o:module2-opt.exe -r:module1-opt.dll --optimize" cfg.fsc_flags ["module2.fsx"]

        peverify cfg "module2-opt.exe"

        use testOkFile = fileguard cfg "test.ok"

        fsi cfg "%s -r module1.dll" cfg.fsi_flags ["module2.fsx"]

        testOkFile.CheckExists()


        use testOkFile = fileguard cfg "test.ok"

        exec cfg ("." ++ "module2.exe") ""

        testOkFile.CheckExists()

        use testOkFile = fileguard cfg "test.ok"

        exec cfg ("." ++ "module2-opt.exe") ""

        testOkFile.CheckExists()

        use testOkFile = fileguard cfg "test.ok"

        exec cfg ("." ++ "module2-staticlink.exe") ""

        testOkFile.CheckExists()
#endif
                
    [<Test>]
    let reflect () = singleTestBuildAndRun "core/reflect" FSC_BASIC


#if !FSHARP_SUITE_DRIVES_CORECLR_TESTS
    [<Test>]
    let refnormalization () = 
        let cfg = testConfig "core/refnormalization"

        // Prepare by building multiple versions of the test assemblies
        fsc cfg @"%s --target:library -o:version1\DependentAssembly.dll -g --version:1.0.0.0 --keyfile:keyfile.snk" cfg.fsc_flags [@"DependentAssembly.fs"]
        fsc cfg @"%s --target:library -o:version1\AscendentAssembly.dll -g --version:1.0.0.0 --keyfile:keyfile.snk -r:version1\DependentAssembly.dll" cfg.fsc_flags [@"AscendentAssembly.fs"]

        fsc cfg @"%s --target:library -o:version2\DependentAssembly.dll -g --version:2.0.0.0" cfg.fsc_flags [@"DependentAssembly.fs"]
        fsc cfg @"%s --target:library -o:version2\AscendentAssembly.dll -g --version:2.0.0.0 -r:version2\DependentAssembly.dll" cfg.fsc_flags [@"AscendentAssembly.fs"]

        //TestCase1
        // Build a program that references v2 of ascendent and v1 of dependent.
        // Note that, even though ascendent v2 references dependent v2, the reference is marked as v1.
        use TestOk = fileguard cfg "test.ok"
        fsc cfg @"%s -o:test1.exe -r:version1\DependentAssembly.dll -r:version2\AscendentAssembly.dll --optimize- -g" cfg.fsc_flags ["test.fs"]
        exec cfg ("." ++ "test1.exe") "DependentAssembly-1.0.0.0 AscendentAssembly-2.0.0.0"
        TestOk.CheckExists()

        //TestCase2
        // Build a program that references v1 of ascendent and v2 of dependent.
        // Note that, even though ascendent v1 references dependent v1, the reference is marked as v2 which was passed in.
        use TestOk = fileguard cfg "test.ok"
        fsc cfg @"%s -o:test2.exe -r:version2\DependentAssembly.dll -r:version1\AscendentAssembly.dll --optimize- -g" cfg.fsc_flags ["test.fs"]
        exec cfg ("." ++ "test2.exe") "DependentAssembly-2.0.0.0 AscendentAssembly-1.0.0.0"
        TestOk.CheckExists()

        //TestCase3
        // Build a program that references v1 of ascendent and v1 and v2 of dependent.
        // Verifies that compiler uses first version of a duplicate assembly passed on command line.
        use TestOk = fileguard cfg "test.ok"
        fsc cfg @"%s -o:test3.exe -r:version1\DependentAssembly.dll -r:version2\DependentAssembly.dll -r:version1\AscendentAssembly.dll --optimize- -g" cfg.fsc_flags ["test.fs"]
        exec cfg ("." ++ "test3.exe") "DependentAssembly-1.0.0.0 AscendentAssembly-1.0.0.0"
        TestOk.CheckExists()


    [<Test>]
    let testResources () = 
        let cfg = testConfig "core/resources"

        fsc cfg "%s  --resource:Resources.resources -o:test-embed.exe -g" cfg.fsc_flags ["test.fs"]

        peverify cfg "test-embed.exe"

        fsc cfg "%s  --linkresource:Resources.resources -o:test-link.exe -g" cfg.fsc_flags ["test.fs"]

        peverify cfg "test-link.exe"

        fsc cfg "%s  --resource:Resources.resources,ResourceName.resources -o:test-embed-named.exe -g" cfg.fsc_flags ["test.fs"]

        peverify cfg "test-embed-named.exe"

        fsc cfg "%s  --linkresource:Resources.resources,ResourceName.resources -o:test-link-named.exe -g" cfg.fsc_flags ["test.fs"]

        peverify cfg "test-link-named.exe"

        exec cfg ("." ++ "test-embed.exe") ""

        exec cfg ("." ++ "test-link.exe") ""

        exec cfg ("." ++ "test-link-named.exe") "ResourceName"

        exec cfg ("." ++ "test-embed-named.exe") "ResourceName"

    [<Test>]
    let topinit () = 
        let cfg = testConfig "core/topinit"

        fsc cfg "%s --optimize -o both69514.exe -g" cfg.fsc_flags ["lib69514.fs"; "app69514.fs"]

        peverify cfg "both69514.exe"

        fsc cfg "%s --optimize- -o both69514-noopt.exe -g" cfg.fsc_flags ["lib69514.fs"; "app69514.fs"]

        peverify cfg "both69514-noopt.exe"

        fsc cfg "%s --optimize -a -g" cfg.fsc_flags ["lib69514.fs"]

        peverify cfg "lib69514.dll"

        fsc cfg "%s --optimize -r:lib69514.dll -g" cfg.fsc_flags ["app69514.fs"]

        peverify cfg "app69514.exe"

        fsc cfg "%s --optimize- -o:lib69514-noopt.dll -a -g" cfg.fsc_flags ["lib69514.fs"]

        peverify cfg "lib69514-noopt.dll"

        fsc cfg "%s --optimize- -r:lib69514-noopt.dll -o:app69514-noopt.exe -g" cfg.fsc_flags ["app69514.fs"]

        peverify cfg "app69514-noopt.exe"

        fsc cfg "%s --optimize- -o:lib69514-noopt-withsig.dll -a -g" cfg.fsc_flags ["lib69514.fsi"; "lib69514.fs"]

        peverify cfg "lib69514-noopt-withsig.dll"

        fsc cfg "%s --optimize- -r:lib69514-noopt-withsig.dll -o:app69514-noopt-withsig.exe -g" cfg.fsc_flags ["app69514.fs"]

        peverify cfg "app69514-noopt-withsig.exe"

        fsc cfg "%s -o:lib69514-withsig.dll -a -g" cfg.fsc_flags ["lib69514.fsi"; "lib69514.fs"]

        peverify cfg "lib69514-withsig.dll"

        fsc cfg "%s -r:lib69514-withsig.dll -o:app69514-withsig.exe -g" cfg.fsc_flags ["app69514.fs"]

        peverify cfg "app69514-withsig.exe"

        fsc cfg "%s -o:lib.dll -a -g" cfg.fsc_flags ["lib.ml"]

        peverify cfg "lib.dll"

        csc cfg """/nologo /r:"%s" /r:lib.dll /out:test.exe """ cfg.FSCOREDLLPATH ["test.cs"]

        fsc cfg "%s --optimize -o:lib--optimize.dll -a -g" cfg.fsc_flags ["lib.ml"]

        peverify cfg "lib--optimize.dll"

        csc cfg """/nologo /r:"%s" /r:lib--optimize.dll /out:test--optimize.exe""" cfg.FSCOREDLLPATH ["test.cs"]

        let dicases = ["flag_deterministic_init1.fs"; "lib_deterministic_init1.fs"; "flag_deterministic_init2.fs"; "lib_deterministic_init2.fs"; "flag_deterministic_init3.fs"; "lib_deterministic_init3.fs"; "flag_deterministic_init4.fs"; "lib_deterministic_init4.fs"; "flag_deterministic_init5.fs"; "lib_deterministic_init5.fs"; "flag_deterministic_init6.fs"; "lib_deterministic_init6.fs"; "flag_deterministic_init7.fs"; "lib_deterministic_init7.fs"; "flag_deterministic_init8.fs"; "lib_deterministic_init8.fs"; "flag_deterministic_init9.fs"; "lib_deterministic_init9.fs"; "flag_deterministic_init10.fs"; "lib_deterministic_init10.fs"; "flag_deterministic_init11.fs"; "lib_deterministic_init11.fs"; "flag_deterministic_init12.fs"; "lib_deterministic_init12.fs"; "flag_deterministic_init13.fs"; "lib_deterministic_init13.fs"; "flag_deterministic_init14.fs"; "lib_deterministic_init14.fs"; "flag_deterministic_init15.fs"; "lib_deterministic_init15.fs"; "flag_deterministic_init16.fs"; "lib_deterministic_init16.fs"; "flag_deterministic_init17.fs"; "lib_deterministic_init17.fs"; "flag_deterministic_init18.fs"; "lib_deterministic_init18.fs"; "flag_deterministic_init19.fs"; "lib_deterministic_init19.fs"; "flag_deterministic_init20.fs"; "lib_deterministic_init20.fs"; "flag_deterministic_init21.fs"; "lib_deterministic_init21.fs"; "flag_deterministic_init22.fs"; "lib_deterministic_init22.fs"; "flag_deterministic_init23.fs"; "lib_deterministic_init23.fs"; "flag_deterministic_init24.fs"; "lib_deterministic_init24.fs"; "flag_deterministic_init25.fs"; "lib_deterministic_init25.fs"; "flag_deterministic_init26.fs"; "lib_deterministic_init26.fs"; "flag_deterministic_init27.fs"; "lib_deterministic_init27.fs"; "flag_deterministic_init28.fs"; "lib_deterministic_init28.fs"; "flag_deterministic_init29.fs"; "lib_deterministic_init29.fs"; "flag_deterministic_init30.fs"; "lib_deterministic_init30.fs"; "flag_deterministic_init31.fs"; "lib_deterministic_init31.fs"; "flag_deterministic_init32.fs"; "lib_deterministic_init32.fs"; "flag_deterministic_init33.fs"; "lib_deterministic_init33.fs"; "flag_deterministic_init34.fs"; "lib_deterministic_init34.fs"; "flag_deterministic_init35.fs"; "lib_deterministic_init35.fs"; "flag_deterministic_init36.fs"; "lib_deterministic_init36.fs"; "flag_deterministic_init37.fs"; "lib_deterministic_init37.fs"; "flag_deterministic_init38.fs"; "lib_deterministic_init38.fs"; "flag_deterministic_init39.fs"; "lib_deterministic_init39.fs"; "flag_deterministic_init40.fs"; "lib_deterministic_init40.fs"; "flag_deterministic_init41.fs"; "lib_deterministic_init41.fs"; "flag_deterministic_init42.fs"; "lib_deterministic_init42.fs"; "flag_deterministic_init43.fs"; "lib_deterministic_init43.fs"; "flag_deterministic_init44.fs"; "lib_deterministic_init44.fs"; "flag_deterministic_init45.fs"; "lib_deterministic_init45.fs"; "flag_deterministic_init46.fs"; "lib_deterministic_init46.fs"; "flag_deterministic_init47.fs"; "lib_deterministic_init47.fs"; "flag_deterministic_init48.fs"; "lib_deterministic_init48.fs"; "flag_deterministic_init49.fs"; "lib_deterministic_init49.fs"; "flag_deterministic_init50.fs"; "lib_deterministic_init50.fs"; "flag_deterministic_init51.fs"; "lib_deterministic_init51.fs"; "flag_deterministic_init52.fs"; "lib_deterministic_init52.fs"; "flag_deterministic_init53.fs"; "lib_deterministic_init53.fs"; "flag_deterministic_init54.fs"; "lib_deterministic_init54.fs"; "flag_deterministic_init55.fs"; "lib_deterministic_init55.fs"; "flag_deterministic_init56.fs"; "lib_deterministic_init56.fs"; "flag_deterministic_init57.fs"; "lib_deterministic_init57.fs"; "flag_deterministic_init58.fs"; "lib_deterministic_init58.fs"; "flag_deterministic_init59.fs"; "lib_deterministic_init59.fs"; "flag_deterministic_init60.fs"; "lib_deterministic_init60.fs"; "flag_deterministic_init61.fs"; "lib_deterministic_init61.fs"; "flag_deterministic_init62.fs"; "lib_deterministic_init62.fs"; "flag_deterministic_init63.fs"; "lib_deterministic_init63.fs"; "flag_deterministic_init64.fs"; "lib_deterministic_init64.fs"; "flag_deterministic_init65.fs"; "lib_deterministic_init65.fs"; "flag_deterministic_init66.fs"; "lib_deterministic_init66.fs"; "flag_deterministic_init67.fs"; "lib_deterministic_init67.fs"; "flag_deterministic_init68.fs"; "lib_deterministic_init68.fs"; "flag_deterministic_init69.fs"; "lib_deterministic_init69.fs"; "flag_deterministic_init70.fs"; "lib_deterministic_init70.fs"; "flag_deterministic_init71.fs"; "lib_deterministic_init71.fs"; "flag_deterministic_init72.fs"; "lib_deterministic_init72.fs"; "flag_deterministic_init73.fs"; "lib_deterministic_init73.fs"; "flag_deterministic_init74.fs"; "lib_deterministic_init74.fs"; "flag_deterministic_init75.fs"; "lib_deterministic_init75.fs"; "flag_deterministic_init76.fs"; "lib_deterministic_init76.fs"; "flag_deterministic_init77.fs"; "lib_deterministic_init77.fs"; "flag_deterministic_init78.fs"; "lib_deterministic_init78.fs"; "flag_deterministic_init79.fs"; "lib_deterministic_init79.fs"; "flag_deterministic_init80.fs"; "lib_deterministic_init80.fs"; "flag_deterministic_init81.fs"; "lib_deterministic_init81.fs"; "flag_deterministic_init82.fs"; "lib_deterministic_init82.fs"; "flag_deterministic_init83.fs"; "lib_deterministic_init83.fs"; "flag_deterministic_init84.fs"; "lib_deterministic_init84.fs"; "flag_deterministic_init85.fs"; "lib_deterministic_init85.fs"] 

        fsc cfg "%s --optimize- -o test_deterministic_init.exe" cfg.fsc_flags (dicases @ ["test_deterministic_init.fs"])

        peverify cfg "test_deterministic_init.exe"

        fsc cfg "%s --optimize -o test_deterministic_init--optimize.exe" cfg.fsc_flags (dicases @ ["test_deterministic_init.fs"])

        peverify cfg "test_deterministic_init--optimize.exe"

        fsc cfg "%s --optimize- -a -o test_deterministic_init_lib.dll" cfg.fsc_flags dicases

        peverify cfg "test_deterministic_init_lib.dll"

        fsc cfg "%s --optimize- -r test_deterministic_init_lib.dll -o test_deterministic_init_exe.exe" cfg.fsc_flags ["test_deterministic_init.fs"]

        peverify cfg "test_deterministic_init_exe.exe"

        fsc cfg "%s --optimize -a -o test_deterministic_init_lib--optimize.dll" cfg.fsc_flags dicases

        peverify cfg "test_deterministic_init_lib--optimize.dll"

        fsc cfg "%s --optimize -r test_deterministic_init_lib--optimize.dll -o test_deterministic_init_exe--optimize.exe" cfg.fsc_flags ["test_deterministic_init.fs"]

        peverify cfg "test_deterministic_init_exe--optimize.exe"

        let static_init_cases = [ "test0.fs"; "test1.fs"; "test2.fs"; "test3.fs"; "test4.fs"; "test5.fs"; "test6.fs" ]

        fsc cfg "%s --optimize- -o test_static_init.exe" cfg.fsc_flags (static_init_cases @ ["static-main.fs"])

        peverify cfg "test_static_init.exe"

        fsc cfg "%s --optimize -o test_static_init--optimize.exe" cfg.fsc_flags (static_init_cases @ [ "static-main.fs" ])

        peverify cfg "test_static_init--optimize.exe"

        fsc cfg "%s --optimize- -a -o test_static_init_lib.dll" cfg.fsc_flags static_init_cases

        peverify cfg "test_static_init_lib.dll"

        fsc cfg "%s --optimize- -r test_static_init_lib.dll -o test_static_init_exe.exe" cfg.fsc_flags ["static-main.fs"]

        peverify cfg "test_static_init_exe.exe"

        fsc cfg "%s --optimize -a -o test_static_init_lib--optimize.dll" cfg.fsc_flags static_init_cases

        peverify cfg "test_static_init_lib--optimize.dll"

        fsc cfg "%s --optimize -r test_static_init_lib--optimize.dll -o test_static_init_exe--optimize.exe" cfg.fsc_flags ["static-main.fs"]

        peverify cfg "test_static_init_exe--optimize.exe"

        exec cfg ("." ++ "test.exe") ""

        exec cfg ("." ++ "test--optimize.exe") ""

        exec cfg ("." ++ "test_deterministic_init.exe") ""

        exec cfg ("." ++ "test_deterministic_init--optimize.exe") ""

        exec cfg ("." ++ "test_deterministic_init_exe.exe") ""

        exec cfg ("." ++ "test_deterministic_init_exe--optimize.exe") ""

        exec cfg ("." ++ "test_static_init.exe") ""

        exec cfg ("." ++ "test_static_init--optimize.exe") ""

        exec cfg ("." ++ "test_static_init_exe.exe") ""

        exec cfg ("." ++ "test_static_init_exe--optimize.exe") ""
                
    [<Test>]
    let unitsOfMeasure () = 
        let cfg = testConfig "core/unitsOfMeasure"

        fsc cfg "%s --optimize- -o:test.exe -g" cfg.fsc_flags ["test.fs"]

        peverify cfg "test.exe"

        use testOkFile = fileguard cfg "test.ok"

        exec cfg ("." ++ "test.exe") ""

        testOkFile.CheckExists()
                
    [<Test>]
    let verify () = 
        let cfg = testConfig "core/verify"

        peverifyWithArgs cfg "/nologo" (cfg.FSCBinPath ++ "FSharp.Build.dll")

       // peverifyWithArgs cfg "/nologo /MD" (cfg.FSCBinPath ++ "FSharp.Compiler.dll")

        peverifyWithArgs cfg "/nologo" (cfg.FSCBinPath ++ "fsi.exe")

        peverifyWithArgs cfg "/nologo" (cfg.FSCBinPath ++ "FSharp.Compiler.Interactive.Settings.dll")

        fsc cfg "%s -o:xmlverify.exe -g" cfg.fsc_flags ["xmlverify.fs"]

        peverifyWithArgs cfg "/nologo" "xmlverify.exe"
#endif

#if !FSHARP_SUITE_DRIVES_CORECLR_TESTS
module ToolsTests = 

    // This test is disabled in coreclr builds dependent on fixing : https://github.com/Microsoft/visualfsharp/issues/2600
    [<Test>]
    let bundle () = 
        let cfg = testConfig "tools/bundle"

        fsc cfg "%s --progress --standalone -o:test-one-fsharp-module.exe -g" cfg.fsc_flags ["test-one-fsharp-module.fs"]
   
        peverify cfg "test-one-fsharp-module.exe"
   
        fsc cfg "%s -a -o:test_two_fsharp_modules_module_1.dll -g" cfg.fsc_flags ["test_two_fsharp_modules_module_1.fs"]
   
        peverify cfg "test_two_fsharp_modules_module_1.dll"
   
        fsc cfg "%s --standalone -r:test_two_fsharp_modules_module_1.dll -o:test_two_fsharp_modules_module_2.exe -g" cfg.fsc_flags ["test_two_fsharp_modules_module_2.fs"]
   
        peverify cfg "test_two_fsharp_modules_module_2.exe"
   
        fsc cfg "%s -a --standalone -r:test_two_fsharp_modules_module_1.dll -o:test_two_fsharp_modules_module_2_as_dll.dll -g" cfg.fsc_flags ["test_two_fsharp_modules_module_2.fs"]
   
        peverify cfg "test_two_fsharp_modules_module_2_as_dll.dll"
#endif

#if !FSHARP_SUITE_DRIVES_CORECLR_TESTS
    [<Test>]
    let eval () = singleTestBuildAndRun "tools/eval" FSC_BASIC
#endif


module RegressionTests = 

    [<Test>]
    let ``literal-value-bug-2-FSC_BASIC`` () = singleTestBuildAndRun "regression/literal-value-bug-2" FSC_BASIC

    [<Test>]
    let ``literal-value-bug-2-FSI_BASIC`` () = singleTestBuildAndRun "regression/literal-value-bug-2" FSI_BASIC

    [<Test>]
    let ``OverloadResolution-bug-FSC_BASIC`` () = singleTestBuildAndRun "regression/OverloadResolution-bug" FSC_BASIC

    [<Test>]
    let ``OverloadResolution-bug-FSI_BASIC`` () = singleTestBuildAndRun "regression/OverloadResolution-bug" FSI_BASIC

    [<Test>]
    let ``struct-tuple-bug-1-FSC_BASIC`` () = singleTestBuildAndRun "regression/struct-tuple-bug-1" FSC_BASIC

    [<Test >]
    let ``tuple-bug-1-FSC_BASIC`` () = singleTestBuildAndRun "regression/tuple-bug-1" FSC_BASIC

    [<Test>]
    let ``26`` () = singleTestBuildAndRun "regression/26" FSC_BASIC

    [<Test >]
    let ``321`` () = singleTestBuildAndRun "regression/321" FSC_BASIC

#if !FSHARP_SUITE_DRIVES_CORECLR_TESTS
    // This test is disabled in coreclr builds dependent on fixing : https://github.com/Microsoft/visualfsharp/issues/2600
    [<Test>]
    let ``655`` () = 
        let cfg = testConfig "regression/655"

        fsc cfg "%s -a -o:pack.dll" cfg.fsc_flags ["xlibC.ml"]

        peverify cfg "pack.dll"

        fsc cfg "%s    -o:test.exe -r:pack.dll" cfg.fsc_flags ["main.fs"]

        peverify cfg "test.exe"

        use testOkFile = fileguard cfg "test.ok"

        exec cfg ("." ++ "test.exe") ""

        testOkFile.CheckExists()
                
    // This test is disabled in coreclr builds dependent on fixing : https://github.com/Microsoft/visualfsharp/issues/2600
    [<Test >]
    let ``656`` () = 
        let cfg = testConfig "regression/656"

        fsc cfg "%s -o:pack.exe" cfg.fsc_flags ["misc.fs mathhelper.fs filehelper.fs formshelper.fs plot.fs traj.fs playerrecord.fs trackedplayers.fs form.fs"]

        peverify cfg  "pack.exe"
#endif
                
#if !FSHARP_SUITE_DRIVES_CORECLR_TESTS
    // Requires WinForms
    [<Test>]
    let ``83`` () = singleTestBuildAndRun "regression/83" FSC_BASIC
#endif
    [<Test >]
    let ``84`` () = singleTestBuildAndRun "regression/84" FSC_BASIC

    [<Test >]
    let ``85`` () = 
        let cfg = testConfig "regression/85"

        fsc cfg "%s -r:Category.dll -a -o:petshop.dll" cfg.fsc_flags ["Category.ml"]

        peverify cfg "petshop.dll"

    [<Test >]
    let ``86`` () = singleTestBuildAndRun "regression/86" FSC_BASIC

    [<Test >]
    let ``struct-tuple-bug-1-FSI_BASIC`` () = singleTestBuildAndRun "regression/struct-tuple-bug-1" FSI_BASIC

#if !FSHARP_SUITE_DRIVES_CORECLR_TESTS
    // This test is disabled in coreclr builds dependent on fixing : https://github.com/Microsoft/visualfsharp/issues/2600
    [<Test>]
    let ``struct-measure-bug-1`` () = 
        let cfg = testConfig "regression/struct-measure-bug-1"

        fsc cfg "%s --optimize- -o:test.exe -g" cfg.fsc_flags ["test.fs"]

        peverify cfg "test.exe"
#endif
#if !FSHARP_SUITE_DRIVES_CORECLR_TESTS
module OptimizationTests =

    [<Test>]
    let functionSizes () = 
        let cfg = testConfig "optimize/analyses"

        let outFile = "sizes.FunctionSizes.output.test.txt"
        let expectedFile = "sizes.FunctionSizes.output.test.bsl"

        log "== FunctionSizes"
        fscBothToOut cfg outFile "%s --nologo -O --test:FunctionSizes" cfg.fsc_flags ["sizes.fs"] 

        let diff = fsdiff cfg outFile expectedFile

        match diff with
        | "" -> ()
        | _ ->
            Assert.Fail (sprintf "'%s' and '%s' differ; %A" (getfullpath cfg outFile) (getfullpath cfg expectedFile) diff)


    [<Test>]
    let totalSizes () = 
        let cfg = testConfig "optimize/analyses"

        let outFile = "sizes.TotalSizes.output.test.txt"
        let expectedFile = "sizes.TotalSizes.output.test.bsl"

        log "== TotalSizes"
        fscBothToOut cfg outFile "%s --nologo -O --test:TotalSizes" cfg.fsc_flags ["sizes.fs"] 

        let diff = fsdiff cfg outFile expectedFile

        match diff with
        | "" -> ()
        | _ -> Assert.Fail (sprintf "'%s' and '%s' differ; %A" (getfullpath cfg outFile) (getfullpath cfg expectedFile) diff)


    [<Test>]
    let hasEffect () = 
        let cfg = testConfig "optimize/analyses"

        let outFile = "effects.HasEffect.output.test.txt"
        let expectedFile = "effects.HasEffect.output.test.bsl"

        log "== HasEffect"
        fscBothToOut cfg outFile "%s --nologo -O --test:HasEffect" cfg.fsc_flags ["effects.fs"] 

        let diff = fsdiff cfg outFile expectedFile

        match diff with
        | "" -> ()
        | _ -> Assert.Fail (sprintf "'%s' and '%s' differ; %A" (getfullpath cfg outFile) (getfullpath cfg expectedFile) diff)


    [<Test>]
    let noNeedToTailcall () = 
        let cfg = testConfig "optimize/analyses"

        let outFile = "tailcalls.NoNeedToTailcall.output.test.txt"
        let expectedFile = "tailcalls.NoNeedToTailcall.output.test.bsl"

        log "== NoNeedToTailcall"
        fscBothToOut cfg outFile "%s --nologo -O --test:NoNeedToTailcall" cfg.fsc_flags ["tailcalls.fs"] 

        let diff = fsdiff cfg outFile expectedFile

        match diff with
        | "" -> ()
        | _ -> Assert.Fail (sprintf "'%s' and '%s' differ; %A" (getfullpath cfg outFile) (getfullpath cfg expectedFile) diff)


    [<Test>]
    let ``inline`` () = 
        let cfg = testConfig "optimize/inline"

        fsc cfg "%s -g --optimize- --target:library -o:lib.dll" cfg.fsc_flags ["lib.fs"; "lib2.fs"]

        peverify cfg "lib.dll " 

        fsc cfg "%s -g --optimize- --target:library -o:lib3.dll -r:lib.dll " cfg.fsc_flags ["lib3.fs"]

        fsc cfg "%s -g --optimize- -o:test.exe -r:lib.dll -r:lib3.dll" cfg.fsc_flags ["test.fs "]

        fsc cfg "%s --optimize --target:library -o:lib--optimize.dll -g" cfg.fsc_flags ["lib.fs"; "lib2.fs"]

        fsc cfg "%s --optimize --target:library -o:lib3--optimize.dll -r:lib--optimize.dll -g" cfg.fsc_flags ["lib3.fs"]

        fsc cfg "%s --optimize -o:test--optimize.exe -g -r:lib--optimize.dll  -r:lib3--optimize.dll" cfg.fsc_flags ["test.fs "]

        ildasm cfg "/out=test.il" "test.exe"

        ildasm cfg "/out=test--optimize.il" "test--optimize.exe"

        let ``test--optimize.il`` = 
            File.ReadLines (getfullpath cfg "test--optimize.il")
            |> Seq.filter (fun line -> line.Contains(".locals init"))
            |> List.ofSeq

        match ``test--optimize.il`` with
            | [] -> ()
            | lines -> 
                Assert.Fail (sprintf "Error: optimizations not removed.  Relevant lines from IL file follow: %A" lines)

        let numElim = 
            File.ReadLines (getfullpath cfg "test.il")
            |> Seq.filter (fun line -> line.Contains(".locals init"))
            |> Seq.length

        log "Ran ok - optimizations removed %d textual occurrences of optimizable identifiers from target IL" numElim 

    [<Test>]
    let stats () = 
        let cfg = testConfig "optimize/stats"

        ildasm cfg "/out=FSharp.Core.il" cfg.FSCOREDLLPATH

        let fscore = File.ReadLines(getfullpath cfg "FSharp.Core.il") |> Seq.toList

        let contains text (s: string) = if s.Contains(text) then 1 else 0

        let typeFunc = fscore |> List.sumBy (contains "extends Microsoft.FSharp.TypeFunc")
        let classes = fscore |> List.sumBy (contains ".class")
        let methods = fscore |> List.sumBy (contains ".method")
        let fields = fscore |> List.sumBy (contains ".field")

        let date = DateTime.Today.ToString("dd/MM/yyyy") // 23/11/2006
        let time = DateTime.Now.ToString("HH:mm:ss.ff") // 16:03:23.40
        let m = sprintf "%s, %s, Microsoft.FSharp-TypeFunc, %d, Microsoft.FSharp-classes, %d,  Microsoft.FSharp-methods, %d, ,  Microsoft.FSharp-fields, %d,  " date time typeFunc classes methods fields

        log "now:"
        log "%s" m
#endif

module TypecheckTests = 
    [<Test>]
    let ``full-rank-arrays`` () = 
        let cfg = testConfig "typecheck/full-rank-arrays"
        SingleTest.singleTestBuildAndRunWithCopyDlls cfg "full-rank-arrays.dll" FSC_BASIC

#if !FX_NO_CONVERTER
    // Converter is not coming back until dotnet standard 2.0
    [<Test>]
    let misc () = singleTestBuildAndRun "typecheck/misc" FSC_BASIC
#endif

#if !FSHARP_SUITE_DRIVES_CORECLR_TESTS

    [<Test>]
    let ``sigs pos26`` () = 
        let cfg = testConfig "typecheck/sigs"
        fsc cfg "%s --target:exe -o:pos26.exe" cfg.fsc_flags ["pos26.fsi"; "pos26.fs"]
        peverify cfg "pos26.exe"

    [<Test>]
    let ``sigs pos25`` () = 
        let cfg = testConfig "typecheck/sigs"
        fsc cfg "%s --target:exe -o:pos25.exe" cfg.fsc_flags ["pos25.fs"]
        peverify cfg "pos25.exe"

    [<Test>]
    let ``sigs pos27`` () = 
        let cfg = testConfig "typecheck/sigs"
        fsc cfg "%s --target:exe -o:pos27.exe" cfg.fsc_flags ["pos27.fs"]
        copy_y cfg  (cfg.FSCBinPath ++ "System.ValueTuple.dll") ("." ++ "System.ValueTuple.dll")
        peverify cfg "pos27.exe"

    [<Test>]
    let ``sigs pos28`` () = 
        let cfg = testConfig "typecheck/sigs"
        fsc cfg "%s --target:exe -o:pos28.exe" cfg.fsc_flags ["pos28.fs"]
        peverify cfg "pos28.exe"

    [<Test>]
    let ``sigs pos29`` () = 
        let cfg = testConfig "typecheck/sigs"
        fsc cfg "%s --target:exe -o:pos29.exe" cfg.fsc_flags ["pos29.fsi"; "pos29.fs"; "pos29.app.fs"]
        peverify cfg "pos29.exe"

    [<Test>]
    let ``sigs pos30`` () = 
        let cfg = testConfig "typecheck/sigs"
        fsc cfg "%s --target:exe -o:pos30.exe --warnaserror+" cfg.fsc_flags ["pos30.fs"]
        peverify cfg "pos30.exe"

    [<Test>]
    let ``sigs pos24`` () = 
        let cfg = testConfig "typecheck/sigs"
        fsc cfg "%s --target:exe -o:pos24.exe" cfg.fsc_flags ["pos24.fs"]
        peverify cfg "pos24.exe"

    [<Test>]
    let ``sigs pos31`` () = 
        let cfg = testConfig "typecheck/sigs"
        fsc cfg "%s --target:exe -o:pos31.exe --warnaserror" cfg.fsc_flags ["pos31.fsi"; "pos31.fs"]
        peverify cfg "pos31.exe"

    [<Test>]
    let ``sigs pos23`` () = 
        let cfg = testConfig "typecheck/sigs"
        fsc cfg "%s --target:exe -o:pos23.exe" cfg.fsc_flags ["pos23.fs"]
        peverify cfg "pos23.exe"
        exec cfg ("." ++ "pos23.exe") ""

    [<Test>]
    let ``sigs pos20`` () = 
        let cfg = testConfig "typecheck/sigs"
        fsc cfg "%s --target:exe -o:pos20.exe" cfg.fsc_flags ["pos20.fs"]
        peverify cfg "pos20.exe"
        exec cfg ("." ++ "pos20.exe") ""

    [<Test>]
    let ``sigs pos19`` () = 
        let cfg = testConfig "typecheck/sigs"
        fsc cfg "%s --target:exe -o:pos19.exe" cfg.fsc_flags ["pos19.fs"]
        peverify cfg "pos19.exe"
        exec cfg ("." ++ "pos19.exe") ""

    [<Test>]
    let ``sigs pos18`` () = 
        let cfg = testConfig "typecheck/sigs"
        fsc cfg "%s --target:exe -o:pos18.exe" cfg.fsc_flags ["pos18.fs"]
        peverify cfg "pos18.exe"
        exec cfg ("." ++ "pos18.exe") ""

    [<Test>]
    let ``sigs pos16`` () = 
        let cfg = testConfig "typecheck/sigs"
        fsc cfg "%s --target:exe -o:pos16.exe" cfg.fsc_flags ["pos16.fs"]
        peverify cfg "pos16.exe"
        exec cfg ("." ++ "pos16.exe") ""

    [<Test>]
    let ``sigs pos17`` () = 
        let cfg = testConfig "typecheck/sigs"
        fsc cfg "%s --target:exe -o:pos17.exe" cfg.fsc_flags ["pos17.fs"]
        peverify cfg "pos17.exe"
        exec cfg ("." ++ "pos17.exe") ""

    [<Test>]
    let ``sigs pos15`` () = 
        let cfg = testConfig "typecheck/sigs"
        fsc cfg "%s --target:exe -o:pos15.exe" cfg.fsc_flags ["pos15.fs"]
        peverify cfg "pos15.exe"
        exec cfg ("." ++ "pos15.exe") ""

    [<Test>]
    let ``sigs pos14`` () = 
        let cfg = testConfig "typecheck/sigs"
        fsc cfg "%s --target:exe -o:pos14.exe" cfg.fsc_flags ["pos14.fs"]
        peverify cfg "pos14.exe"
        exec cfg ("." ++ "pos14.exe") ""

    [<Test>]
    let ``sigs pos13`` () = 
        let cfg = testConfig "typecheck/sigs"
        fsc cfg "%s --target:exe -o:pos13.exe" cfg.fsc_flags ["pos13.fs"]
        peverify cfg "pos13.exe"
        exec cfg ("." ++ "pos13.exe") ""

    [<Test>]
    let ``sigs pos12 `` () = 
        let cfg = testConfig "typecheck/sigs"
        fsc cfg "%s -a -o:pos12.dll" cfg.fsc_flags ["pos12.fs"]

    [<Test>]
    let ``sigs pos11`` () = 
        let cfg = testConfig "typecheck/sigs"
        fsc cfg "%s -a -o:pos11.dll" cfg.fsc_flags ["pos11.fs"]

    [<Test>]
    let ``sigs pos10`` () = 
        let cfg = testConfig "typecheck/sigs"
        fsc cfg "%s -a -o:pos10.dll" cfg.fsc_flags ["pos10.fs"]
        peverify cfg "pos10.dll"

    [<Test>]
    let ``sigs pos09`` () = 
        let cfg = testConfig "typecheck/sigs"
        fsc cfg "%s -a -o:pos09.dll" cfg.fsc_flags ["pos09.fs"]
        peverify cfg "pos09.dll"

    [<Test>]
    let ``sigs pos07`` () = 
        let cfg = testConfig "typecheck/sigs"
        fsc cfg "%s -a -o:pos07.dll" cfg.fsc_flags ["pos07.fs"]
        peverify cfg "pos07.dll"

    [<Test>]
    let ``sigs pos08`` () = 
        let cfg = testConfig "typecheck/sigs"
        fsc cfg "%s -a -o:pos08.dll" cfg.fsc_flags ["pos08.fs"]
        peverify cfg "pos08.dll"

    [<Test>]
    let ``sigs pos06`` () = 
        let cfg = testConfig "typecheck/sigs"
        fsc cfg "%s -a -o:pos06.dll" cfg.fsc_flags ["pos06.fs"]
        peverify cfg "pos06.dll"

    [<Test>]
    let ``sigs pos03`` () = 
        let cfg = testConfig "typecheck/sigs"
        fsc cfg "%s -a -o:pos03.dll" cfg.fsc_flags ["pos03.fs"]
        peverify cfg "pos03.dll"
        fsc cfg "%s -a -o:pos03a.dll" cfg.fsc_flags ["pos03a.fsi"; "pos03a.fs"]
        peverify cfg "pos03a.dll"

    [<Test>]
    let ``sigs pos01a`` () = 
        let cfg = testConfig "typecheck/sigs"
        fsc cfg "%s -a -o:pos01a.dll" cfg.fsc_flags ["pos01a.fsi"; "pos01a.fs"]
        peverify cfg "pos01a.dll"

    [<Test>]
    let ``sigs pos02`` () = 
        let cfg = testConfig "typecheck/sigs"
        fsc cfg "%s -a -o:pos02.dll" cfg.fsc_flags ["pos02.fs"]
        peverify cfg "pos02.dll"

    [<Test>]
    let ``sigs pos05`` () = 
        let cfg = testConfig "typecheck/sigs"
        fsc cfg "%s -a -o:pos05.dll" cfg.fsc_flags ["pos05.fs"]

    [<Test>] 
    let ``type check neg01`` () = singleNegTest (testConfig "typecheck/sigs") "neg01"

    [<Test>] 
    let ``type check neg02`` () = singleNegTest (testConfig "typecheck/sigs") "neg02"

    [<Test>] 
    let ``type check neg03`` () = singleNegTest (testConfig "typecheck/sigs") "neg03"

    [<Test>] 
    let ``type check neg04`` () = singleNegTest (testConfig "typecheck/sigs") "neg04"

    [<Test>] 
    let ``type check neg05`` () = singleNegTest (testConfig "typecheck/sigs") "neg05"

    [<Test>] 
    let ``type check neg06`` () = singleNegTest (testConfig "typecheck/sigs") "neg06"

    [<Test>] 
    let ``type check neg06_a`` () = singleNegTest (testConfig "typecheck/sigs") "neg06_a"

    [<Test>] 
    let ``type check neg06_b`` () = singleNegTest (testConfig "typecheck/sigs") "neg06_b"

    [<Test>] 
    let ``type check neg07`` () = singleNegTest (testConfig "typecheck/sigs") "neg07"

    [<Test>] 
    let ``type check neg08`` () = singleNegTest (testConfig "typecheck/sigs") "neg08"

    [<Test>] 
    let ``type check neg09`` () = singleNegTest (testConfig "typecheck/sigs") "neg09"

    [<Test>] 
    let ``type check neg10`` () = singleNegTest (testConfig "typecheck/sigs") "neg10"

    [<Test>] 
    let ``type check neg10_a`` () = singleNegTest (testConfig "typecheck/sigs") "neg10_a"

    [<Test>] 
    let ``type check neg11`` () = singleNegTest (testConfig "typecheck/sigs") "neg11"

    [<Test>] 
    let ``type check neg12`` () = singleNegTest (testConfig "typecheck/sigs") "neg12"

    [<Test>] 
    let ``type check neg13`` () = singleNegTest (testConfig "typecheck/sigs") "neg13"

    [<Test>] 
    let ``type check neg14`` () = singleNegTest (testConfig "typecheck/sigs") "neg14"

    [<Test>] 
    let ``type check neg15`` () = singleNegTest (testConfig "typecheck/sigs") "neg15"

    [<Test>] 
    let ``type check neg16`` () = singleNegTest (testConfig "typecheck/sigs") "neg16"

    [<Test>] 
    let ``type check neg17`` () = singleNegTest (testConfig "typecheck/sigs") "neg17"

    [<Test>] 
    let ``type check neg18`` () = singleNegTest (testConfig "typecheck/sigs") "neg18"

    [<Test>] 
    let ``type check neg19`` () = singleNegTest (testConfig "typecheck/sigs") "neg19"

    [<Test>] 
    let ``type check neg20`` () = singleNegTest (testConfig "typecheck/sigs") "neg20"

    [<Test>] 
    let ``type check neg21`` () = singleNegTest (testConfig "typecheck/sigs") "neg21"

    [<Test>] 
    let ``type check neg22`` () = singleNegTest (testConfig "typecheck/sigs") "neg22"

    [<Test>] 
    let ``type check neg23`` () = singleNegTest (testConfig "typecheck/sigs") "neg23"

    [<Test>] 
    let ``type check neg24`` () = singleNegTest (testConfig "typecheck/sigs") "neg24"

    [<Test>] 
    let ``type check neg25`` () = singleNegTest (testConfig "typecheck/sigs") "neg25"

    [<Test>] 
    let ``type check neg26`` () = singleNegTest (testConfig "typecheck/sigs") "neg26"

    [<Test>] 
    let ``type check neg27`` () = singleNegTest (testConfig "typecheck/sigs") "neg27"

    [<Test>] 
    let ``type check neg28`` () = singleNegTest (testConfig "typecheck/sigs") "neg28"

    [<Test>] 
    let ``type check neg29`` () = singleNegTest (testConfig "typecheck/sigs") "neg29"

    [<Test>] 
    let ``type check neg30`` () = singleNegTest (testConfig "typecheck/sigs") "neg30"

    [<Test>] 
    let ``type check neg31`` () = singleNegTest (testConfig "typecheck/sigs") "neg31"

    [<Test>] 
    let ``type check neg32`` () = singleNegTest (testConfig "typecheck/sigs") "neg32"

    [<Test>] 
    let ``type check neg33`` () = singleNegTest (testConfig "typecheck/sigs") "neg33"

    [<Test>] 
    let ``type check neg34`` () = singleNegTest (testConfig "typecheck/sigs") "neg34"

    [<Test>] 
    let ``type check neg35`` () = singleNegTest (testConfig "typecheck/sigs") "neg35"

    [<Test>] 
    let ``type check neg36`` () = singleNegTest (testConfig "typecheck/sigs") "neg36"

    [<Test>] 
    let ``type check neg37`` () = singleNegTest (testConfig "typecheck/sigs") "neg37"

    [<Test>] 
    let ``type check neg37_a`` () = singleNegTest (testConfig "typecheck/sigs") "neg37_a"

    [<Test>] 
    let ``type check neg38`` () = singleNegTest (testConfig "typecheck/sigs") "neg38"

    [<Test>] 
    let ``type check neg39`` () = singleNegTest (testConfig "typecheck/sigs") "neg39"

    [<Test>] 
    let ``type check neg40`` () = singleNegTest (testConfig "typecheck/sigs") "neg40"

    [<Test>] 
    let ``type check neg41`` () = singleNegTest (testConfig "typecheck/sigs") "neg41"

    [<Test>] 
    let ``type check neg42`` () = singleNegTest (testConfig "typecheck/sigs") "neg42"

    [<Test>] 
    let ``type check neg43`` () = singleNegTest (testConfig "typecheck/sigs") "neg43"

    [<Test>] 
    let ``type check neg44`` () = singleNegTest (testConfig "typecheck/sigs") "neg44"

    [<Test>] 
    let ``type check neg45`` () = singleNegTest (testConfig "typecheck/sigs") "neg45"

    [<Test>] 
    let ``type check neg46`` () = singleNegTest (testConfig "typecheck/sigs") "neg46"

    [<Test>] 
    let ``type check neg47`` () = singleNegTest (testConfig "typecheck/sigs") "neg47"

    [<Test>] 
    let ``type check neg48`` () = singleNegTest (testConfig "typecheck/sigs") "neg48"

    [<Test>] 
    let ``type check neg49`` () = singleNegTest (testConfig "typecheck/sigs") "neg49"

    [<Test>] 
    let ``type check neg50`` () = singleNegTest (testConfig "typecheck/sigs") "neg50"

    [<Test>] 
    let ``type check neg51`` () = singleNegTest (testConfig "typecheck/sigs") "neg51"

    [<Test>] 
    let ``type check neg52`` () = singleNegTest (testConfig "typecheck/sigs") "neg52"

    [<Test>] 
    let ``type check neg53`` () = singleNegTest (testConfig "typecheck/sigs") "neg53"

    [<Test>] 
    let ``type check neg54`` () = singleNegTest (testConfig "typecheck/sigs") "neg54"

    [<Test>] 
    let ``type check neg55`` () = singleNegTest (testConfig "typecheck/sigs") "neg55"

    [<Test>] 
    let ``type check neg56`` () = singleNegTest (testConfig "typecheck/sigs") "neg56"

    [<Test>] 
    let ``type check neg56_a`` () = singleNegTest (testConfig "typecheck/sigs") "neg56_a"

    [<Test>] 
    let ``type check neg56_b`` () = singleNegTest (testConfig "typecheck/sigs") "neg56_b"

    [<Test>] 
    let ``type check neg57`` () = singleNegTest (testConfig "typecheck/sigs") "neg57"

    [<Test>] 
    let ``type check neg58`` () = singleNegTest (testConfig "typecheck/sigs") "neg58"

    [<Test>] 
    let ``type check neg59`` () = singleNegTest (testConfig "typecheck/sigs") "neg59"

    [<Test>] 
    let ``type check neg60`` () = singleNegTest (testConfig "typecheck/sigs") "neg60"

    [<Test>] 
    let ``type check neg61`` () = singleNegTest (testConfig "typecheck/sigs") "neg61"

    [<Test>] 
    let ``type check neg62`` () = singleNegTest (testConfig "typecheck/sigs") "neg62"

    [<Test>] 
    let ``type check neg63`` () = singleNegTest (testConfig "typecheck/sigs") "neg63"

    [<Test>] 
    let ``type check neg64`` () = singleNegTest (testConfig "typecheck/sigs") "neg64"

    [<Test>] 
    let ``type check neg65`` () = singleNegTest (testConfig "typecheck/sigs") "neg65"

    [<Test>] 
    let ``type check neg66`` () = singleNegTest (testConfig "typecheck/sigs") "neg66"

    [<Test>] 
    let ``type check neg67`` () = singleNegTest (testConfig "typecheck/sigs") "neg67"

    [<Test>] 
    let ``type check neg68`` () = singleNegTest (testConfig "typecheck/sigs") "neg68"

    [<Test>] 
    let ``type check neg69`` () = singleNegTest (testConfig "typecheck/sigs") "neg69"

    [<Test>] 
    let ``type check neg70`` () = singleNegTest (testConfig "typecheck/sigs") "neg70"

    [<Test>] 
    let ``type check neg71`` () = singleNegTest (testConfig "typecheck/sigs") "neg71"

    [<Test>] 
    let ``type check neg72`` () = singleNegTest (testConfig "typecheck/sigs") "neg72"

    [<Test>] 
    let ``type check neg73`` () = singleNegTest (testConfig "typecheck/sigs") "neg73"

    [<Test>] 
    let ``type check neg74`` () = singleNegTest (testConfig "typecheck/sigs") "neg74"

    [<Test>] 
    let ``type check neg75`` () = singleNegTest (testConfig "typecheck/sigs") "neg75"

    [<Test>] 
    let ``type check neg76`` () = singleNegTest (testConfig "typecheck/sigs") "neg76"

    [<Test>] 
    let ``type check neg77`` () = singleNegTest (testConfig "typecheck/sigs") "neg77"

    [<Test>] 
    let ``type check neg78`` () = singleNegTest (testConfig "typecheck/sigs") "neg78"

    [<Test>] 
    let ``type check neg79`` () = singleNegTest (testConfig "typecheck/sigs") "neg79"

    [<Test>] 
    let ``type check neg80`` () = singleNegTest (testConfig "typecheck/sigs") "neg80"

    [<Test>] 
    let ``type check neg81`` () = singleNegTest (testConfig "typecheck/sigs") "neg81"

    [<Test>] 
    let ``type check neg82`` () = singleNegTest (testConfig "typecheck/sigs") "neg82"

    [<Test>] 
    let ``type check neg83`` () = singleNegTest (testConfig "typecheck/sigs") "neg83"

    [<Test>] 
    let ``type check neg84`` () = singleNegTest (testConfig "typecheck/sigs") "neg84"

    [<Test>] 
    let ``type check neg85`` () = singleNegTest (testConfig "typecheck/sigs") "neg85"

    [<Test>] 
    let ``type check neg86`` () = singleNegTest (testConfig "typecheck/sigs") "neg86"

    [<Test>] 
    let ``type check neg87`` () = singleNegTest (testConfig "typecheck/sigs") "neg87"

    [<Test>] 
    let ``type check neg88`` () = singleNegTest (testConfig "typecheck/sigs") "neg88"

    [<Test>] 
    let ``type check neg89`` () = singleNegTest (testConfig "typecheck/sigs") "neg89"

    [<Test>] 
    let ``type check neg90`` () = singleNegTest (testConfig "typecheck/sigs") "neg90"

    [<Test>] 
    let ``type check neg91`` () = singleNegTest (testConfig "typecheck/sigs") "neg91"

    [<Test>] 
    let ``type check neg92`` () = singleNegTest (testConfig "typecheck/sigs") "neg92"

    [<Test>] 
    let ``type check neg93`` () = singleNegTest (testConfig "typecheck/sigs") "neg93"

    [<Test>] 
    let ``type check neg94`` () = singleNegTest (testConfig "typecheck/sigs") "neg94"

    [<Test>] 
    let ``type check neg95`` () = singleNegTest (testConfig "typecheck/sigs") "neg95"

    [<Test>] 
    let ``type check neg96`` () = singleNegTest (testConfig "typecheck/sigs") "neg96"

    [<Test>] 
    let ``type check neg97`` () = singleNegTest (testConfig "typecheck/sigs") "neg97"

    [<Test>] 
    let ``type check neg98`` () = singleNegTest (testConfig "typecheck/sigs") "neg98"

    [<Test>] 
    let ``type check neg99`` () = singleNegTest (testConfig "typecheck/sigs") "neg99"

    [<Test>] 
    let ``type check neg100`` () = 
        let cfg = testConfig "typecheck/sigs"
        let cfg = { cfg with fsc_flags = cfg.fsc_flags + " --warnon:3218" }
        singleNegTest cfg "neg100"

    [<Test>] 
    let ``type check neg101`` () = singleNegTest (testConfig "typecheck/sigs") "neg101"

    [<Test>]
    let ``type check neg102`` () = singleNegTest (testConfig "typecheck/sigs") "neg102"

    [<Test>]
    let ``type check neg106`` () = singleNegTest (testConfig "typecheck/sigs") "neg106"

    [<Test>]
    let ``type check neg107`` () = singleNegTest (testConfig "typecheck/sigs") "neg107"

    [<Test>]
    let ``type check neg108`` () = singleNegTest (testConfig "typecheck/sigs") "neg108"

    [<Test>]
<<<<<<< HEAD
=======
    let ``type check neg109`` () = singleNegTest (testConfig "typecheck/sigs") "neg109"

    [<Test>]
>>>>>>> 81894434
    let ``type check neg103`` () = singleNegTest (testConfig "typecheck/sigs") "neg103"

    [<Test>]
    let ``type check neg104`` () = singleNegTest (testConfig "typecheck/sigs") "neg104"

    [<Test>] 
    let ``type check neg_issue_3752`` () = singleNegTest (testConfig "typecheck/sigs") "neg_issue_3752"

    [<Test>] 
    let ``type check neg_byref_1`` () = singleNegTest (testConfig "typecheck/sigs") "neg_byref_1"

    [<Test>] 
    let ``type check neg_byref_2`` () = singleNegTest (testConfig "typecheck/sigs") "neg_byref_2"

    [<Test>] 
    let ``type check neg_byref_3`` () = singleNegTest (testConfig "typecheck/sigs") "neg_byref_3"

    [<Test>] 
    let ``type check neg_byref_4`` () = singleNegTest (testConfig "typecheck/sigs") "neg_byref_4"

    [<Test>] 
    let ``type check neg_byref_5`` () = singleNegTest (testConfig "typecheck/sigs") "neg_byref_5"

    [<Test>] 
    let ``type check neg_byref_6`` () = singleNegTest (testConfig "typecheck/sigs") "neg_byref_6"

    [<Test>] 
    let ``type check neg_byref_7`` () = singleNegTest (testConfig "typecheck/sigs") "neg_byref_7"

    [<Test>] 
    let ``type check neg_byref_8`` () = singleNegTest (testConfig "typecheck/sigs") "neg_byref_8"

    [<Test>] 
    let ``type check neg_byref_10`` () = singleNegTest (testConfig "typecheck/sigs") "neg_byref_10"

    [<Test>] 
    let ``type check neg_byref_11`` () = singleNegTest (testConfig "typecheck/sigs") "neg_byref_11"

    [<Test>] 
    let ``type check neg_byref_12`` () = singleNegTest (testConfig "typecheck/sigs") "neg_byref_12"

    [<Test>] 
    let ``type check neg_byref_13`` () = singleNegTest (testConfig "typecheck/sigs") "neg_byref_13"

    [<Test>] 
    let ``type check neg_byref_14`` () = singleNegTest (testConfig "typecheck/sigs") "neg_byref_14"

    [<Test>] 
    let ``type check neg_byref_15`` () = singleNegTest (testConfig "typecheck/sigs") "neg_byref_15"

    [<Test>] 
    let ``type check neg_byref_16`` () = singleNegTest (testConfig "typecheck/sigs") "neg_byref_16"

    [<Test>] 
    let ``type check neg_byref_17`` () = singleNegTest (testConfig "typecheck/sigs") "neg_byref_17"

    [<Test>] 
    let ``type check neg_byref_18`` () = singleNegTest (testConfig "typecheck/sigs") "neg_byref_18"

    [<Test>] 
    let ``type check neg_byref_19`` () = singleNegTest (testConfig "typecheck/sigs") "neg_byref_19"

    [<Test>] 
    let ``type check neg_byref_20`` () = singleNegTest (testConfig "typecheck/sigs") "neg_byref_20"

    [<Test>] 
    let ``type check neg_byref_21`` () = singleNegTest (testConfig "typecheck/sigs") "neg_byref_21"

    [<Test>] 
    let ``type check neg_byref_22`` () = singleNegTest (testConfig "typecheck/sigs") "neg_byref_22"

    [<Test>] 
    let ``type check neg_byref_23`` () = singleNegTest (testConfig "typecheck/sigs") "neg_byref_23"


module FscTests =                 
    [<Test>]
    let ``should be raised if AssemblyInformationalVersion has invalid version`` () = 
        let cfg = testConfig (Commands.createTempDir())

        let code  =
            """
namespace CST.RI.Anshun
open System.Reflection
[<assembly: AssemblyVersion("4.5.6.7")>]
[<assembly: AssemblyInformationalVersion("45.2048.main1.2-hotfix (upgrade Second Chance security)")>]
()
            """

        File.WriteAllText(cfg.Directory ++ "test.fs", code)

        fsc cfg "%s --nologo -o:lib.dll --target:library" cfg.fsc_flags ["test.fs"]

        let fv = Diagnostics.FileVersionInfo.GetVersionInfo(Commands.getfullpath cfg.Directory "lib.dll")

        fv.ProductVersion |> Assert.areEqual "45.2048.main1.2-hotfix (upgrade Second Chance security)"

        (fv.ProductMajorPart, fv.ProductMinorPart, fv.ProductBuildPart, fv.ProductPrivatePart) 
        |> Assert.areEqual (45,2048,0,0)


    [<Test>]
    let ``should set file version info on generated file`` () = 
        let cfg = testConfig (Commands.createTempDir())

        let code =
            """
namespace CST.RI.Anshun
open System.Reflection
open System.Runtime.CompilerServices
open System.Runtime.InteropServices
[<assembly: AssemblyTitle("CST.RI.Anshun.TreloarStation")>]
[<assembly: AssemblyDescription("Assembly is a part of Restricted Intelligence of Anshun planet")>]
[<assembly: AssemblyConfiguration("RELEASE")>]
[<assembly: AssemblyCompany("Compressed Space Transport")>]
[<assembly: AssemblyProduct("CST.RI.Anshun")>]
[<assembly: AssemblyCopyright("Copyright \u00A9 Compressed Space Transport 2380")>]
[<assembly: AssemblyTrademark("CST \u2122")>]
[<assembly: AssemblyVersion("12.34.56.78")>]
[<assembly: AssemblyFileVersion("99.88.77.66")>]
[<assembly: AssemblyInformationalVersion("17.56.2912.14")>]
()
            """

        File.WriteAllText(cfg.Directory ++ "test.fs", code)

        do fsc cfg "%s --nologo -o:lib.dll --target:library" cfg.fsc_flags ["test.fs"]

        let fv = System.Diagnostics.FileVersionInfo.GetVersionInfo(Commands.getfullpath cfg.Directory "lib.dll")
        fv.CompanyName |> Assert.areEqual "Compressed Space Transport"
        fv.FileVersion |> Assert.areEqual "99.88.77.66"
        
        (fv.FileMajorPart, fv.FileMinorPart, fv.FileBuildPart, fv.FilePrivatePart)
        |> Assert.areEqual (99,88,77,66)
        
        fv.ProductVersion |> Assert.areEqual "17.56.2912.14"
        (fv.ProductMajorPart, fv.ProductMinorPart, fv.ProductBuildPart, fv.ProductPrivatePart) 
        |> Assert.areEqual (17,56,2912,14)
        
        fv.LegalCopyright |> Assert.areEqual "Copyright \u00A9 Compressed Space Transport 2380"
        fv.LegalTrademarks |> Assert.areEqual "CST \u2122"
#endif

#if !NETSTANDARD1_6
module ProductVersionTest =

    let informationalVersionAttrName = typeof<System.Reflection.AssemblyInformationalVersionAttribute>.FullName
    let fileVersionAttrName = typeof<System.Reflection.AssemblyFileVersionAttribute>.FullName

    let fallbackTestData () =
        let defAssemblyVersion = (1us,2us,3us,4us)
        let defAssemblyVersionString = let v1,v2,v3,v4 = defAssemblyVersion in sprintf "%d.%d.%d.%d" v1 v2 v3 v4
        [ defAssemblyVersionString, None, None, defAssemblyVersionString
          defAssemblyVersionString, (Some "5.6.7.8"), None, "5.6.7.8"
          defAssemblyVersionString, (Some "5.6.7.8" ), (Some "22.44.66.88"), "22.44.66.88"
          defAssemblyVersionString, None, (Some "22.44.66.88" ), "22.44.66.88" ]
        |> List.map (fun (a,f,i,e) -> (a, f, i, e))

    [<Test>]
    let ``should use correct fallback``() =
      
       for (assemblyVersion, fileVersion, infoVersion, expected) in fallbackTestData () do
        let cfg = testConfig (Commands.createTempDir())
        let dir = cfg.Directory

        printfn "Directory: %s" dir

        let code =
            let globalAssembly (attr: Type) attrValue =
                sprintf """[<assembly: %s("%s")>]""" attr.FullName attrValue

            let attrs =
                [ assemblyVersion |> (globalAssembly typeof<AssemblyVersionAttribute> >> Some)
                  fileVersion |> Option.map (globalAssembly typeof<AssemblyFileVersionAttribute>)
                  infoVersion |> Option.map (globalAssembly typeof<AssemblyInformationalVersionAttribute>) ]
                |> List.choose id

            sprintf """
namespace CST.RI.Anshun
%s
()
            """ (attrs |> String.concat Environment.NewLine)

        File.WriteAllText(cfg.Directory ++ "test.fs", code)

        fsc cfg "%s --nologo -o:lib.dll --target:library" cfg.fsc_flags ["test.fs"]

        let fileVersionInfo = Diagnostics.FileVersionInfo.GetVersionInfo(Commands.getfullpath cfg.Directory "lib.dll")

        fileVersionInfo.ProductVersion |> Assert.areEqual expected

module GeneratedSignatureTests =
    [<Test>]
    let ``members-basics-GENERATED_SIGNATURE`` () = singleTestBuildAndRun "core/members/basics" GENERATED_SIGNATURE

    [<Test; Ignore("Flaky w.r.t. PEVerify.  https://github.com/Microsoft/visualfsharp/issues/2616")>]
    let ``access-GENERATED_SIGNATURE``() = singleTestBuildAndRun "core/access" GENERATED_SIGNATURE

    [<Test>]
    let ``array-GENERATED_SIGNATURE``() = singleTestBuildAndRun "core/array" GENERATED_SIGNATURE

    [<Test; Ignore("incorrect signature file generated, test has been disabled a long time")>]
    let ``genericmeasures-GENERATED_SIGNATURE`` () = singleTestBuildAndRun "core/genericmeasures" GENERATED_SIGNATURE

    [<Test>]
    let ``innerpoly-GENERATED_SIGNATURE`` () = singleTestBuildAndRun "core/innerpoly" GENERATED_SIGNATURE

    [<Test>]
    let ``measures-GENERATED_SIGNATURE`` () = singleTestBuildAndRun "core/measures" GENERATED_SIGNATURE
#endif<|MERGE_RESOLUTION|>--- conflicted
+++ resolved
@@ -2388,6 +2388,12 @@
     let ``type check neg102`` () = singleNegTest (testConfig "typecheck/sigs") "neg102"
 
     [<Test>]
+    let ``type check neg103`` () = singleNegTest (testConfig "typecheck/sigs") "neg103"
+
+    [<Test>]
+    let ``type check neg104`` () = singleNegTest (testConfig "typecheck/sigs") "neg104"
+
+    [<Test>]
     let ``type check neg106`` () = singleNegTest (testConfig "typecheck/sigs") "neg106"
 
     [<Test>]
@@ -2397,16 +2403,10 @@
     let ``type check neg108`` () = singleNegTest (testConfig "typecheck/sigs") "neg108"
 
     [<Test>]
-<<<<<<< HEAD
-=======
     let ``type check neg109`` () = singleNegTest (testConfig "typecheck/sigs") "neg109"
 
     [<Test>]
->>>>>>> 81894434
-    let ``type check neg103`` () = singleNegTest (testConfig "typecheck/sigs") "neg103"
-
-    [<Test>]
-    let ``type check neg104`` () = singleNegTest (testConfig "typecheck/sigs") "neg104"
+    let ``type check neg110`` () = singleNegTest (testConfig "typecheck/sigs") "neg110"
 
     [<Test>] 
     let ``type check neg_issue_3752`` () = singleNegTest (testConfig "typecheck/sigs") "neg_issue_3752"
