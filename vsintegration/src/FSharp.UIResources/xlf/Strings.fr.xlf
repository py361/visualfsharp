﻿<?xml version="1.0" encoding="utf-8"?>
<xliff xmlns="urn:oasis:names:tc:xliff:document:1.2" xmlns:xsi="http://www.w3.org/2001/XMLSchema-instance" version="1.2" xsi:schemaLocation="urn:oasis:names:tc:xliff:document:1.2 xliff-core-1.2-transitional.xsd">
  <file datatype="xml" source-language="en" target-language="fr" original="../Strings.resx">
    <body>
      <trans-unit id="Always_place_opens_at_top_level">
        <source>Always place open statements at the top level</source>
        <target state="translated">Placer toujours les instructions open au niveau supérieur</target>
        <note />
      </trans-unit>
      <trans-unit id="Code_Fixes">
        <source>Code Fixes</source>
        <target state="translated">Correctifs du code</target>
        <note />
      </trans-unit>
      <trans-unit id="Completion_Lists">
        <source>Completion Lists</source>
        <target state="translated">Listes de saisie semi-automatique</target>
        <note />
      </trans-unit>
      <trans-unit id="Language_Service_Performance">
        <source>Performance</source>
        <target state="translated">Performances</target>
        <note />
      </trans-unit>
      <trans-unit id="Dash_underline">
        <source>D_ash underline</source>
        <target state="translated">So_ulignement avec des tirets</target>
        <note />
      </trans-unit>
      <trans-unit id="Dot_underline">
        <source>D_ot underline</source>
        <target state="translated">S_oulignement avec des points</target>
        <note />
      </trans-unit>
      <trans-unit id="Navigation_links">
        <source>Navigation links</source>
        <target state="translated">Liens de navigation</target>
        <note />
      </trans-unit>
      <trans-unit id="Show_all_symbols">
        <source>Show s_ymbols in unopened namespaces</source>
        <target state="translated">Afficher les sym_boles dans les espaces de noms non ouverts</target>
        <note />
      </trans-unit>
      <trans-unit id="Show_completion_list_after_a_character_is_deleted">
        <source>Show completion list after a character is _deleted</source>
        <target state="translated">Afficher la liste de saisie semi-automatique après la suppression d'un _caractère</target>
        <note />
      </trans-unit>
      <trans-unit id="Show_completion_list_after_a_character_is_typed">
        <source>_Show completion list after a character is typed</source>
        <target state="translated">_Afficher la liste de saisie semi-automatique après la saisie d'un caractère</target>
        <note />
      </trans-unit>
      <trans-unit id="Enable_in_memory_cross_project_references">
        <source>_Enable in-memory cross project references</source>
        <target state="translated">_Activer les références de projet croisé en mémoire</target>
        <note />
      </trans-unit>
      <trans-unit id="Project_check_cache_size">
        <source>Number of projects whose data is cached in memory</source>
        <target state="translated">Nombre de projets dont les données sont mises en cache dans la mémoire</target>
        <note />
      </trans-unit>
      <trans-unit id="Show_navigation_links_as">
        <source>S_how navigation links as</source>
        <target state="translated">Affic_her les liens de navigation en tant que</target>
        <note />
      </trans-unit>
      <trans-unit id="Simplify_name_code_fix">
        <source>Simplify names (remove unnecessary qualifiers)</source>
        <target state="translated">Simplifier les noms (supprimer les qualificateurs inutiles)</target>
        <note />
      </trans-unit>
      <trans-unit id="Solid_underline">
        <source>_Solid underline</source>
        <target state="translated">Soulig_nement avec un trait uni</target>
        <note />
      </trans-unit>
      <trans-unit id="Unused_opens_code_fix">
        <source>Remove unused open statements</source>
        <target state="translated">Supprimer les instructions open inutilisées</target>
        <note />
      </trans-unit>
      <trans-unit id="Unused_declaration_code_fix">
        <source>Analyze and suggest fixes for unused values</source>
        <target state="translated">Analyser et proposer des solutions pour les valeurs inutilisées</target>
        <note />
      </trans-unit>
      <trans-unit id="Block_Structure">
        <source>Block Structure Guides</source>
        <target state="translated">Repères de structure de bloc</target>
        <note />
      </trans-unit>
      <trans-unit id="Show_guides">
        <source>Show structure guidelines for F# code</source>
        <target state="translated">Afficher les directives de structure pour le code F#</target>
        <note />
      </trans-unit>
      <trans-unit id="Outlining">
        <source>Outlining</source>
        <target state="translated">Mode plan</target>
        <note />
      </trans-unit>
      <trans-unit id="Show_Outlining">
        <source>Show outlining and collapsible nodes for F# code</source>
<<<<<<< HEAD
        <target state="translated">Afficher le mode plan et les nœuds réductibles pour le code F#</target>
=======
        <target state="translated">Afficher les nœuds de plan ou réductibles pour le code F#</target>
        <note />
      </trans-unit>
      <trans-unit id="Time_until_stale_completion">
        <source>Time until stale results are used (in milliseconds)</source>
        <target state="translated">Délai avant l'utilisation des résultats périmés (en millisecondes)</target>
        <note />
      </trans-unit>
      <trans-unit id="IntelliSense_Performance">
        <source>IntelliSense Performance Options</source>
        <target state="translated">Options relatives aux performances d'IntelliSense</target>
        <note />
      </trans-unit>
      <trans-unit id="Project_Performance">
        <source>F# Project and Caching Performance Options</source>
        <target state="translated">Options relatives aux performances de la mise en cache et des projets F#</target>
        <note />
      </trans-unit>
      <trans-unit id="Enable_Stale_IntelliSense_Results">
        <source>Enable stale data for IntelliSense features</source>
        <target state="translated">Activer les données périmées pour les fonctionnalités IntelliSense</target>
        <note />
      </trans-unit>
      <trans-unit id="Tooltip_in_memory_cross_project_references">
        <source>In-memory cross-project references store project-level data in memory to allow IDE features to work across projects.</source>
        <target state="translated">Les références inter-projets en mémoire stockent les données de niveau projet dans la mémoire pour permettre aux fonctionnalités de l'IDE de fonctionner sur plusieurs projets.</target>
        <note />
      </trans-unit>
      <trans-unit id="Tooltip_project_check_cache_size">
        <source>Project data is cached for IDE features. Higher values use more memory because more projects are cached. Tuning this value should not affect small or medium-sized solutions.</source>
        <target state="translated">Les données de projet sont mises en cache pour les fonctionnalités de l'IDE. Les valeurs plus élevées utilisent plus de mémoire, car davantage de projets sont mis en cache. L'ajustement de cette valeur ne devrait pas affecter les petites ou moyennes solutions.</target>
        <note />
      </trans-unit>
      <trans-unit id="CodeLens">
        <source>CodeLens</source>
        <target state="translated">CodeLens</target>
        <note />
      </trans-unit>
      <trans-unit id="CodeLens_Replace_LineLens">
        <source>Show annotations to the right instead of above the line</source>
        <target state="translated">Afficher les annotations à droite plutôt qu'au-dessus de la ligne</target>
        <note />
      </trans-unit>
      <trans-unit id="CodeLens_Switch">
        <source>Enable CodeLens (Experimental)</source>
        <target state="translated">Activer CodeLens (expérimental)</target>
        <note />
      </trans-unit>
      <trans-unit id="CodeLens_Prefix">
        <source>Annotation prefix</source>
        <target state="translated">Préfixe d'annotation</target>
        <note />
      </trans-unit>
      <trans-unit id="CodeLens_UseColors">
        <source>Use colors in annotations</source>
        <target state="translated">Utiliser des couleurs dans les annotations</target>
>>>>>>> c55dd2c3
        <note />
      </trans-unit>
      <trans-unit id="Time_until_stale_completion">
        <source>Time until stale results are used (in milliseconds)</source>
        <target state="translated">Délai avant l'utilisation des résultats périmés (en millisecondes)</target>
        <note />
      </trans-unit>
      <trans-unit id="IntelliSense_Performance">
        <source>IntelliSense Performance Options</source>
        <target state="translated">Options relatives aux performances d'IntelliSense</target>
        <note />
      </trans-unit>
      <trans-unit id="Project_Performance">
        <source>F# Project and Caching Performance Options</source>
        <target state="translated">Options relatives aux performances de la mise en cache et des projets F#</target>
        <note />
      </trans-unit>
      <trans-unit id="Enable_Stale_IntelliSense_Results">
        <source>Enable stale data for IntelliSense features</source>
        <target state="translated">Activer les données périmées pour les fonctionnalités IntelliSense</target>
        <note />
      </trans-unit>
      <trans-unit id="Tooltip_in_memory_cross_project_references">
        <source>In-memory cross-project references store project-level data in memory to allow IDE features to work across projects.</source>
        <target state="translated">Les références inter-projets en mémoire stockent les données de niveau projet dans la mémoire pour permettre aux fonctionnalités de l'IDE de fonctionner sur plusieurs projets.</target>
        <note />
      </trans-unit>
      <trans-unit id="Tooltip_project_check_cache_size">
        <source>Project data is cached for IDE features. Higher values use more memory because more projects are cached. Tuning this value should not affect small or medium-sized solutions.</source>
        <target state="translated">Les données de projet sont mises en cache pour les fonctionnalités de l'IDE. Les valeurs plus élevées utilisent plus de mémoire, car davantage de projets sont mis en cache. L'ajustement de cette valeur ne devrait pas affecter les petites ou moyennes solutions.</target>
        <note />
      </trans-unit>
    </body>
  </file>
</xliff><|MERGE_RESOLUTION|>--- conflicted
+++ resolved
@@ -5,6 +5,31 @@
       <trans-unit id="Always_place_opens_at_top_level">
         <source>Always place open statements at the top level</source>
         <target state="translated">Placer toujours les instructions open au niveau supérieur</target>
+        <note />
+      </trans-unit>
+      <trans-unit id="CodeLens">
+        <source>CodeLens</source>
+        <target state="translated">CodeLens</target>
+        <note />
+      </trans-unit>
+      <trans-unit id="CodeLens_Replace_LineLens">
+        <source>Show annotations to the right instead of above the line</source>
+        <target state="translated">Afficher les annotations à droite plutôt qu'au-dessus de la ligne</target>
+        <note />
+      </trans-unit>
+      <trans-unit id="CodeLens_Switch">
+        <source>Enable CodeLens (Experimental)</source>
+        <target state="translated">Activer CodeLens (expérimental)</target>
+        <note />
+      </trans-unit>
+      <trans-unit id="CodeLens_Prefix">
+        <source>Annotation prefix</source>
+        <target state="translated">Préfixe d'annotation</target>
+        <note />
+      </trans-unit>
+      <trans-unit id="CodeLens_UseColors">
+        <source>Use colors in annotations</source>
+        <target state="translated">Utiliser des couleurs dans les annotations</target>
         <note />
       </trans-unit>
       <trans-unit id="Code_Fixes">
@@ -104,66 +129,7 @@
       </trans-unit>
       <trans-unit id="Show_Outlining">
         <source>Show outlining and collapsible nodes for F# code</source>
-<<<<<<< HEAD
-        <target state="translated">Afficher le mode plan et les nœuds réductibles pour le code F#</target>
-=======
         <target state="translated">Afficher les nœuds de plan ou réductibles pour le code F#</target>
-        <note />
-      </trans-unit>
-      <trans-unit id="Time_until_stale_completion">
-        <source>Time until stale results are used (in milliseconds)</source>
-        <target state="translated">Délai avant l'utilisation des résultats périmés (en millisecondes)</target>
-        <note />
-      </trans-unit>
-      <trans-unit id="IntelliSense_Performance">
-        <source>IntelliSense Performance Options</source>
-        <target state="translated">Options relatives aux performances d'IntelliSense</target>
-        <note />
-      </trans-unit>
-      <trans-unit id="Project_Performance">
-        <source>F# Project and Caching Performance Options</source>
-        <target state="translated">Options relatives aux performances de la mise en cache et des projets F#</target>
-        <note />
-      </trans-unit>
-      <trans-unit id="Enable_Stale_IntelliSense_Results">
-        <source>Enable stale data for IntelliSense features</source>
-        <target state="translated">Activer les données périmées pour les fonctionnalités IntelliSense</target>
-        <note />
-      </trans-unit>
-      <trans-unit id="Tooltip_in_memory_cross_project_references">
-        <source>In-memory cross-project references store project-level data in memory to allow IDE features to work across projects.</source>
-        <target state="translated">Les références inter-projets en mémoire stockent les données de niveau projet dans la mémoire pour permettre aux fonctionnalités de l'IDE de fonctionner sur plusieurs projets.</target>
-        <note />
-      </trans-unit>
-      <trans-unit id="Tooltip_project_check_cache_size">
-        <source>Project data is cached for IDE features. Higher values use more memory because more projects are cached. Tuning this value should not affect small or medium-sized solutions.</source>
-        <target state="translated">Les données de projet sont mises en cache pour les fonctionnalités de l'IDE. Les valeurs plus élevées utilisent plus de mémoire, car davantage de projets sont mis en cache. L'ajustement de cette valeur ne devrait pas affecter les petites ou moyennes solutions.</target>
-        <note />
-      </trans-unit>
-      <trans-unit id="CodeLens">
-        <source>CodeLens</source>
-        <target state="translated">CodeLens</target>
-        <note />
-      </trans-unit>
-      <trans-unit id="CodeLens_Replace_LineLens">
-        <source>Show annotations to the right instead of above the line</source>
-        <target state="translated">Afficher les annotations à droite plutôt qu'au-dessus de la ligne</target>
-        <note />
-      </trans-unit>
-      <trans-unit id="CodeLens_Switch">
-        <source>Enable CodeLens (Experimental)</source>
-        <target state="translated">Activer CodeLens (expérimental)</target>
-        <note />
-      </trans-unit>
-      <trans-unit id="CodeLens_Prefix">
-        <source>Annotation prefix</source>
-        <target state="translated">Préfixe d'annotation</target>
-        <note />
-      </trans-unit>
-      <trans-unit id="CodeLens_UseColors">
-        <source>Use colors in annotations</source>
-        <target state="translated">Utiliser des couleurs dans les annotations</target>
->>>>>>> c55dd2c3
         <note />
       </trans-unit>
       <trans-unit id="Time_until_stale_completion">
