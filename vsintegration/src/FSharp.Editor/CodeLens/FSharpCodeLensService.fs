﻿// Copyright (c) Microsoft Corporation.  All Rights Reserved.  See License.txt in the project root for license information.

namespace rec Microsoft.VisualStudio.FSharp.Editor


open System
open System.Collections.Generic
open System.Threading
open System.Windows
open System.Windows.Controls
open System.Windows.Media
open System.Windows.Media.Animation

open Microsoft.CodeAnalysis
open Microsoft.CodeAnalysis.Editor.Shared.Extensions
open Microsoft.CodeAnalysis.Editor.Shared.Utilities
open Microsoft.CodeAnalysis.Classification

open Microsoft.FSharp.Compiler
open Microsoft.FSharp.Compiler.Ast
open Microsoft.FSharp.Compiler.SourceCodeServices
open Microsoft.FSharp.Compiler.Range

open Microsoft.VisualStudio.FSharp.Editor.Logging

open Microsoft.VisualStudio.Shell.Interop

open Microsoft.VisualStudio.Text
open Microsoft.VisualStudio.Text.Classification
open Microsoft.VisualStudio.Text.Formatting

open Internal.Utilities.StructuredFormat

type internal CodeLens(taggedText, computed, fullTypeSignature, uiElement) =
    member val TaggedText: Async<(ResizeArray<Layout.TaggedText> * QuickInfoNavigation) option> = taggedText
    member val Computed: bool = computed with get, set
    member val FullTypeSignature: string = fullTypeSignature 
    member val UiElement: UIElement = uiElement with get, set

type internal FSharpCodeLensService
    (
        serviceProvider: IServiceProvider,
        workspace: Workspace, 
        documentId: Lazy<DocumentId>,
        buffer: ITextBuffer, 
        checker: FSharpChecker,
        projectInfoManager: FSharpProjectOptionsManager,
        classificationFormatMapService: IClassificationFormatMapService,
        typeMap: Lazy<ClassificationTypeMap>,
        codeLens : CodeLensDisplayService
    ) as self =

    let lineLens = codeLens

    let visit pos parseTree = 
        AstTraversal.Traverse(pos, parseTree, { new AstTraversal.AstVisitorBase<_>() with 
            member __.VisitExpr(_path, traverseSynExpr, defaultTraverse, expr) =
                defaultTraverse(expr)
            
            override __.VisitInheritSynMemberDefn (_, _, _, _, range) = Some range

            override __.VisitTypeAbbrev( _, range) = Some range

            override __.VisitLetOrUse(binding, range) = 
                match binding |> Seq.tryFind (fun b -> b.RangeOfHeadPat.StartLine = pos.Line) with
                | Some entry ->
                    Some entry.RangeOfBindingAndRhs
                | _ -> Some range // This can be invalid and should not happen

            override __.VisitBinding (fn, binding) =
                Some binding.RangeOfBindingAndRhs
        })

    let formatMap = lazy classificationFormatMapService.GetClassificationFormatMap "tooltip"

    let mutable lastResults = Dictionary<string, ITrackingSpan * CodeLens>()
    let mutable firstTimeChecked = false
    let mutable bufferChangedCts = new CancellationTokenSource()
    let uiContext = SynchronizationContext.Current

    let layoutTagToFormatting (layoutTag: LayoutTag) =
        layoutTag
        |> RoslynHelpers.roslynTag
        |> ClassificationTags.GetClassificationTypeName
        |> typeMap.Value.GetClassificationType
        |> formatMap.Value.GetTextProperties   

    let createTextBox (lens:CodeLens) =
        async {
            do! Async.SwitchToContext uiContext
            let! res = lens.TaggedText
            match res with
            | Some (taggedText, navigation) -> 
                let textBlock = new TextBlock(Background = Brushes.AliceBlue, Opacity = 0.0, TextTrimming = TextTrimming.None)
                DependencyObjectExtensions.SetDefaultTextProperties(textBlock, formatMap.Value)

                let prefix = Documents.Run Settings.CodeLens.Prefix
                prefix.Foreground <- SolidColorBrush(Color.FromRgb(153uy, 153uy, 153uy))
                textBlock.Inlines.Add prefix

                for text in taggedText do

                    let coloredProperties = layoutTagToFormatting text.Tag
                    let actualProperties =
                        if Settings.CodeLens.UseColors
                        then
                            // If color is gray (R=G=B), change to correct gray color.
                            // Otherwise, use the provided color.
                            match coloredProperties.ForegroundBrush with
                            | :? SolidColorBrush as b ->
                                let c = b.Color
                                if c.R = c.G && c.R = c.B
                                then coloredProperties.SetForeground(Color.FromRgb(153uy, 153uy, 153uy))
                                else coloredProperties
                            | _ -> coloredProperties
                        else
                            coloredProperties.SetForeground(Color.FromRgb(153uy, 153uy, 153uy))

                    let run = Documents.Run text.Text
                    DependencyObjectExtensions.SetTextProperties (run, actualProperties)

                    let inl =
                        match text with
                        | :? Layout.NavigableTaggedText as nav when navigation.IsTargetValid nav.Range ->
                            let h = Documents.Hyperlink(run, ToolTip = nav.Range.FileName)
                            h.Click.Add (fun _ -> 
                                navigation.NavigateTo nav.Range)
                            h :> Documents.Inline
                        | _ -> run :> _
                    DependencyObjectExtensions.SetTextProperties (inl, actualProperties)
                    textBlock.Inlines.Add inl
            

                textBlock.Measure(Size(Double.PositiveInfinity, Double.PositiveInfinity))
                lens.Computed <- true
                lens.UiElement <- textBlock
                return true
            | _ -> 
                return false
        }  

    let executeCodeLenseAsync () =  
        asyncMaybe {
            do! Async.Sleep 800 |> liftAsync
            let! document = workspace.CurrentSolution.GetDocument(documentId.Value) |> Option.ofObj
            let! _, options = projectInfoManager.TryGetOptionsForEditingDocumentOrProject(document)
            let! _, parsedInput, checkFileResults = checker.ParseAndCheckDocument(document, options, true, "LineLens")
            let! symbolUses = checkFileResults.GetAllUsesOfAllSymbolsInFile() |> liftAsync
            let textSnapshot = buffer.CurrentSnapshot
            
            // Clear existing data and cache flags
            // The results which are left.
            let oldResults = Dictionary(lastResults)

            let newResults = Dictionary()
            // Symbols which cache wasn't found yet
            let unattachedSymbols = ResizeArray()
            // Tags which are new or need to be updated due to changes.
            let tagsToUpdate = Dictionary()
            let codeLensToAdd = ResizeArray()

            let useResults (displayContext: FSharpDisplayContext, func: FSharpMemberOrFunctionOrValue, realPosition: range) =
                async {
                    try
                        let textSnapshot = buffer.CurrentSnapshot
                        let lineNumber = Line.toZ func.DeclarationLocation.StartLine
                        if (lineNumber >= 0 || lineNumber < textSnapshot.LineCount) then
                            let! displayEnv = checkFileResults.GetDisplayEnvForPos func.DeclarationLocation.Start
                            let displayContext =
                                match displayEnv with
                                | Some denv -> FSharpDisplayContext(fun _ -> denv)
                                | None -> displayContext

                            let typeLayout = func.FormatLayout displayContext
                            let taggedText = ResizeArray()
                                    
<<<<<<< HEAD
                            Layout.renderL (Layout.taggedTextListR taggedText.Add) typeLayout |> ignore
                            let navigation = QuickInfoNavigation(serviceProvider, checker, projectInfoManager, document, realPosition)
                            // Because the data is available notify that this line should be updated, displaying the results
                            return Some (taggedText, navigation)
=======
                                Layout.renderL (Layout.taggedTextListR taggedText.Add) typeLayout |> ignore
                                let statusBar = StatusBar(serviceProvider.GetService<SVsStatusbar, IVsStatusbar>()) 
                                let navigation = QuickInfoNavigation(statusBar, checker, projectInfoManager, document, realPosition)
                                // Because the data is available notify that this line should be updated, displaying the results
                                return Some (taggedText, navigation)
                            | None -> 
                                logWarningf "Couldn't acquire CodeLens data for function %A" func
                                return None
>>>>>>> fed9b48b
                        else return None
#if DEBUG
                    with e -> 
                        logErrorf "Error in lazy line lens computation. %A" e
#else
                    with _ ->
#endif
                        return None
                }
            
            let inline setNewResultsAndWarnIfOverriden fullDeclarationText value = 
                if newResults.ContainsKey fullDeclarationText then
#if DEBUG
                    logWarningf "New results already contains: %A" fullDeclarationText
#else
                    ()
#endif
                newResults.[fullDeclarationText] <- value
            for symbolUse in symbolUses do
                if symbolUse.IsFromDefinition then
                    match symbolUse.Symbol with
                    | :? FSharpMemberOrFunctionOrValue as func when func.IsModuleValueOrMember || func.IsProperty ->
                        let funcID = func.LogicalName + (func.FullType.ToString() |> hash |> string)
                        // Use a combination of the the function name + the hashed value of the type signature
                        let fullDeclarationText = funcID // (textSnapshot.GetText declarationSpan).Replace(func.CompiledName, funcID)
                        let fullTypeSignature = func.FullType.ToString()
                        // Try to re-use the last results
                        if lastResults.ContainsKey fullDeclarationText then
                            // Make sure that the results are usable
                            let inline setNewResultsAndWarnIfOverridenLocal value = setNewResultsAndWarnIfOverriden fullDeclarationText value
                            let lastTrackingSpan, codeLens as lastResult = lastResults.[fullDeclarationText]
                            if codeLens.FullTypeSignature = fullTypeSignature then
                                setNewResultsAndWarnIfOverridenLocal lastResult
                                oldResults.Remove fullDeclarationText |> ignore
                            else
                                let declarationLine, range = 
                                    match visit func.DeclarationLocation.Start parsedInput with
                                    | Some range -> range.StartLine - 1, range
                                    | _ -> func.DeclarationLocation.StartLine - 1, func.DeclarationLocation
                                // Track the old element for removal
                                let declarationSpan = 
                                    let line = textSnapshot.GetLineFromLineNumber declarationLine
                                    let offset = line.GetText() |> Seq.findIndex (Char.IsWhiteSpace >> not)
                                    SnapshotSpan(line.Start.Add offset, line.End).Span
                                let newTrackingSpan = 
                                    textSnapshot.CreateTrackingSpan(declarationSpan, SpanTrackingMode.EdgeExclusive)
                                // Push back the new results
                                let res =
                                        CodeLens( Async.cache (useResults (symbolUse.DisplayContext, func, range)),
                                            false,
                                            fullTypeSignature,
                                            null)
                                // The old results aren't computed at all, because the line might have changed create new results
                                tagsToUpdate.[lastTrackingSpan] <- (newTrackingSpan, fullDeclarationText, res)
                                setNewResultsAndWarnIfOverridenLocal (newTrackingSpan, res)
                                        
                                oldResults.Remove fullDeclarationText |> ignore
                        else
                            // The symbol might be completely new or has slightly changed. 
                            // We need to track this and iterate over the left entries to ensure that there isn't anything
                            unattachedSymbols.Add((symbolUse, func, fullDeclarationText, fullTypeSignature))
                    | _ -> ()
            
            // In best case this works quite `covfefe` fine because often enough we change only a small part of the file and not the complete.
            for unattachedSymbol in unattachedSymbols do
                let symbolUse, func, fullDeclarationText, fullTypeSignature = unattachedSymbol
                let declarationLine, range = 
                    match visit func.DeclarationLocation.Start parsedInput with
                    | Some range -> range.StartLine - 1, range
                    | _ -> func.DeclarationLocation.StartLine - 1, func.DeclarationLocation
                    
                let test (v:KeyValuePair<_, _>) =
                    let _, (codeLens:CodeLens) = v.Value
                    codeLens.FullTypeSignature = fullTypeSignature
                match oldResults |> Seq.tryFind test with
                | Some res ->
                    let (trackingSpan : ITrackingSpan), (codeLens : CodeLens) = res.Value
                    let declarationSpan = 
                        let line = textSnapshot.GetLineFromLineNumber declarationLine
                        let offset = line.GetText() |> Seq.findIndex (Char.IsWhiteSpace >> not)
                        SnapshotSpan(line.Start.Add offset, line.End).Span
                    let newTrackingSpan = 
                        textSnapshot.CreateTrackingSpan(declarationSpan, SpanTrackingMode.EdgeExclusive)
                    if codeLens.Computed && (isNull codeLens.UiElement |> not) then
                        newResults.[fullDeclarationText] <- (newTrackingSpan, codeLens)
                        tagsToUpdate.[trackingSpan] <- (newTrackingSpan, fullDeclarationText, codeLens)
                    else
                        let res = 
                            CodeLens(
                                Async.cache (useResults (symbolUse.DisplayContext, func, range)),
                                false,
                                fullTypeSignature,
                                null)
                        // The tag might be still valid but it hasn't been computed yet so create fresh results
                        tagsToUpdate.[trackingSpan] <- (newTrackingSpan, fullDeclarationText, res)
                        newResults.[fullDeclarationText] <- (newTrackingSpan, res)
                    let key = res.Key
                    oldResults.Remove key |> ignore // no need to check this entry again
                | None ->
                    // This function hasn't got any cache and so it's completely new.
                    // So create completely new results
                    // And finally add a tag for this.
                    let res = 
                        CodeLens(
                            Async.cache (useResults (symbolUse.DisplayContext, func, range)),
                            false,
                            fullTypeSignature,
                            null)
                    try
                        let declarationSpan = 
                            let line = textSnapshot.GetLineFromLineNumber declarationLine
                            let offset = line.GetText() |> Seq.findIndex (Char.IsWhiteSpace >> not)
                            SnapshotSpan(line.Start.Add offset, line.End).Span
                        let trackingSpan = 
                            textSnapshot.CreateTrackingSpan(declarationSpan, SpanTrackingMode.EdgeExclusive)
                        codeLensToAdd.Add (trackingSpan, res)
                        newResults.[fullDeclarationText] <- (trackingSpan, res)
#if DEBUG
                    with e -> 
                        logExceptionWithContext (e, "Line Lens tracking tag span creation")
#else
                    with _ ->
                        ()
#endif
            lastResults <- newResults
            do! Async.SwitchToContext uiContext |> liftAsync
            let createCodeLensUIElement (codeLens:CodeLens) trackingSpan _ =
                if codeLens.Computed |> not then
                    async {
                        let! res = createTextBox codeLens
                        if res then
                            do! Async.SwitchToContext uiContext
                            let uiElement = codeLens.UiElement
                            let animation = 
                                DoubleAnimation(
                                    To = Nullable 0.8,
                                    Duration = (TimeSpan.FromMilliseconds 800. |> Duration.op_Implicit),
                                    EasingFunction = QuadraticEase()
                                    )
                            let sb = Storyboard()
                            Storyboard.SetTarget(sb, uiElement)
                            Storyboard.SetTargetProperty(sb, PropertyPath Control.OpacityProperty)
                            sb.Children.Add animation
                            lineLens.AddUiElementToCodeLensOnce (trackingSpan, uiElement)
                            lineLens.RelayoutRequested.Enqueue ()
                            sb.Begin()
                        else
#if DEBUG
                            logWarningf "Couldn't retrieve code lens information for %A" codeLens.FullTypeSignature
#else
                            ()
#endif 
                    } |> (RoslynHelpers.StartAsyncSafe CancellationToken.None) "UIElement creation"

            for value in tagsToUpdate do
                let trackingSpan, (newTrackingSpan, _, codeLens) = value.Key, value.Value
                lineLens.RemoveCodeLens trackingSpan |> ignore
                let Grid = lineLens.AddCodeLens newTrackingSpan
                if codeLens.Computed && (isNull codeLens.UiElement |> not) then
                    let uiElement = codeLens.UiElement
                    lineLens.AddUiElementToCodeLensOnce (newTrackingSpan, uiElement)
                else
                    Grid.IsVisibleChanged
                    |> Event.filter (fun eventArgs -> eventArgs.NewValue :?> bool)
                    |> Event.add (createCodeLensUIElement codeLens newTrackingSpan)

            for value in codeLensToAdd do
                let trackingSpan, codeLens = value
                let Grid = lineLens.AddCodeLens trackingSpan
                
                Grid.IsVisibleChanged
                |> Event.filter (fun eventArgs -> eventArgs.NewValue :?> bool)
                |> Event.add (createCodeLensUIElement codeLens trackingSpan)

            for oldResult in oldResults do
                let trackingSpan, _ = oldResult.Value
                lineLens.RemoveCodeLens trackingSpan |> ignore
            
            if not firstTimeChecked then
                firstTimeChecked <- true
        } |> Async.Ignore
    
    do  
        begin
            buffer.Changed.AddHandler(fun _ e -> (self.BufferChanged e))
            async {
              let mutable numberOfFails = 0
              while not firstTimeChecked && numberOfFails < 10 do
                  try
                      do! executeCodeLenseAsync()
                      do! Async.Sleep(1000)
                  with
#if DEBUG
                  | e -> 
                    logErrorf "Line Lens startup failed with: %A" e
#else
                  | _ ->
#endif
                    numberOfFails <- numberOfFails + 1
           } |> Async.Start
        end

    member __.BufferChanged ___ =
        bufferChangedCts.Cancel() // Stop all ongoing async workflow. 
        bufferChangedCts.Dispose()
        bufferChangedCts <- new CancellationTokenSource()
        executeCodeLenseAsync () |> Async.Ignore |> RoslynHelpers.StartAsyncSafe bufferChangedCts.Token "Buffer Changed"<|MERGE_RESOLUTION|>--- conflicted
+++ resolved
@@ -165,30 +165,23 @@
                         let textSnapshot = buffer.CurrentSnapshot
                         let lineNumber = Line.toZ func.DeclarationLocation.StartLine
                         if (lineNumber >= 0 || lineNumber < textSnapshot.LineCount) then
-                            let! displayEnv = checkFileResults.GetDisplayEnvForPos func.DeclarationLocation.Start
-                            let displayContext =
-                                match displayEnv with
-                                | Some denv -> FSharpDisplayContext(fun _ -> denv)
-                                | None -> displayContext
-
-                            let typeLayout = func.FormatLayout displayContext
-                            let taggedText = ResizeArray()
-                                    
-<<<<<<< HEAD
-                            Layout.renderL (Layout.taggedTextListR taggedText.Add) typeLayout |> ignore
-                            let navigation = QuickInfoNavigation(serviceProvider, checker, projectInfoManager, document, realPosition)
-                            // Because the data is available notify that this line should be updated, displaying the results
-                            return Some (taggedText, navigation)
-=======
+                            match func.FullTypeSafe with
+                            | Some _ ->
+                                let! displayEnv = checkFileResults.GetDisplayEnvForPos func.DeclarationLocation.Start
+                                let displayContext =
+                                    match displayEnv with
+                                    | Some denv -> FSharpDisplayContext(fun _ -> denv)
+                                    | None -> displayContext
+
+                                let typeLayout = func.FormatLayout displayContext
+                                let taggedText = ResizeArray()        
                                 Layout.renderL (Layout.taggedTextListR taggedText.Add) typeLayout |> ignore
                                 let statusBar = StatusBar(serviceProvider.GetService<SVsStatusbar, IVsStatusbar>()) 
                                 let navigation = QuickInfoNavigation(statusBar, checker, projectInfoManager, document, realPosition)
                                 // Because the data is available notify that this line should be updated, displaying the results
-                                return Some (taggedText, navigation)
                             | None -> 
                                 logWarningf "Couldn't acquire CodeLens data for function %A" func
                                 return None
->>>>>>> fed9b48b
                         else return None
 #if DEBUG
                     with e -> 
