﻿// Copyright (c) Microsoft Corporation.  All Rights Reserved.  See License.txt in the project root for license information.

namespace rec Microsoft.VisualStudio.FSharp.Editor


open System
open System.Collections.Generic
open System.Threading
open System.Windows
open System.Windows.Controls
open System.Windows.Media
open System.Windows.Media.Animation

open Microsoft.CodeAnalysis
open Microsoft.CodeAnalysis.Editor.Shared.Extensions
open Microsoft.CodeAnalysis.Editor.Shared.Utilities
open Microsoft.CodeAnalysis.Classification

open Microsoft.FSharp.Compiler
open Microsoft.FSharp.Compiler.Ast
open Microsoft.FSharp.Compiler.SourceCodeServices
open Microsoft.FSharp.Compiler.Range

open Microsoft.VisualStudio.FSharp.Editor.Logging

open Microsoft.VisualStudio.Shell.Interop

open Microsoft.VisualStudio.Text
open Microsoft.VisualStudio.Text.Classification
open Microsoft.VisualStudio.Text.Formatting

open Internal.Utilities.StructuredFormat

type internal CodeLens(taggedText, computed, fullTypeSignature, uiElement) =
    member val TaggedText: Async<(ResizeArray<Layout.TaggedText> * QuickInfoNavigation) option> = taggedText
    member val Computed: bool = computed with get, set
    member val FullTypeSignature: string = fullTypeSignature 
    member val UiElement: UIElement = uiElement with get, set

type internal FSharpCodeLensService
    (
        serviceProvider: IServiceProvider,
        workspace: Workspace, 
        documentId: Lazy<DocumentId>,
        buffer: ITextBuffer, 
        checker: FSharpChecker,
        projectInfoManager: FSharpProjectOptionsManager,
        classificationFormatMapService: IClassificationFormatMapService,
        typeMap: Lazy<ClassificationTypeMap>,
        codeLens : CodeLensDisplayService,
        settings: EditorOptions
    ) as self =

    let lineLens = codeLens

    let visit pos parseTree = 
        AstTraversal.Traverse(pos, parseTree, { new AstTraversal.AstVisitorBase<_>() with 
            member __.VisitExpr(_path, traverseSynExpr, defaultTraverse, expr) =
                defaultTraverse(expr)
            
            override __.VisitInheritSynMemberDefn (_, _, _, _, range) = Some range

            override __.VisitTypeAbbrev( _, range) = Some range

<<<<<<< HEAD
            override __.VisitLetOrUse(binding, range) = 
                match binding |> Seq.tryFind (fun b -> b.RangeOfHeadPat.StartLine = pos.Line) with
                | Some entry ->
                    Some entry.RangeOfBindingAndRhs
                | None ->
                    // We choose to use the default range because
                    // it wasn't possible to find the complete range
                    // including implementation code.
                    Some range
=======
            override __.VisitLetOrUse(_, _, _, range) = Some range
>>>>>>> c1b5aa50

            override __.VisitBinding (fn, binding) =
                Some binding.RangeOfBindingAndRhs
        })

    let formatMap = lazy classificationFormatMapService.GetClassificationFormatMap "tooltip"

    let mutable lastResults = Dictionary<string, ITrackingSpan * CodeLens>()
    let mutable firstTimeChecked = false
    let mutable bufferChangedCts = new CancellationTokenSource()
    let uiContext = SynchronizationContext.Current

    let layoutTagToFormatting (layoutTag: LayoutTag) =
        layoutTag
        |> RoslynHelpers.roslynTag
        |> ClassificationTags.GetClassificationTypeName
        |> typeMap.Value.GetClassificationType
        |> formatMap.Value.GetTextProperties   

    let createTextBox (lens:CodeLens) =
        async {
            do! Async.SwitchToContext uiContext
            let! res = lens.TaggedText
            match res with
            | Some (taggedText, navigation) -> 
                let textBlock = new TextBlock(Background = Brushes.AliceBlue, Opacity = 0.0, TextTrimming = TextTrimming.None)
                DependencyObjectExtensions.SetDefaultTextProperties(textBlock, formatMap.Value)

                let prefix = Documents.Run settings.CodeLens.Prefix
                prefix.Foreground <- SolidColorBrush(Color.FromRgb(153uy, 153uy, 153uy))
                textBlock.Inlines.Add prefix

                for text in taggedText do

                    let coloredProperties = layoutTagToFormatting text.Tag
                    let actualProperties =
                        if settings.CodeLens.UseColors
                        then
                            // If color is gray (R=G=B), change to correct gray color.
                            // Otherwise, use the provided color.
                            match coloredProperties.ForegroundBrush with
                            | :? SolidColorBrush as b ->
                                let c = b.Color
                                if c.R = c.G && c.R = c.B
                                then coloredProperties.SetForeground(Color.FromRgb(153uy, 153uy, 153uy))
                                else coloredProperties
                            | _ -> coloredProperties
                        else
                            coloredProperties.SetForeground(Color.FromRgb(153uy, 153uy, 153uy))

                    let run = Documents.Run text.Text
                    DependencyObjectExtensions.SetTextProperties (run, actualProperties)

                    let inl =
                        match text with
                        | :? Layout.NavigableTaggedText as nav when navigation.IsTargetValid nav.Range ->
                            let h = Documents.Hyperlink(run, ToolTip = nav.Range.FileName)
                            h.Click.Add (fun _ -> 
                                navigation.NavigateTo nav.Range)
                            h :> Documents.Inline
                        | _ -> run :> _
                    DependencyObjectExtensions.SetTextProperties (inl, actualProperties)
                    textBlock.Inlines.Add inl
            

                textBlock.Measure(Size(Double.PositiveInfinity, Double.PositiveInfinity))
                lens.Computed <- true
                lens.UiElement <- textBlock
                return true
            | _ -> 
                return false
        }  

    let executeCodeLenseAsync () =  
        asyncMaybe {
            do! Async.Sleep 800 |> liftAsync
            let! document = workspace.CurrentSolution.GetDocument(documentId.Value) |> Option.ofObj
            let! _, options = projectInfoManager.TryGetOptionsForEditingDocumentOrProject(document)
<<<<<<< HEAD
            let! _, parsedInput, checkFileResults = checker.ParseAndCheckDocument(document, options, true, "LineLens")
=======
            let! _, parsedInput, checkFileResults = checker.ParseAndCheckDocument(document, options, "LineLens", allowStaleResults=true)
            logInfof "Getting uses of all symbols!"
>>>>>>> c1b5aa50
            let! symbolUses = checkFileResults.GetAllUsesOfAllSymbolsInFile() |> liftAsync
            let textSnapshot = buffer.CurrentSnapshot
            
            // Clear existing data and cache flags
            // The results which are left.
            let oldResults = Dictionary(lastResults)

            let newResults = Dictionary()
            // Symbols which cache wasn't found yet
            let unattachedSymbols = ResizeArray()
            // Tags which are new or need to be updated due to changes.
            let tagsToUpdate = Dictionary()
            let codeLensToAdd = ResizeArray()

            let useResults (displayContext: FSharpDisplayContext, func: FSharpMemberOrFunctionOrValue, realPosition: range) =
                async {
                    try
                        let textSnapshot = buffer.CurrentSnapshot
                        let lineNumber = Line.toZ func.DeclarationLocation.StartLine
                        if (lineNumber >= 0 || lineNumber < textSnapshot.LineCount) then
                            match func.FullTypeSafe with
                            | Some _ ->
                                let! displayEnv = checkFileResults.GetDisplayEnvForPos func.DeclarationLocation.Start
                                let displayContext =
                                    match displayEnv with
                                    | Some denv -> FSharpDisplayContext(fun _ -> denv)
                                    | None -> displayContext

                                let typeLayout = func.FormatLayout displayContext
                                let taggedText = ResizeArray()        
                                Layout.renderL (Layout.taggedTextListR taggedText.Add) typeLayout |> ignore
                                let statusBar = StatusBar(serviceProvider.GetService<SVsStatusbar, IVsStatusbar>()) 
                                let navigation = QuickInfoNavigation(statusBar, checker, projectInfoManager, document, realPosition)
                                // Because the data is available notify that this line should be updated, displaying the results
                                return Some (taggedText, navigation)
                            | None -> 
                                logWarningf "Couldn't acquire CodeLens data for function %A" func
                                return None
                        else return None
#if DEBUG
                    with e -> 
                        logErrorf "Error in lazy line lens computation. %A" e
#else
                    with _ ->
#endif
                        return None
                }
            
            let inline setNewResultsAndWarnIfOverriden funcID value = 
                if newResults.ContainsKey funcID then
#if DEBUG
                    logWarningf "New results already contains: %A" funcID
#else
                    ()
#endif
                newResults.[funcID] <- value
            for symbolUse in symbolUses do
                if symbolUse.IsFromDefinition then
                    match symbolUse.Symbol with
                    | :? FSharpMemberOrFunctionOrValue as func when func.IsModuleValueOrMember || func.IsProperty ->
                        let funcID = func.LogicalName + (func.FullType.ToString() |> hash |> string)
                        // Use a combination of the the function name + the hashed value of the type signature
                        let fullTypeSignature = func.FullType.ToString()
                        // Try to re-use the last results
                        if lastResults.ContainsKey funcID then
                            // Make sure that the results are usable
                            let inline setNewResultsAndWarnIfOverridenLocal value = setNewResultsAndWarnIfOverriden funcID value
                            let lastTrackingSpan, codeLens as lastResult = lastResults.[funcID]
                            if codeLens.FullTypeSignature = fullTypeSignature then
                                setNewResultsAndWarnIfOverridenLocal lastResult
                                oldResults.Remove funcID |> ignore
                            else
                                let declarationLine, range = 
                                    match visit func.DeclarationLocation.Start parsedInput with
                                    | Some range -> range.StartLine - 1, range
                                    | _ -> func.DeclarationLocation.StartLine - 1, func.DeclarationLocation
                                // Track the old element for removal
                                let declarationSpan = 
                                    let line = textSnapshot.GetLineFromLineNumber declarationLine
                                    let offset = line.GetText() |> Seq.findIndex (Char.IsWhiteSpace >> not)
                                    SnapshotSpan(line.Start.Add offset, line.End).Span
                                let newTrackingSpan = 
                                    textSnapshot.CreateTrackingSpan(declarationSpan, SpanTrackingMode.EdgeExclusive)
                                // Push back the new results
                                let res =
                                        CodeLens( Async.cache (useResults (symbolUse.DisplayContext, func, range)),
                                            false,
                                            fullTypeSignature,
                                            null)
                                // The old results aren't computed at all, because the line might have changed create new results
                                tagsToUpdate.[lastTrackingSpan] <- (newTrackingSpan, funcID, res)
                                setNewResultsAndWarnIfOverridenLocal (newTrackingSpan, res)
                                        
                                oldResults.Remove funcID |> ignore
                        else
                            // The symbol might be completely new or has slightly changed. 
                            // We need to track this and iterate over the left entries to ensure that there isn't anything
                            unattachedSymbols.Add((symbolUse, func, funcID, fullTypeSignature))
                    | _ -> ()
            
            // In best case this works quite `covfefe` fine because often enough we change only a small part of the file and not the complete.
            for unattachedSymbol in unattachedSymbols do
                let symbolUse, func, funcID, fullTypeSignature = unattachedSymbol
                let declarationLine, range = 
                    match visit func.DeclarationLocation.Start parsedInput with
                    | Some range -> range.StartLine - 1, range
                    | _ -> func.DeclarationLocation.StartLine - 1, func.DeclarationLocation
                    
                let test (v:KeyValuePair<_, _>) =
                    let _, (codeLens:CodeLens) = v.Value
                    codeLens.FullTypeSignature = fullTypeSignature
                match oldResults |> Seq.tryFind test with
                | Some res ->
                    let (trackingSpan : ITrackingSpan), (codeLens : CodeLens) = res.Value
                    let declarationSpan = 
                        let line = textSnapshot.GetLineFromLineNumber declarationLine
                        let offset = line.GetText() |> Seq.findIndex (Char.IsWhiteSpace >> not)
                        SnapshotSpan(line.Start.Add offset, line.End).Span
                    let newTrackingSpan = 
                        textSnapshot.CreateTrackingSpan(declarationSpan, SpanTrackingMode.EdgeExclusive)
                    if codeLens.Computed && (isNull codeLens.UiElement |> not) then
                        newResults.[funcID] <- (newTrackingSpan, codeLens)
                        tagsToUpdate.[trackingSpan] <- (newTrackingSpan, funcID, codeLens)
                    else
                        let res = 
                            CodeLens(
                                Async.cache (useResults (symbolUse.DisplayContext, func, range)),
                                false,
                                fullTypeSignature,
                                null)
                        // The tag might be still valid but it hasn't been computed yet so create fresh results
                        tagsToUpdate.[trackingSpan] <- (newTrackingSpan, funcID, res)
                        newResults.[funcID] <- (newTrackingSpan, res)
                    let key = res.Key
                    oldResults.Remove key |> ignore // no need to check this entry again
                | None ->
                    // This function hasn't got any cache and so it's completely new.
                    // So create completely new results
                    // And finally add a tag for this.
                    let res = 
                        CodeLens(
                            Async.cache (useResults (symbolUse.DisplayContext, func, range)),
                            false,
                            fullTypeSignature,
                            null)
                    try
                        let declarationSpan = 
                            let line = textSnapshot.GetLineFromLineNumber declarationLine
                            let offset = line.GetText() |> Seq.findIndex (Char.IsWhiteSpace >> not)
                            SnapshotSpan(line.Start.Add offset, line.End).Span
                        let trackingSpan = 
                            textSnapshot.CreateTrackingSpan(declarationSpan, SpanTrackingMode.EdgeExclusive)
                        codeLensToAdd.Add (trackingSpan, res)
                        newResults.[funcID] <- (trackingSpan, res)
#if DEBUG
                    with e -> 
                        logExceptionWithContext (e, "Line Lens tracking tag span creation")
#else
                    with _ ->
                        ()
#endif
            lastResults <- newResults
            do! Async.SwitchToContext uiContext |> liftAsync
            let createCodeLensUIElement (codeLens:CodeLens) trackingSpan _ =
                if codeLens.Computed |> not then
                    async {
                        let! res = createTextBox codeLens
                        if res then
                            do! Async.SwitchToContext uiContext
                            let uiElement = codeLens.UiElement
                            let animation = 
                                DoubleAnimation(
                                    To = Nullable 0.8,
                                    Duration = (TimeSpan.FromMilliseconds 800. |> Duration.op_Implicit),
                                    EasingFunction = QuadraticEase()
                                    )
                            let sb = Storyboard()
                            Storyboard.SetTarget(sb, uiElement)
                            Storyboard.SetTargetProperty(sb, PropertyPath Control.OpacityProperty)
                            sb.Children.Add animation
                            lineLens.AddUiElementToCodeLensOnce (trackingSpan, uiElement)
                            lineLens.RelayoutRequested.Enqueue ()
                            sb.Begin()
                        else
#if DEBUG
                            logWarningf "Couldn't retrieve code lens information for %A" codeLens.FullTypeSignature
#else
                            ()
#endif 
                    } |> (RoslynHelpers.StartAsyncSafe CancellationToken.None) "UIElement creation"

            for value in tagsToUpdate do
                let trackingSpan, (newTrackingSpan, _, codeLens) = value.Key, value.Value
                lineLens.RemoveCodeLens trackingSpan |> ignore
                let Grid = lineLens.AddCodeLens newTrackingSpan
                if codeLens.Computed && (isNull codeLens.UiElement |> not) then
                    let uiElement = codeLens.UiElement
                    lineLens.AddUiElementToCodeLensOnce (newTrackingSpan, uiElement)
                else
                    Grid.IsVisibleChanged
                    |> Event.filter (fun eventArgs -> eventArgs.NewValue :?> bool)
                    |> Event.add (createCodeLensUIElement codeLens newTrackingSpan)

            for value in codeLensToAdd do
                let trackingSpan, codeLens = value
                let Grid = lineLens.AddCodeLens trackingSpan
                
                Grid.IsVisibleChanged
                |> Event.filter (fun eventArgs -> eventArgs.NewValue :?> bool)
                |> Event.add (createCodeLensUIElement codeLens trackingSpan)

            for oldResult in oldResults do
                let trackingSpan, _ = oldResult.Value
                lineLens.RemoveCodeLens trackingSpan |> ignore
            
            if not firstTimeChecked then
                firstTimeChecked <- true
        } |> Async.Ignore
    
    do  
        begin
            buffer.Changed.AddHandler(fun _ e -> (self.BufferChanged e))
            async {
              let mutable numberOfFails = 0
              while not firstTimeChecked && numberOfFails < 10 do
                  try
                      do! executeCodeLenseAsync()
                      do! Async.Sleep(1000)
                  with
#if DEBUG
                  | e -> 
                    logErrorf "Line Lens startup failed with: %A" e
#else
                  | _ ->
#endif
                    numberOfFails <- numberOfFails + 1
           } |> Async.Start
        end

    member __.BufferChanged ___ =
        bufferChangedCts.Cancel() // Stop all ongoing async workflow. 
        bufferChangedCts.Dispose()
        bufferChangedCts <- new CancellationTokenSource()
        executeCodeLenseAsync () |> Async.Ignore |> RoslynHelpers.StartAsyncSafe bufferChangedCts.Token "Buffer Changed"<|MERGE_RESOLUTION|>--- conflicted
+++ resolved
@@ -62,7 +62,6 @@
 
             override __.VisitTypeAbbrev( _, range) = Some range
 
-<<<<<<< HEAD
             override __.VisitLetOrUse(binding, range) = 
                 match binding |> Seq.tryFind (fun b -> b.RangeOfHeadPat.StartLine = pos.Line) with
                 | Some entry ->
@@ -72,9 +71,6 @@
                     // it wasn't possible to find the complete range
                     // including implementation code.
                     Some range
-=======
-            override __.VisitLetOrUse(_, _, _, range) = Some range
->>>>>>> c1b5aa50
 
             override __.VisitBinding (fn, binding) =
                 Some binding.RangeOfBindingAndRhs
@@ -153,12 +149,7 @@
             do! Async.Sleep 800 |> liftAsync
             let! document = workspace.CurrentSolution.GetDocument(documentId.Value) |> Option.ofObj
             let! _, options = projectInfoManager.TryGetOptionsForEditingDocumentOrProject(document)
-<<<<<<< HEAD
-            let! _, parsedInput, checkFileResults = checker.ParseAndCheckDocument(document, options, true, "LineLens")
-=======
             let! _, parsedInput, checkFileResults = checker.ParseAndCheckDocument(document, options, "LineLens", allowStaleResults=true)
-            logInfof "Getting uses of all symbols!"
->>>>>>> c1b5aa50
             let! symbolUses = checkFileResults.GetAllUsesOfAllSymbolsInFile() |> liftAsync
             let textSnapshot = buffer.CurrentSnapshot
             
