﻿namespace Microsoft.VisualStudio.FSharp.Editor

open System
open System.Collections.Concurrent
open System.Runtime.InteropServices

open Microsoft.VisualStudio.Settings

open Newtonsoft.Json

type IPersistSettings =
    abstract member Read : unit -> 't
    abstract member Write : 't -> unit

[<Guid(Guids.svsSettingsPersistenceManagerIdString)>]
type SVsSettingsPersistenceManager = class end

type SettingsStore(serviceProvider: IServiceProvider) =

    let settingsManager = serviceProvider.GetService(typeof<SVsSettingsPersistenceManager>) :?> ISettingsManager
    // settings quallified type names are used as keys, this should be enough to avoid collisions
    let storageKey (typ: Type) = typ.Namespace + "." + typ.Name

    // Each group of settings is a value of some named type, for example 'IntelliSenseOptions', 'QuickInfoOptions'
    // We cache exactly one instance of each, treating them as immutable.
    // This cache is updated by the SettingsStore when the user changes an option.
    let cache = System.Collections.Concurrent.ConcurrentDictionary<Type, obj>()

    let read() =
        match cache.TryGetValue(typeof<'t>) with
        | true, value -> value :?> 't
        | _ -> failwithf "Settings %s are not registered." typeof<'t>.Name

    let write settings = cache.[settings.GetType()] <- settings

    let updateFromStore settings =
        let result, json = settings.GetType() |> storageKey |> settingsManager.TryGetValue
        if result = GetValueResult.Success then
            // if it fails we just return what we got
            try JsonConvert.PopulateObject(json, settings) with _ -> ()
        settings

    member __.Read() = read()

    member __.Write settings =
        write settings
        // we replace default serialization with Newtonsoft.Json for easy schema evolution
        settingsManager.SetValueAsync(settings.GetType() |> storageKey, JsonConvert.SerializeObject settings, false)
        |> Async.AwaitTask |> Async.StartImmediate

<<<<<<< HEAD
    member __.Register (defaultSettings : 'options) =                       
=======
    member __.Register defaultSettings =
>>>>>>> b6db6d43
        defaultSettings |> updateFromStore |> write
        let subset = defaultSettings.GetType() |> storageKey |> settingsManager.GetSubset

        PropertyChangedAsyncEventHandler ( fun _ _ ->
            (read() :'options) |> updateFromStore |> write
            System.Threading.Tasks.Task.CompletedTask )
        |> subset.add_SettingChangedAsync<|MERGE_RESOLUTION|>--- conflicted
+++ resolved
@@ -48,11 +48,7 @@
         settingsManager.SetValueAsync(settings.GetType() |> storageKey, JsonConvert.SerializeObject settings, false)
         |> Async.AwaitTask |> Async.StartImmediate
 
-<<<<<<< HEAD
     member __.Register (defaultSettings : 'options) =                       
-=======
-    member __.Register defaultSettings =
->>>>>>> b6db6d43
         defaultSettings |> updateFromStore |> write
         let subset = defaultSettings.GetType() |> storageKey |> settingsManager.GetSubset
 
