// Copyright (c) Microsoft Corporation.  All Rights Reserved.  See License.txt in the project root for license information.

namespace rec Microsoft.VisualStudio.FSharp.Editor

#nowarn "40"

open System
open System.Collections.Concurrent
open System.Collections.Generic
open System.Collections.Immutable
open System.ComponentModel.Composition
open System.ComponentModel.Design
open System.Diagnostics
open System.IO
open System.Linq
open System.Runtime.CompilerServices
open System.Runtime.InteropServices
open System.Threading
open Microsoft.CodeAnalysis
open Microsoft.CodeAnalysis.Diagnostics
open Microsoft.CodeAnalysis.Completion
open Microsoft.CodeAnalysis.Options
open Microsoft.FSharp.Compiler.CompileOps
open Microsoft.FSharp.Compiler.SourceCodeServices
open Microsoft.VisualStudio
open Microsoft.VisualStudio.Editor
open Microsoft.VisualStudio.FSharp.Editor
open Microsoft.VisualStudio.FSharp.Editor.SiteProvider
open Microsoft.VisualStudio.TextManager.Interop
open Microsoft.VisualStudio.LanguageServices
open Microsoft.VisualStudio.LanguageServices.Implementation.LanguageService
open Microsoft.VisualStudio.LanguageServices.Implementation.ProjectSystem
open Microsoft.VisualStudio.LanguageServices.Implementation.TaskList
open Microsoft.VisualStudio.LanguageServices.ProjectSystem
open Microsoft.VisualStudio.Shell
open Microsoft.VisualStudio.Shell.Interop
open Microsoft.VisualStudio.ComponentModelHost
open Microsoft.VisualStudio.Text.Outlining
open FSharp.NativeInterop

#nowarn "9" // NativePtr.toNativeInt

// Exposes FSharpChecker as MEF export
[<Export(typeof<FSharpCheckerProvider>); Composition.Shared>]
type internal FSharpCheckerProvider 
    [<ImportingConstructor>]
    (
        analyzerService: IDiagnosticAnalyzerService,
        [<Import(typeof<VisualStudioWorkspace>)>] workspace: VisualStudioWorkspaceImpl,
        settings: EditorOptions
    ) =

    let tryGetMetadataSnapshot (path, timeStamp) = 
        try
            let metadataReferenceProvider = workspace.Services.GetService<VisualStudioMetadataReferenceManager>()
            let md = metadataReferenceProvider.GetMetadata(path, timeStamp)
            let amd = (md :?> AssemblyMetadata)
            let mmd = amd.GetModules().[0]
            let mmr = mmd.GetMetadataReader()

            // "lifetime is timed to Metadata you got from the GetMetadata(...). As long as you hold it strongly, raw 
            // memory we got from metadata reader will be alive. Once you are done, just let everything go and 
            // let finalizer handle resource rather than calling Dispose from Metadata directly. It is shared metadata. 
            // You shouldn't dispose it directly."

            let objToHold = box md

            // We don't expect any ilread WeakByteFile to be created when working in Visual Studio
            Debug.Assert((Microsoft.FSharp.Compiler.AbstractIL.ILBinaryReader.GetStatistics().weakByteFileCount = 0), "Expected weakByteFileCount to be zero when using F# in Visual Studio. Was there a problem reading a .NET binary?")

            Some (objToHold, NativePtr.toNativeInt mmr.MetadataPointer, mmr.MetadataLength)
        with ex -> 
            // We catch all and let the backup routines in the F# compiler find the error
            Assert.Exception(ex)
            None 


    let checker = 
        lazy
            let checker = 
                FSharpChecker.Create(
<<<<<<< HEAD
                    projectCacheSize = Settings.LanguageServicePerformance.ProjectCheckCacheSize,
=======
                    projectCacheSize = settings.LanguageServicePerformance.ProjectCheckCacheSize, 
>>>>>>> 4d1f0500
                    keepAllBackgroundResolutions = false,
                    // Enabling this would mean that if devenv.exe goes above 2.3GB we do a one-off downsize of the F# Compiler Service caches
                    (* , MaxMemory = 2300 *) 
                    legacyReferenceResolver=Microsoft.FSharp.Compiler.MSBuildReferenceResolver.Resolver,
                    tryGetMetadataSnapshot = tryGetMetadataSnapshot)

            // This is one half of the bridge between the F# background builder and the Roslyn analysis engine.
            // When the F# background builder refreshes the background semantic build context for a file,
            // we request Roslyn to reanalyze that individual file.
            checker.BeforeBackgroundFileCheck.Add(fun (fileName, _extraProjectInfo) ->  
                async {
                    try 
                        let solution = workspace.CurrentSolution
                        let documentIds = solution.GetDocumentIdsWithFilePath(fileName)
                        if not documentIds.IsEmpty then 
                            let documentIdsFiltered = documentIds |> Seq.filter workspace.IsDocumentOpen |> Seq.toArray
                            for documentId in documentIdsFiltered do
                                Trace.TraceInformation("{0:n3} Requesting Roslyn reanalysis of {1}", DateTime.Now.TimeOfDay.TotalSeconds, documentId)
                            if documentIdsFiltered.Length > 0 then 
                                analyzerService.Reanalyze(workspace,documentIds=documentIdsFiltered)
                    with ex -> 
                        Assert.Exception(ex)
                } |> Async.StartImmediate
            )
            checker

    member this.Checker = checker.Value


/// Exposes FCS FSharpProjectOptions information management as MEF component.
//
// This service allows analyzers to get an appropriate FSharpProjectOptions value for a project or single file.
// It also allows a 'cheaper' route to get the project options relevant to parsing (e.g. the #define values).
// The main entrypoints are TryGetOptionsForDocumentOrProject and TryGetOptionsForEditingDocumentOrProject.
[<Export(typeof<FSharpProjectOptionsManager>); Composition.Shared>]
type internal FSharpProjectOptionsManager
    [<ImportingConstructor>]
    (
        checkerProvider: FSharpCheckerProvider,
        [<Import(typeof<VisualStudioWorkspace>)>] workspace: VisualStudioWorkspaceImpl,
        [<Import(typeof<SVsServiceProvider>)>] serviceProvider: System.IServiceProvider,
        settings: EditorOptions
    ) =

    // A table of information about projects, excluding single-file projects.
    let projectOptionsTable = FSharpProjectOptionsTable()

    // A table of information about single-file projects.  Currently we only need the load time of each such file, plus
    // the original options for editing
    let singleFileProjectTable = ConcurrentDictionary<ProjectId, DateTime * FSharpParsingOptions * FSharpProjectOptions>()

    let tryGetOrCreateProjectId (projectFileName:string) =
        let projectDisplayName = projectDisplayNameOf projectFileName
        Some (workspace.ProjectTracker.GetOrCreateProjectIdForPath(projectFileName, projectDisplayName))

    /// Retrieve the projectOptionsTable
    member __.FSharpOptions = projectOptionsTable

    /// Clear a project from the project table
    member this.ClearInfoForProject(projectId:ProjectId) = projectOptionsTable.ClearInfoForProject(projectId)

    /// Clear a project from the single file project table
    member this.ClearInfoForSingleFileProject(projectId) =
        singleFileProjectTable.TryRemove(projectId) |> ignore

    /// Update a project in the single file project table
    member this.AddOrUpdateSingleFileProject(projectId, data) = singleFileProjectTable.[projectId] <- data

    /// Get the exact options for a single-file script
    member this.ComputeSingleFileOptions (tryGetOrCreateProjectId, fileName, loadTime, fileContents) =
        async {
            let extraProjectInfo = Some(box workspace)
            if SourceFile.MustBeSingleFileProject(fileName) then 
                // NOTE: we don't use a unique stamp for single files, instead comparing options structurally.
                // This is because we repeatedly recompute the options.
                let optionsStamp = None 
                let! options, _diagnostics = checkerProvider.Checker.GetProjectOptionsFromScript(fileName, fileContents, loadTime, [| |], ?extraProjectInfo=extraProjectInfo, ?optionsStamp=optionsStamp) 
                // NOTE: we don't use FCS cross-project references from scripts to projects.  THe projects must have been
                // compiled and #r will refer to files on disk
                let referencedProjectFileNames = [| |] 
                let site = ProjectSitesAndFiles.CreateProjectSiteForScript(fileName, referencedProjectFileNames, options)
                let deps, projectOptions = ProjectSitesAndFiles.GetProjectOptionsForProjectSite(settings.LanguageServicePerformance.EnableInMemoryCrossProjectReferences, site, serviceProvider, (tryGetOrCreateProjectId fileName), fileName, options.ExtraProjectInfo, Some projectOptionsTable)
                let parsingOptions, _ = checkerProvider.Checker.GetParsingOptionsFromProjectOptions(projectOptions)
                return (deps, parsingOptions, projectOptions)
            else
                let site = ProjectSitesAndFiles.ProjectSiteOfSingleFile(fileName)
                let deps, projectOptions = ProjectSitesAndFiles.GetProjectOptionsForProjectSite(settings.LanguageServicePerformance.EnableInMemoryCrossProjectReferences, site, serviceProvider, (tryGetOrCreateProjectId fileName), fileName, extraProjectInfo, Some projectOptionsTable)
                let parsingOptions, _ = checkerProvider.Checker.GetParsingOptionsFromProjectOptions(projectOptions)
                return (deps, parsingOptions, projectOptions)
        }

    /// Update the info for a project in the project table
    member this.UpdateProjectInfo(tryGetOrCreateProjectId, projectId, site, userOpName, invalidateConfig) =
        Logger.Log LogEditorFunctionId.LanguageService_UpdateProjectInfo
        projectOptionsTable.AddOrUpdateProject(projectId, (fun isRefresh ->
            let extraProjectInfo = Some(box workspace)
            let referencedProjects, projectOptions = ProjectSitesAndFiles.GetProjectOptionsForProjectSite(settings.LanguageServicePerformance.EnableInMemoryCrossProjectReferences, site, serviceProvider, Some(projectId), site.ProjectFileName, extraProjectInfo,  Some projectOptionsTable)
            if invalidateConfig then checkerProvider.Checker.InvalidateConfiguration(projectOptions, startBackgroundCompileIfAlreadySeen = not isRefresh, userOpName = userOpName + ".UpdateProjectInfo")
            let referencedProjectIds = referencedProjects |> Array.choose tryGetOrCreateProjectId
            let parsingOptions, _ = checkerProvider.Checker.GetParsingOptionsFromProjectOptions(projectOptions)
            referencedProjectIds, parsingOptions, Some site, projectOptions))

    /// Get compilation defines relevant for syntax processing.  
    /// Quicker then TryGetOptionsForDocumentOrProject as it doesn't need to recompute the exact project 
    /// options for a script.
    member this.GetCompilationDefinesForEditingDocument(document:Document) = 
        let projectOptionsOpt = this.TryGetOptionsForProject(document.Project.Id)  
        let parsingOptions = 
            match projectOptionsOpt with 
            | Some (parsingOptions, _site, _projectOptions) -> parsingOptions
            | _ -> { FSharpParsingOptions.Default with IsInteractive = IsScript document.Name }
        CompilerEnvironment.GetCompilationDefinesForEditing parsingOptions

    /// Try and get the Options for a project 
    member this.TryGetOptionsForProject(projectId:ProjectId) = projectOptionsTable.TryGetOptionsForProject(projectId)

    /// Get the exact options for a document or project
    member this.TryGetOptionsForDocumentOrProject(document: Document) =
        async { 
            let projectId = document.Project.Id

            // The options for a single-file script project are re-requested each time the file is analyzed.  This is because the
            // single-file project may contain #load and #r references which are changing as the user edits, and we may need to re-analyze
            // to determine the latest settings.  FCS keeps a cache to help ensure these are up-to-date.
            match singleFileProjectTable.TryGetValue(projectId) with
            | true, (loadTime, _, _) ->
                try
                    let fileName = document.FilePath
                    let! cancellationToken = Async.CancellationToken
                    let! sourceText = document.GetTextAsync(cancellationToken) |> Async.AwaitTask
                    // NOTE: we don't use FCS cross-project references from scripts to projects.  The projects must have been
                    // compiled and #r will refer to files on disk.
                    let tryGetOrCreateProjectId _ = None 
                    let! _referencedProjectFileNames, parsingOptions, projectOptions = this.ComputeSingleFileOptions (tryGetOrCreateProjectId, fileName, loadTime, sourceText.ToString())
                    this.AddOrUpdateSingleFileProject(projectId, (loadTime, parsingOptions, projectOptions))
                    return Some (parsingOptions, None, projectOptions)
                with ex -> 
                    Assert.Exception(ex)
                    return None
            | _ -> return this.TryGetOptionsForProject(projectId)
        }

    /// Get the options for a document or project relevant for syntax processing.
    /// Quicker then TryGetOptionsForDocumentOrProject as it doesn't need to recompute the exact project options for a script.
    member this.TryGetOptionsForEditingDocumentOrProject(document:Document) = 
        let projectId = document.Project.Id
        match singleFileProjectTable.TryGetValue(projectId) with 
        | true, (_loadTime, parsingOptions, originalOptions) -> Some (parsingOptions, originalOptions)
        | _ -> this.TryGetOptionsForProject(projectId) |> Option.map(fun (parsingOptions, _, projectOptions) -> parsingOptions, projectOptions)

    /// get a siteprovider
    member this.ProvideProjectSiteProvider(project:Project) = provideProjectSiteProvider(workspace, project, serviceProvider, Some projectOptionsTable)

    /// Tell the checker to update the project info for the specified project id
    member this.UpdateProjectInfoWithProjectId(projectId:ProjectId, userOpName, invalidateConfig) =
        let hier = workspace.GetHierarchy(projectId)
        match hier with
        | null -> ()
        | h when (h.IsCapabilityMatch("CPS")) ->
            let project = workspace.CurrentSolution.GetProject(projectId)
            if not (isNull project) then
                let siteProvider = this.ProvideProjectSiteProvider(project)
                let projectSite = siteProvider.GetProjectSite()
                if projectSite.CompilationSourceFiles.Length <> 0 then
                    this.UpdateProjectInfo(tryGetOrCreateProjectId, projectId, projectSite, userOpName, invalidateConfig)
        | _ -> ()

    /// Tell the checker to update the project info for the specified project id
    member this.UpdateDocumentInfoWithProjectId(projectId:ProjectId, documentId:DocumentId, userOpName, invalidateConfig) =
        if workspace.IsDocumentOpen(documentId) then
            this.UpdateProjectInfoWithProjectId(projectId, userOpName, invalidateConfig)

    [<Export>]
    /// This handles commandline change notifications from the Dotnet Project-system
    /// Prior to VS 15.7 path contained path to project file, post 15.7 contains target binpath
    /// binpath is more accurate because a project file can have multiple in memory projects based on configuration
    member this.HandleCommandLineChanges(path:string, sources:ImmutableArray<CommandLineSourceFile>, references:ImmutableArray<CommandLineReference>, options:ImmutableArray<string>) =
        use _logBlock = Logger.LogBlock(LogEditorFunctionId.LanguageService_HandleCommandLineArgs)

        let projectId =
            match workspace.ProjectTracker.TryGetProjectByBinPath(path) with
            | true, project -> project.Id
            | false, _ -> workspace.ProjectTracker.GetOrCreateProjectIdForPath(path, projectDisplayNameOf path)
        let project =  workspace.ProjectTracker.GetProject(projectId)
        let path = project.ProjectFilePath
        let fullPath p =
            if Path.IsPathRooted(p) || path = null then p
            else Path.Combine(Path.GetDirectoryName(path), p)
        let sourcePaths = sources |> Seq.map(fun s -> fullPath s.Path) |> Seq.toArray
        let referencePaths = references |> Seq.map(fun r -> fullPath r.Reference) |> Seq.toArray

        projectOptionsTable.SetOptionsWithProjectId(projectId, sourcePaths, referencePaths, options.ToArray())
        this.UpdateProjectInfoWithProjectId(projectId, "HandleCommandLineChanges", invalidateConfig=true)

    member __.Checker = checkerProvider.Checker

// Used to expose FSharpChecker/ProjectInfo manager to diagnostic providers
// Diagnostic providers can be executed in environment that does not use MEF so they can rely only
// on services exposed by the workspace
type internal FSharpCheckerWorkspaceService =
    inherit Microsoft.CodeAnalysis.Host.IWorkspaceService
    abstract Checker: FSharpChecker
    abstract FSharpProjectOptionsManager: FSharpProjectOptionsManager

type internal RoamingProfileStorageLocation(keyName: string) =
    inherit OptionStorageLocation()
    
    member __.GetKeyNameForLanguage(languageName: string) =
        let unsubstitutedKeyName = keyName
        match languageName with
        | null -> unsubstitutedKeyName
        | _ ->
            let substituteLanguageName = if languageName = FSharpConstants.FSharpLanguageName then "FSharp" else languageName
            unsubstitutedKeyName.Replace("%LANGUAGE%", substituteLanguageName)
 
[<Composition.Shared>]
[<Microsoft.CodeAnalysis.Host.Mef.ExportWorkspaceServiceFactory(typeof<FSharpCheckerWorkspaceService>, Microsoft.CodeAnalysis.Host.Mef.ServiceLayer.Default)>]
type internal FSharpCheckerWorkspaceServiceFactory
    [<Composition.ImportingConstructor>]
    (
        checkerProvider: FSharpCheckerProvider,
        projectInfoManager: FSharpProjectOptionsManager
    ) =
    interface Microsoft.CodeAnalysis.Host.Mef.IWorkspaceServiceFactory with
        member this.CreateService(_workspaceServices) =
            upcast { new FSharpCheckerWorkspaceService with
                member this.Checker = checkerProvider.Checker
                member this.FSharpProjectOptionsManager = projectInfoManager }

[<Microsoft.CodeAnalysis.Host.Mef.ExportWorkspaceServiceFactory(typeof<EditorOptions>, Microsoft.CodeAnalysis.Host.Mef.ServiceLayer.Default)>]
type internal FSharpSettingsFactory
    [<Composition.ImportingConstructor>] (settings: EditorOptions) =
    interface Microsoft.CodeAnalysis.Host.Mef.IWorkspaceServiceFactory with
        member this.CreateService(_) = upcast settings

[<Guid(FSharpConstants.packageGuidString)>]
[<ProvideOptionPage(typeof<Microsoft.VisualStudio.FSharp.Interactive.FsiPropertyPage>,
                    "F# Tools", "F# Interactive",   // category/sub-category on Tools>Options...
                    6000s,      6001s,              // resource id for localisation of the above
                    true)>]                         // true = supports automation
[<ProvideKeyBindingTable("{dee22b65-9761-4a26-8fb2-759b971d6dfc}", 6001s)>] // <-- resource ID for localised name
[<ProvideToolWindow(typeof<Microsoft.VisualStudio.FSharp.Interactive.FsiToolWindow>, 
                    // The following should place the ToolWindow with the OutputWindow by default.
                    Orientation=ToolWindowOrientation.Bottom,
                    Style=VsDockStyle.Tabbed,
                    PositionX = 0,
                    PositionY = 0,
                    Width = 360,
                    Height = 120,
                    Window="34E76E81-EE4A-11D0-AE2E-00A0C90FFFC3")>]
[<ProvideLanguageEditorOptionPage(typeof<OptionsUI.IntelliSenseOptionPage>, "F#", null, "IntelliSense", "6008")>]
[<ProvideLanguageEditorOptionPage(typeof<OptionsUI.QuickInfoOptionPage>, "F#", null, "QuickInfo", "6009")>]
[<ProvideLanguageEditorOptionPage(typeof<OptionsUI.CodeFixesOptionPage>, "F#", null, "Code Fixes", "6010")>]
[<ProvideLanguageEditorOptionPage(typeof<OptionsUI.LanguageServicePerformanceOptionPage>, "F#", null, "Performance", "6011")>]
[<ProvideLanguageEditorOptionPage(typeof<OptionsUI.AdvancedSettingsOptionPage>, "F#", null, "Advanced", "6012")>]
[<ProvideLanguageEditorOptionPage(typeof<OptionsUI.CodeLensOptionPage>, "F#", null, "CodeLens", "6013")>]
[<ProvideFSharpVersionRegistration(FSharpConstants.projectPackageGuidString, "Microsoft Visual F#")>]
// 64 represents a hex number. It needs to be greater than 37 so the TextMate editor will not be chosen as higher priority.
[<ProvideEditorExtension(typeof<FSharpEditorFactory>, ".fs", 64)>]
[<ProvideEditorExtension(typeof<FSharpEditorFactory>, ".fsi", 64)>]
[<ProvideEditorExtension(typeof<FSharpEditorFactory>, ".fsscript", 64)>]
[<ProvideEditorExtension(typeof<FSharpEditorFactory>, ".fsx", 64)>]
[<ProvideEditorExtension(typeof<FSharpEditorFactory>, ".ml", 64)>]
[<ProvideEditorExtension(typeof<FSharpEditorFactory>, ".mli", 64)>]
[<ProvideEditorFactory(typeof<FSharpEditorFactory>, 101s, CommonPhysicalViewAttributes = Constants.FSharpEditorFactoryPhysicalViewAttributes)>]
[<ProvideLanguageExtension(typeof<FSharpLanguageService>, ".fs")>]
[<ProvideLanguageExtension(typeof<FSharpLanguageService>, ".fsi")>]
[<ProvideLanguageExtension(typeof<FSharpLanguageService>, ".fsx")>]
[<ProvideLanguageExtension(typeof<FSharpLanguageService>, ".fsscript")>]
[<ProvideLanguageExtension(typeof<FSharpLanguageService>, ".ml")>]
[<ProvideLanguageExtension(typeof<FSharpLanguageService>, ".mli")>]
[<ProvideBraceCompletion(FSharpConstants.FSharpLanguageName)>]
[<ProvideLanguageService(languageService = typeof<FSharpLanguageService>,
                            strLanguageName = FSharpConstants.FSharpLanguageName,
                            languageResourceID = 100,
                            MatchBraces = true,
                            MatchBracesAtCaret = true,
                            ShowCompletion = true,
                            ShowMatchingBrace = true,
                            ShowSmartIndent = true,
                            EnableAsyncCompletion = true,
                            QuickInfo = true,
                            DefaultToInsertSpaces = true,
                            CodeSense = true,
                            DefaultToNonHotURLs = true,
                            RequestStockColors = true,
                            EnableCommenting = true,
                            CodeSenseDelay = 100,
                            ShowDropDownOptions = true)>]
type internal FSharpPackage() as this =
    inherit AbstractPackage<FSharpPackage, FSharpLanguageService>()

    let mutable vfsiToolWindow = Unchecked.defaultof<Microsoft.VisualStudio.FSharp.Interactive.FsiToolWindow>
    let GetToolWindowAsITestVFSI() =
        if vfsiToolWindow = Unchecked.defaultof<_> then
            vfsiToolWindow <- this.FindToolWindow(typeof<Microsoft.VisualStudio.FSharp.Interactive.FsiToolWindow>, 0, true) :?> Microsoft.VisualStudio.FSharp.Interactive.FsiToolWindow
        vfsiToolWindow :> Microsoft.VisualStudio.FSharp.Interactive.ITestVFSI

    // FSI-LINKAGE-POINT: unsited init
    do Microsoft.VisualStudio.FSharp.Interactive.Hooks.fsiConsoleWindowPackageCtorUnsited (this :> Package)

<<<<<<< HEAD
    override this.InitializeAsync(cancellationToken: CancellationToken, progress: IProgress<ServiceProgressData>) : Tasks.Task =
        // `base.` methods can't be called in the `async` builder, so we have to cache it
        let baseInitializeAsync = base.InitializeAsync(cancellationToken, progress)
        let task =
            async {
                do! baseInitializeAsync |> Async.AwaitTask

                let! commandService = this.GetServiceAsync(typeof<IMenuCommandService>) |> Async.AwaitTask // FSI-LINKAGE-POINT
                let commandService = commandService :?> OleMenuCommandService
                let packageInit () =
                    // ensure settings are registered
                    let settingsStore = this.ComponentModel.GetService<SettingsPersistence.SettingsStore>()
                    Settings.Initialize(settingsStore)

                    // FSI-LINKAGE-POINT: sited init
                    Microsoft.VisualStudio.FSharp.Interactive.Hooks.fsiConsoleWindowPackageInitalizeSited (this :> Package) commandService

                    // FSI-LINKAGE-POINT: private method GetDialogPage forces fsi options to be loaded
                    let _fsiPropertyPage = this.GetDialogPage(typeof<Microsoft.VisualStudio.FSharp.Interactive.FsiPropertyPage>)
                    ()
                let awaiter = this.JoinableTaskFactory.SwitchToMainThreadAsync().GetAwaiter()
                if awaiter.IsCompleted then
                    packageInit() // already on the UI thread
                else
                    awaiter.OnCompleted(fun () -> packageInit())
            } |> Async.StartAsTask
        upcast task // convert Task<unit> to Task
=======
    override this.Initialize() =
        base.Initialize()

        // FSI-LINKAGE-POINT: sited init
        let commandService = this.GetService(typeof<IMenuCommandService>) :?> OleMenuCommandService // FSI-LINKAGE-POINT
        Microsoft.VisualStudio.FSharp.Interactive.Hooks.fsiConsoleWindowPackageInitalizeSited (this :> Package) commandService
        // FSI-LINKAGE-POINT: private method GetDialogPage forces fsi options to be loaded
        let _fsiPropertyPage = this.GetDialogPage(typeof<Microsoft.VisualStudio.FSharp.Interactive.FsiPropertyPage>)

        ()
>>>>>>> 4d1f0500

    override this.RoslynLanguageName = FSharpConstants.FSharpLanguageName
    override this.CreateWorkspace() = this.ComponentModel.GetService<VisualStudioWorkspaceImpl>()
    override this.CreateLanguageService() = FSharpLanguageService(this)
    override this.CreateEditorFactories() = seq { yield FSharpEditorFactory(this) :> IVsEditorFactory }
    override this.RegisterMiscellaneousFilesWorkspaceInformation(_) = ()

    interface Microsoft.VisualStudio.FSharp.Interactive.ITestVFSI with
        member this.SendTextInteraction(s:string) =
            GetToolWindowAsITestVFSI().SendTextInteraction(s)
        member this.GetMostRecentLines(n:int) : string[] =
            GetToolWindowAsITestVFSI().GetMostRecentLines(n)

[<Guid(FSharpConstants.languageServiceGuidString)>]
type internal FSharpLanguageService(package : FSharpPackage) =
    inherit AbstractLanguageService<FSharpPackage, FSharpLanguageService>(package)

    let projectInfoManager = package.ComponentModel.DefaultExportProvider.GetExport<FSharpProjectOptionsManager>().Value

    let projectDisplayNameOf projectFileName =
        if String.IsNullOrWhiteSpace projectFileName then projectFileName
        else Path.GetFileNameWithoutExtension projectFileName

    let singleFileProjects = ConcurrentDictionary<_, IWorkspaceProjectContext>()

    let tryRemoveSingleFileProject projectId =
        match singleFileProjects.TryRemove(projectId) with
        | true, project ->
            projectInfoManager.ClearInfoForSingleFileProject(projectId)
            project.Dispose()
        | _ -> ()

    let invalidPathChars = set (Path.GetInvalidPathChars())
    let isPathWellFormed (path: string) = not (String.IsNullOrWhiteSpace path) && path |> Seq.forall (fun c -> not (Set.contains c invalidPathChars))

    let tryGetOrCreateProjectId (workspace: VisualStudioWorkspaceImpl) (projectFileName: string) =
        let projectDisplayName = projectDisplayNameOf projectFileName
        Some (workspace.ProjectTracker.GetOrCreateProjectIdForPath(projectFileName, projectDisplayName))

    let optionsAssociation = ConditionalWeakTable<IWorkspaceProjectContext, string[]>()

    member private this.OnProjectAdded(projectId:ProjectId) = projectInfoManager.UpdateProjectInfoWithProjectId(projectId, "OnProjectAdded", invalidateConfig=true)
    member private this.OnProjectReloaded(projectId:ProjectId) = projectInfoManager.UpdateProjectInfoWithProjectId(projectId, "OnProjectReloaded", invalidateConfig=true)
    member private this.OnProjectRemoved(projectId) = projectInfoManager.ClearInfoForProject(projectId)
    member private this.OnDocumentAdded(projectId:ProjectId, documentId:DocumentId) = projectInfoManager.UpdateDocumentInfoWithProjectId(projectId, documentId, "OnDocumentAdded", invalidateConfig=true)
    member private this.OnDocumentReloaded(projectId:ProjectId, documentId:DocumentId) = projectInfoManager.UpdateDocumentInfoWithProjectId(projectId, documentId, "OnDocumentReloaded", invalidateConfig=true)

    override this.Initialize() = 
        base.Initialize()

        let workspaceChanged (args:WorkspaceChangeEventArgs) =
            match args.Kind with
            | WorkspaceChangeKind.ProjectAdded     -> this.OnProjectAdded(args.ProjectId)
            | WorkspaceChangeKind.ProjectReloaded  -> this.OnProjectReloaded(args.ProjectId)
            | WorkspaceChangeKind.ProjectRemoved   -> this.OnProjectRemoved(args.ProjectId)
            | WorkspaceChangeKind.DocumentAdded    -> this.OnDocumentAdded(args.ProjectId, args.DocumentId)
            | WorkspaceChangeKind.DocumentReloaded -> this.OnDocumentReloaded(args.ProjectId, args.DocumentId)
            | WorkspaceChangeKind.DocumentRemoved
            | WorkspaceChangeKind.AdditionalDocumentAdded
            | WorkspaceChangeKind.AdditionalDocumentReloaded
            | WorkspaceChangeKind.AdditionalDocumentRemoved
            | WorkspaceChangeKind.AdditionalDocumentChanged
            | WorkspaceChangeKind.DocumentInfoChanged
            | WorkspaceChangeKind.DocumentChanged
            | WorkspaceChangeKind.SolutionAdded
            | WorkspaceChangeKind.SolutionChanged
            | WorkspaceChangeKind.SolutionReloaded
            | WorkspaceChangeKind.SolutionCleared
            | _ -> ()

        this.Workspace.Options <- this.Workspace.Options.WithChangedOption(Completion.CompletionOptions.BlockForCompletionItems, FSharpConstants.FSharpLanguageName, false)
        this.Workspace.Options <- this.Workspace.Options.WithChangedOption(Shared.Options.ServiceFeatureOnOffOptions.ClosedFileDiagnostic, FSharpConstants.FSharpLanguageName, Nullable false)
        this.Workspace.WorkspaceChanged.Add(workspaceChanged)
        this.Workspace.DocumentClosed.Add <| fun args -> tryRemoveSingleFileProject args.Document.Project.Id

        Events.SolutionEvents.OnAfterCloseSolution.Add <| fun _ ->
            //checkerProvider.Checker.StopBackgroundCompile()

            // FUTURE: consider enbling some or all of these to flush all caches and stop all background builds. However the operations
            // are asynchronous and we need to decide if we stop everything synchronously.

            //checker.ClearLanguageServiceRootCachesAndCollectAndFinalizeAllTransients()
            //checkerProvider.Checker.InvalidateAll()

            singleFileProjects.Keys |> Seq.iter tryRemoveSingleFileProject

        let ctx = System.Threading.SynchronizationContext.Current

        let rec setupProjectsAfterSolutionOpen() =
            async {
                use openedProjects = MailboxProcessor.Start <| fun inbox ->
                    async { 
                        // waits for AfterOpenSolution and then starts projects setup
                        do! Async.AwaitEvent Events.SolutionEvents.OnAfterOpenSolution |> Async.Ignore
                        while true do
                            let! siteProvider = inbox.Receive()
                            do! Async.SwitchToContext ctx
                            this.SetupProjectFile(siteProvider, this.Workspace, "SetupProjectsAfterSolutionOpen")
                            do! Async.SwitchToThreadPool()
                    }

                use _ = Events.SolutionEvents.OnAfterOpenProject |> Observable.subscribe ( fun args ->
                    match args.Hierarchy with
                    | :? IProvideProjectSite as siteProvider -> openedProjects.Post(siteProvider)
                    | _ -> () )

                do! Async.AwaitEvent Events.SolutionEvents.OnAfterCloseSolution |> Async.Ignore
                do! setupProjectsAfterSolutionOpen() 
            }
        setupProjectsAfterSolutionOpen() |> Async.StartImmediate

        let theme = package.ComponentModel.DefaultExportProvider.GetExport<ISetThemeColors>().Value
        theme.SetColors()
        
    /// Sync the Roslyn information for the project held in 'projectContext' to match the information given by 'site'.
    /// Also sync the info in ProjectInfoManager if necessary.
    member this.SyncProject(projectContext: IWorkspaceProjectContext, site: IProjectSite, workspace: VisualStudioWorkspaceImpl, forceUpdate, userOpName) =
        let wellFormedFilePathSetIgnoreCase (paths: seq<string>) =
            HashSet(paths |> Seq.filter isPathWellFormed |> Seq.map (fun s -> try Path.GetFullPath(s) with _ -> s), StringComparer.OrdinalIgnoreCase)

        let mutable updated = forceUpdate

        let project = workspace.CurrentSolution.Projects |> Seq.filter (fun p -> p.Name = projectContext.DisplayName) |> Seq.exactlyOne

        // Sync the source files in projectContext.  Note that these source files are __not__ maintained in order in projectContext
        // as edits are made. It seems this is ok because the source file list is only used to drive roslyn per-file checking.
        let updatedFiles = site.CompilationSourceFiles |> wellFormedFilePathSetIgnoreCase
        let originalFiles = project.Documents |> Seq.map (fun file -> file.FilePath) |> wellFormedFilePathSetIgnoreCase
        
        for file in updatedFiles do
            if not(originalFiles.Contains(file)) then
                projectContext.AddSourceFile(file)
                updated <- true

        for file in originalFiles do
            if not(updatedFiles.Contains(file)) then
                projectContext.RemoveSourceFile(file)
                updated <- true

        let updatedRefs = site.CompilationReferences |> wellFormedFilePathSetIgnoreCase
        let originalRefs = project.MetadataReferences |> Enumerable.OfType<PortableExecutableReference> |> Seq.map (fun ref -> ref.FilePath) |> wellFormedFilePathSetIgnoreCase

        for ref in updatedRefs do
            if not(originalRefs.Contains(ref)) then
                projectContext.AddMetadataReference(ref, MetadataReferenceProperties.Assembly)
                updated <- true

        for ref in originalRefs do
            if not(updatedRefs.Contains(ref)) then
                projectContext.RemoveMetadataReference(ref)
                updated <- true

        // Update the project options association
        let ok,originalOptions = optionsAssociation.TryGetValue(projectContext)
        let updatedOptions = site.CompilationOptions
        if not ok || originalOptions <> updatedOptions then 

            // OK, project options have changed, try to fake out Roslyn to convince it to reparse things.
            // Calling SetOptions fails because the CPS project system being used by the F# project system 
            // imlpementation at the moment has no command line parser installed, so we remove/add all the files 
            // instead.  A change of flags doesn't happen very often and the remove/add is fast in any case.
            //projectContext.SetOptions(String.concat " " updatedOptions)
            for file in updatedFiles do
                projectContext.RemoveSourceFile(file)
                projectContext.AddSourceFile(file)

            // Record the last seen options as an associated value
            if ok then optionsAssociation.Remove(projectContext) |> ignore
            optionsAssociation.Add(projectContext, updatedOptions)

            updated <- true

        // update the cached options
        if updated then
            projectInfoManager.UpdateProjectInfo(tryGetOrCreateProjectId workspace, project.Id, site, userOpName + ".SyncProject", invalidateConfig=true)

    member this.SetupProjectFile(siteProvider: IProvideProjectSite, workspace: VisualStudioWorkspaceImpl, userOpName) =
        let userOpName = userOpName + ".SetupProjectFile"
        let  rec setup (site: IProjectSite) =
            let projectGuid = Guid(site.ProjectGuid)
            let projectFileName = site.ProjectFileName
            let projectDisplayName = projectDisplayNameOf projectFileName

            // This projectId is not guaranteed to be the same ProjectId that will actually be created once we call CreateProjectContext
            // in Roslyn versions once https://github.com/dotnet/roslyn/pull/26931 is merged. Roslyn will still guarantee that once
            // there is a project in the workspace with the same path, it'll return the ID of that. So this is sufficient to use
            // in that case as long as we only use it to call GetProject.
            let fakeProjectId = workspace.ProjectTracker.GetOrCreateProjectIdForPath(projectFileName, projectDisplayName)

            if isNull (workspace.ProjectTracker.GetProject fakeProjectId) then
                let projectContextFactory = package.ComponentModel.GetService<IWorkspaceProjectContextFactory>();

                let hierarchy =
                    site.ProjectProvider
                    |> Option.map (fun p -> p :?> IVsHierarchy)
                    |> Option.toObj

                // Roslyn is expecting site to be an IVsHierarchy.
                // It just so happens that the object that implements IProvideProjectSite is also
                // an IVsHierarchy. This assertion is to ensure that the assumption holds true.
                Debug.Assert(not (isNull hierarchy), "About to CreateProjectContext with a non-hierarchy site")

                let projectContext = 
                    projectContextFactory.CreateProjectContext(
                        FSharpConstants.FSharpLanguageName,
                        projectDisplayName,
                        projectFileName,
                        projectGuid,
                        hierarchy,
                        Option.toObj site.CompilationBinOutputPath)
                
                // The real project ID that was actually added. See comments for fakeProjectId why this one is actually good.
                let realProjectId = workspace.ProjectTracker.GetOrCreateProjectIdForPath(projectFileName, projectDisplayName)

                // Sync IProjectSite --> projectContext, and IProjectSite --> ProjectInfoManage
                this.SyncProject(projectContext, site, workspace, forceUpdate=true, userOpName=userOpName)

                site.BuildErrorReporter <- Some (projectContext :?> Microsoft.VisualStudio.Shell.Interop.IVsLanguageServiceBuildErrorReporter2)

                // TODO: consider forceUpdate = false here.  forceUpdate=true may be causing repeated computation?
                site.AdviseProjectSiteChanges(FSharpConstants.FSharpLanguageServiceCallbackName, 
                                              AdviseProjectSiteChanges(fun () -> this.SyncProject(projectContext, site, workspace, forceUpdate=true, userOpName="AdviseProjectSiteChanges."+userOpName)))

                site.AdviseProjectSiteClosed(FSharpConstants.FSharpLanguageServiceCallbackName, 
                                             AdviseProjectSiteChanges(fun () -> 
                                                projectInfoManager.ClearInfoForProject(realProjectId)
                                                optionsAssociation.Remove(projectContext) |> ignore
                                                projectContext.Dispose()))

                for referencedSite in ProjectSitesAndFiles.GetReferencedProjectSites(Some realProjectId, site, this.SystemServiceProvider, Some (this.Workspace :>obj), Some projectInfoManager.FSharpOptions ) do
                    setup referencedSite

        setup (siteProvider.GetProjectSite()) 

    member this.SetupStandAloneFile(fileName: string, fileContents: string, workspace: VisualStudioWorkspaceImpl, hier: IVsHierarchy) =
        let loadTime = DateTime.Now
        let projectFileName = fileName
        let projectDisplayName = projectDisplayNameOf projectFileName

        let mutable projectId = workspace.ProjectTracker.GetOrCreateProjectIdForPath(projectFileName, projectDisplayName)

        if isNull (workspace.ProjectTracker.GetProject projectId) then
            let projectContextFactory = package.ComponentModel.GetService<IWorkspaceProjectContextFactory>();

            let projectContext = projectContextFactory.CreateProjectContext(FSharpConstants.FSharpLanguageName, projectDisplayName, projectFileName, projectId.Id, hier, null)
            
            projectId <- workspace.ProjectTracker.GetOrCreateProjectIdForPath(projectFileName, projectDisplayName)

            projectContext.AddSourceFile(fileName)
            
            singleFileProjects.[projectId] <- projectContext

        let _referencedProjectFileNames, parsingOptions, projectOptions = projectInfoManager.ComputeSingleFileOptions (tryGetOrCreateProjectId workspace, fileName, loadTime, fileContents) |> Async.RunSynchronously
        projectInfoManager.AddOrUpdateSingleFileProject(projectId, (loadTime, parsingOptions, projectOptions))

    override this.ContentTypeName = FSharpConstants.FSharpContentTypeName
    override this.LanguageName = FSharpConstants.FSharpLanguageName
    override this.RoslynLanguageName = FSharpConstants.FSharpLanguageName

    override this.LanguageServiceId = new Guid(FSharpConstants.languageServiceGuidString)
    override this.DebuggerLanguageId = DebuggerEnvironment.GetLanguageID()

    override this.CreateContext(_,_,_,_,_) = raise(System.NotImplementedException())

    override this.SetupNewTextView(textView) =
        base.SetupNewTextView(textView)

        let textViewAdapter = package.ComponentModel.GetService<IVsEditorAdaptersFactoryService>()

        // Toggles outlining (or code folding) based on settings
        let outliningManagerService = this.Package.ComponentModel.GetService<IOutliningManagerService>()
        let wpfTextView = this.EditorAdaptersFactoryService.GetWpfTextView(textView)
        let outliningManager = outliningManagerService.GetOutliningManager(wpfTextView)
        if not (isNull outliningManager) then
            let settings = this.Workspace.Services.GetService<EditorOptions>()
            outliningManager.Enabled <- settings.Advanced.IsOutliningEnabled

        match textView.GetBuffer() with
        | (VSConstants.S_OK, textLines) ->
            let filename = VsTextLines.GetFilename textLines

            match VsRunningDocumentTable.FindDocumentWithoutLocking(package.RunningDocumentTable,filename) with
            | Some (hier, _) ->


                // Check if the file is in a CPS project or not.
                // CPS projects don't implement IProvideProjectSite and IVSProjectHierarchy
                // Simple explanation:
                //    Legacy projects have IVSHierarchy and IProjectSite
                //    CPS Projects, out-of-project file and script files don't

                match hier with
                | :? IProvideProjectSite as siteProvider when not (IsScript(filename)) ->

                    // This is the path for .fs/.fsi files in legacy projects

                    this.SetupProjectFile(siteProvider, this.Workspace, "SetupNewTextView")
                | h when not (isNull h) && not (IsScript(filename)) ->
                    let docId = this.Workspace.CurrentSolution.GetDocumentIdsWithFilePath(filename).FirstOrDefault()
                    match docId with
                    | null ->
                        if not (h.IsCapabilityMatch("CPS")) then

                            // This is the path when opening out-of-project .fs/.fsi files in CPS projects

                            let fileContents = VsTextLines.GetFileContents(textLines, textViewAdapter)
                            this.SetupStandAloneFile(filename, fileContents, this.Workspace, hier)
                    | _ -> ()
                | _ ->

                    // This is the path for both in-project and out-of-project .fsx files

                    let fileContents = VsTextLines.GetFileContents(textLines, textViewAdapter)
                    this.SetupStandAloneFile(filename, fileContents, this.Workspace, hier)

            | _ -> ()
        | _ -> ()<|MERGE_RESOLUTION|>--- conflicted
+++ resolved
@@ -79,11 +79,7 @@
         lazy
             let checker = 
                 FSharpChecker.Create(
-<<<<<<< HEAD
-                    projectCacheSize = Settings.LanguageServicePerformance.ProjectCheckCacheSize,
-=======
-                    projectCacheSize = settings.LanguageServicePerformance.ProjectCheckCacheSize, 
->>>>>>> 4d1f0500
+                    projectCacheSize = settings.LanguageServicePerformance.ProjectCheckCacheSize,
                     keepAllBackgroundResolutions = false,
                     // Enabling this would mean that if devenv.exe goes above 2.3GB we do a one-off downsize of the F# Compiler Service caches
                     (* , MaxMemory = 2300 *) 
@@ -385,7 +381,6 @@
     // FSI-LINKAGE-POINT: unsited init
     do Microsoft.VisualStudio.FSharp.Interactive.Hooks.fsiConsoleWindowPackageCtorUnsited (this :> Package)
 
-<<<<<<< HEAD
     override this.InitializeAsync(cancellationToken: CancellationToken, progress: IProgress<ServiceProgressData>) : Tasks.Task =
         // `base.` methods can't be called in the `async` builder, so we have to cache it
         let baseInitializeAsync = base.InitializeAsync(cancellationToken, progress)
@@ -396,10 +391,6 @@
                 let! commandService = this.GetServiceAsync(typeof<IMenuCommandService>) |> Async.AwaitTask // FSI-LINKAGE-POINT
                 let commandService = commandService :?> OleMenuCommandService
                 let packageInit () =
-                    // ensure settings are registered
-                    let settingsStore = this.ComponentModel.GetService<SettingsPersistence.SettingsStore>()
-                    Settings.Initialize(settingsStore)
-
                     // FSI-LINKAGE-POINT: sited init
                     Microsoft.VisualStudio.FSharp.Interactive.Hooks.fsiConsoleWindowPackageInitalizeSited (this :> Package) commandService
 
@@ -413,18 +404,6 @@
                     awaiter.OnCompleted(fun () -> packageInit())
             } |> Async.StartAsTask
         upcast task // convert Task<unit> to Task
-=======
-    override this.Initialize() =
-        base.Initialize()
-
-        // FSI-LINKAGE-POINT: sited init
-        let commandService = this.GetService(typeof<IMenuCommandService>) :?> OleMenuCommandService // FSI-LINKAGE-POINT
-        Microsoft.VisualStudio.FSharp.Interactive.Hooks.fsiConsoleWindowPackageInitalizeSited (this :> Package) commandService
-        // FSI-LINKAGE-POINT: private method GetDialogPage forces fsi options to be loaded
-        let _fsiPropertyPage = this.GetDialogPage(typeof<Microsoft.VisualStudio.FSharp.Interactive.FsiPropertyPage>)
-
-        ()
->>>>>>> 4d1f0500
 
     override this.RoslynLanguageName = FSharpConstants.FSharpLanguageName
     override this.CreateWorkspace() = this.ComponentModel.GetService<VisualStudioWorkspaceImpl>()
