--- conflicted
+++ resolved
@@ -97,15 +97,12 @@
     <Compile Include="CodeFix\MissingReferenceCodeFixProvider.fs" />
     <Compile Include="CodeFix\FixIndexerAccess.fs" />
     <Compile Include="CodeFix\RenameParamToMatchSignature.fs" />
-<<<<<<< HEAD
     <Compile Include="Build\SetGlobalPropertiesForSdkProjects.fs" />
-=======
     <Compile Include="CodeLens\AbstractCodeLensDisplayService.fs" />
     <Compile Include="CodeLens\CodeLensGeneralTagger.fs" />
     <Compile Include="CodeLens\LineLensDisplayService.fs" />
     <Compile Include="CodeLens\FSharpCodeLensService.fs" />
     <Compile Include="CodeLens\CodeLensProvider.fs" />
->>>>>>> 8c1d0cf1
   </ItemGroup>
 
   <ItemGroup>
