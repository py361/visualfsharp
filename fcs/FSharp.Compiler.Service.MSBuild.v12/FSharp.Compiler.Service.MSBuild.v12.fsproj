--- conflicted
+++ resolved
@@ -47,7 +47,6 @@
       <HintPath>$(FSharpSourcesRoot)\..\fcs\dependencies\MSBuild.v12.0\Microsoft.Build.Tasks.v12.0.dll</HintPath>
       <Private>false</Private>
     </Reference>
-<<<<<<< HEAD
     <!-- we build the nuget against FSHarp.Core 4.4.0.0 instead of our latest to allow use in wider range of F# tools -->
     <Reference Include="FSharp.Core">
       <HintPath>$(FSharpSourcesRoot)\..\packages\Microsoft.Portable.FSharp.Core.$(FSharpCoreFrozenPortablePackageVersion)\lib\profiles\net40\FSharp.Core.dll</HintPath>
@@ -60,8 +59,6 @@
       <Project>{2e4d67b4-522d-4cf7-97e4-ba940f0b18f3}</Project>
       <Private>True</Private>
     </ProjectReference>
-=======
     <ProjectReference Include="..\FSharp.Compiler.Service\FSharp.Compiler.Service.fsproj" />
->>>>>>> 44ef8142
   </ItemGroup>
 </Project>