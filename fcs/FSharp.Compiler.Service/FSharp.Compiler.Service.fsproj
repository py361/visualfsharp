<Project Sdk="Microsoft.NET.Sdk">
  <PropertyGroup>
    <FSharpSourcesRoot>$(MSBuildProjectDirectory)\..\..\src</FSharpSourcesRoot>
  </PropertyGroup>
  <Import Project="..\fcs.props" />
  <PropertyGroup>
    <TargetFrameworks>net45;netstandard2.0</TargetFrameworks>
    <DefineConstants>$(DefineConstants);COMPILER_SERVICE_AS_DLL</DefineConstants>
    <DefineConstants>$(DefineConstants);COMPILER</DefineConstants>
    <DefineConstants>$(DefineConstants);ENABLE_MONO_SUPPORT</DefineConstants>
    <DefineConstants>$(DefineConstants);NO_STRONG_NAMES</DefineConstants>
    <OutputPath>..\..\$(Configuration.ToLower())\fcs</OutputPath>
    <FsLexOutputFolder Condition="'$(TargetFramework)' != ''">$(TargetFramework)\</FsLexOutputFolder>
    <FsYaccOutputFolder Condition="'$(TargetFramework)' != ''">$(TargetFramework)\</FsYaccOutputFolder>
    <OtherFlags>$(OtherFlags) /warnon:1182</OtherFlags>
    <OtherFlags>$(OtherFlags) --times</OtherFlags>
    <NoWarn>$(NoWarn);44;62;69;65;54;61;75;62;9;2003;</NoWarn>
    <Tailcalls>true</Tailcalls>
    <TreatWarningsAsErrors>true</TreatWarningsAsErrors>
    <GenerateDocumentationFile>true</GenerateDocumentationFile>
  </PropertyGroup>
  <PropertyGroup>
    <Summary>The F# compiler as library. For editors, for tools, for scripting. For you.</Summary>
    <Description>The F# compiler services package contains a custom build of the F# compiler that exposes additional functionality for implementing F# language bindings, additional tools based on the compiler or refactoring tools. The package also includes F# interactive service that can be used for embedding F# scripting into your applications.</Description>
    <PackageRequireLicenseAcceptance>false</PackageRequireLicenseAcceptance>
    <Authors>Microsoft Corporation; F# community contributors</Authors>
    <PackageLicenseUrl>https://github.com/fsharp/FSharp.Compiler.Service/blob/master/LICENSE</PackageLicenseUrl>
    <PackageProjectUrl>https://github.com/fsharp/FSharp.Compiler.Service</PackageProjectUrl>
    <PackageIconUrl>https://raw.github.com/fsharp/FSharp.Compiler.Service/master/misc/logo.png</PackageIconUrl>
    <PackageTags>F#, fsharp, interactive, compiler, editor</PackageTags>
  </PropertyGroup>
  <PropertyGroup Condition="'$(TargetFramework)' == 'netstandard2.0'">
    <!-- <DefineConstants >$(DefineConstants);NETSTANDARD2_0</DefineConstants> -->
    <DefineConstants>$(DefineConstants);FX_NO_PDB_READER</DefineConstants>
    <DefineConstants>$(DefineConstants);FX_NO_PDB_WRITER</DefineConstants>
    <DefineConstants>$(DefineConstants);FX_NO_SYMBOLSTORE</DefineConstants>
    <DefineConstants>$(DefineConstants);FX_NO_LINKEDRESOURCES</DefineConstants>
    <DefineConstants>$(DefineConstants);FX_NO_APP_DOMAINS</DefineConstants>
    <DefineConstants>$(DefineConstants);FX_NO_RUNTIMEENVIRONMENT</DefineConstants>
    <DefineConstants>$(DefineConstants);FX_NO_WIN_REGISTRY</DefineConstants>
    <DefineConstants>$(DefineConstants);FX_NO_SYSTEM_CONFIGURATION</DefineConstants>
    <DefineConstants>$(DefineConstants);FX_RESHAPED_REFEMIT</DefineConstants>
  </PropertyGroup>
  <ItemGroup>
    <Compile Include="..\FSharp.Compiler.Service\AssemblyInfo.fs">
      <Link>AssemblyInfo/AssemblyInfo.fs</Link>
    </Compile>
    <FsSrGen Include="$(FSharpSourcesRoot)\fsharp\FSComp.txt">
      <Link>FSComp.txt</Link>
    </FsSrGen>
    <FsSrGen Include="$(FSharpSourcesRoot)\fsharp\fsi\FSIstrings.txt">
      <Link>FSIstrings.txt</Link>
    </FsSrGen>
    <EmbeddedResource Include="$(FSharpSourcesRoot)/fsharp/FSStrings.resx">
      <Link>FSStrings.resx</Link>
      <LogicalName>FSStrings.resources</LogicalName>
    </EmbeddedResource>
    <FsYacc Include="$(FSharpSourcesRoot)\absil\ilpars.fsy">
      <OtherFlags>--module Microsoft.FSharp.Compiler.AbstractIL.Internal.AsciiParser --open Microsoft.FSharp.Compiler.AbstractIL --internal --lexlib Internal.Utilities.Text.Lexing --parslib Internal.Utilities.Text.Parsing</OtherFlags>
      <Link>ilpars.fsy</Link>
    </FsYacc>
    <FsYacc Include="$(FSharpSourcesRoot)\fsharp\pars.fsy">
      <OtherFlags>--module Microsoft.FSharp.Compiler.Parser --open Microsoft.FSharp.Compiler --internal --lexlib Internal.Utilities.Text.Lexing --parslib Internal.Utilities.Text.Parsing</OtherFlags>
      <Link>pars.fsy</Link>
    </FsYacc>
    <Compile Include="$(FSharpSourcesRoot)/utils/reshapedreflection.fs">
      <Link>Reshaped/reshapedreflection.fs</Link>
    </Compile>
    <Compile Include="$(FSharpSourcesRoot)/utils/sformat.fsi">
      <Link>ErrorText/sformat.fsi</Link>
    </Compile>
    <Compile Include="$(FSharpSourcesRoot)/utils/sformat.fs">
      <Link>ErrorText/sformat.fs</Link>
    </Compile>
    <Compile Include="$(FSharpSourcesRoot)/fsharp/sr.fsi">
      <Link>ErrorText/sr.fsi</Link>
    </Compile>
    <Compile Include="$(FSharpSourcesRoot)/fsharp/sr.fs">
      <Link>ErrorText/sr.fs</Link>
    </Compile>
    <Compile Include="$(FSharpSourcesRoot)/utils/prim-lexing.fsi">
      <Link>LexYaccRuntime/prim-lexing.fsi</Link>
    </Compile>
    <Compile Include="$(FSharpSourcesRoot)/utils/prim-lexing.fs">
      <Link>LexYaccRuntime/prim-lexing.fs</Link>
    </Compile>
    <Compile Include="$(FSharpSourcesRoot)/utils/prim-parsing.fsi">
      <Link>LexYaccRuntime/prim-parsing.fsi</Link>
    </Compile>
    <Compile Include="$(FSharpSourcesRoot)/utils/prim-parsing.fs">
      <Link>LexYaccRuntime/prim-parsing.fs</Link>
    </Compile>
    <Compile Include="$(FSharpSourcesRoot)/utils/ResizeArray.fsi">
      <Link>Utilities/ResizeArray.fsi</Link>
    </Compile>
    <Compile Include="$(FSharpSourcesRoot)/utils/ResizeArray.fs">
      <Link>Utilities/ResizeArray.fs</Link>
    </Compile>
    <Compile Include="$(FSharpSourcesRoot)/utils/HashMultiMap.fsi">
      <Link>Utilities/HashMultiMap.fsi</Link>
    </Compile>
    <Compile Include="$(FSharpSourcesRoot)/utils/HashMultiMap.fs">
      <Link>Utilities/HashMultiMap.fs</Link>
    </Compile>
    <Compile Include="$(FSharpSourcesRoot)/utils/EditDistance.fs">
      <Link>Utilities/EditDistance.fs</Link>
    </Compile>
    <Compile Include="$(FSharpSourcesRoot)/utils/TaggedCollections.fsi">
      <Link>Utilities/TaggedCollections.fsi</Link>
    </Compile>
    <Compile Include="$(FSharpSourcesRoot)/utils/TaggedCollections.fs">
      <Link>Utilities/TaggedCollections.fs</Link>
    </Compile>
    <Compile Include="$(FSharpSourcesRoot)/fsharp/QueueList.fs">
      <Link>Utilities/QueueList.fs</Link>
    </Compile>
    <Compile Include="$(FSharpSourcesRoot)/absil/ildiag.fsi">
      <Link>Utilities/ildiag.fsi</Link>
    </Compile>
    <Compile Include="$(FSharpSourcesRoot)/absil/ildiag.fs">
      <Link>Utilities/ildiag.fs</Link>
    </Compile>
    <Compile Include="$(FSharpSourcesRoot)/absil/illib.fs">
      <Link>Utilities/illib.fs</Link>
    </Compile>
    <Compile Include="$(FSharpSourcesRoot)/utils/filename.fsi">
      <Link>Utilities/filename.fsi</Link>
    </Compile>
    <Compile Include="$(FSharpSourcesRoot)/utils/filename.fs">
      <Link>Utilities/filename.fs</Link>
    </Compile>
    <Compile Include="$(FSharpSourcesRoot)/absil/zmap.fsi">
      <Link>Utilities/zmap.fsi</Link>
    </Compile>
    <Compile Include="$(FSharpSourcesRoot)/absil/zmap.fs">
      <Link>Utilities/zmap.fs</Link>
    </Compile>
    <Compile Include="$(FSharpSourcesRoot)/absil/zset.fsi">
      <Link>Utilities/zset.fsi</Link>
    </Compile>
    <Compile Include="$(FSharpSourcesRoot)/absil/zset.fs">
      <Link>Utilities/zset.fs</Link>
    </Compile>
    <Compile Include="$(FSharpSourcesRoot)/absil/bytes.fsi">
      <Link>Utilities/bytes.fsi</Link>
    </Compile>
    <Compile Include="$(FSharpSourcesRoot)/absil/bytes.fs">
      <Link>Utilities/bytes.fs</Link>
    </Compile>
    <Compile Include="$(FSharpSourcesRoot)/fsharp/lib.fs">
      <Link>Utilities/lib.fs</Link>
    </Compile>
    <Compile Include="$(FSharpSourcesRoot)/fsharp/InternalCollections.fsi">
      <Link>Utilities/InternalCollections.fsi</Link>
    </Compile>
    <Compile Include="$(FSharpSourcesRoot)/fsharp/InternalCollections.fs">
      <Link>Utilities/InternalCollections.fs</Link>
    </Compile>
    <Compile Include="$(FSharpSourcesRoot)/fsharp/rational.fsi">
      <Link>Utilities/rational.fsi</Link>
    </Compile>
    <Compile Include="$(FSharpSourcesRoot)/fsharp/rational.fs">
      <Link>Utilities/rational.fs</Link>
    </Compile>
    <Compile Include="$(FSharpSourcesRoot)/fsharp/range.fsi">
      <Link>ErrorLogging/range.fsi</Link>
    </Compile>
    <Compile Include="$(FSharpSourcesRoot)/fsharp/range.fs">
      <Link>ErrorLogging/range.fs</Link>
    </Compile>
    <Compile Include="$(FSharpSourcesRoot)/fsharp/ErrorLogger.fs">
      <Link>ErrorLogging/ErrorLogger.fs</Link>
    </Compile>
    <Compile Include="$(FSharpSourcesRoot)/fsharp/ErrorResolutionHints.fs">
      <Link>ErrorLogging/ErrorResolutionHints.fs</Link>
    </Compile>
    <Compile Include="$(FSharpSourcesRoot)/fsharp/ReferenceResolver.fs">
      <Link>ReferenceResolution/ReferenceResolver.fs</Link>
    </Compile>
    <FsLex Include="$(FSharpSourcesRoot)\absil\illex.fsl">
      <OtherFlags>--unicode --lexlib Internal.Utilities.Text.Lexing</OtherFlags>
      <Link>AbsIL/illex.fsl</Link>
    </FsLex>
    <Compile Include="$(FSharpSourcesRoot)/absil/il.fsi">
      <Link>AbsIL/il.fsi</Link>
    </Compile>
    <Compile Include="$(FSharpSourcesRoot)/absil/il.fs">
      <Link>AbsIL/il.fs</Link>
    </Compile>
    <Compile Include="$(FSharpSourcesRoot)/absil/ilx.fsi">
      <Link>AbsIL/ilx.fsi</Link>
    </Compile>
    <Compile Include="$(FSharpSourcesRoot)/absil/ilx.fs">
      <Link>AbsIL/ilx.fs</Link>
    </Compile>
    <Compile Include="$(FSharpSourcesRoot)/absil/ilascii.fsi">
      <Link>AbsIL/ilascii.fsi</Link>
    </Compile>
    <Compile Include="$(FSharpSourcesRoot)/absil/ilascii.fs">
      <Link>AbsIL/ilascii.fs</Link>
    </Compile>
    <Compile Include="$(FSharpSourcesRoot)/absil/ilprint.fsi">
      <Link>AbsIL/ilprint.fsi</Link>
    </Compile>
    <Compile Include="$(FSharpSourcesRoot)/absil/ilprint.fs">
      <Link>AbsIL/ilprint.fs</Link>
    </Compile>
    <Compile Include="$(FSharpSourcesRoot)/absil/ilmorph.fsi">
      <Link>AbsIL/ilmorph.fsi</Link>
    </Compile>
    <Compile Include="$(FSharpSourcesRoot)/absil/ilmorph.fs">
      <Link>AbsIL/ilmorph.fs</Link>
    </Compile>
  </ItemGroup>
  <ItemGroup Condition="'$(TargetFramework)' == 'netstandard2.0'">
    <Compile Include="$(FSharpSourcesRoot)/absil/ilsign.fs">
      <Link>AbsIL/ilsign.fs</Link>
    </Compile>
  </ItemGroup>
  <ItemGroup>
    <Compile Include="$(FSharpSourcesRoot)/absil/ilsupp.fsi">
      <Link>AbsIL/ilsupp.fsi</Link>
    </Compile>
    <Compile Include="$(FSharpSourcesRoot)/absil/ilsupp.fs">
      <Link>AbsIL/ilsupp.fs</Link>
    </Compile>
    <Compile Include="$(FsYaccOutputFolder)ilpars.fs">
      <Link>AbsIL/ilpars.fs</Link>
    </Compile>
    <Compile Include="$(FsLexOutputFolder)illex.fs">
      <Link>AbsIL/illex.fs</Link>
    </Compile>
    <Compile Include="$(FSharpSourcesRoot)/absil/ilbinary.fsi">
      <Link>AbsIL/ilbinary.fsi</Link>
    </Compile>
    <Compile Include="$(FSharpSourcesRoot)/absil/ilbinary.fs">
      <Link>AbsIL/ilbinary.fs</Link>
    </Compile>
    <Compile Include="$(FSharpSourcesRoot)/absil/ilread.fsi">
      <Link>AbsIL/ilread.fsi</Link>
    </Compile>
    <Compile Include="$(FSharpSourcesRoot)/absil/ilread.fs">
      <Link>AbsIL/ilread.fs</Link>
    </Compile>
    <Compile Include="$(FSharpSourcesRoot)/absil/ilwritepdb.fsi">
      <Link>AbsIL/ilwritepdb.fsi</Link>
    </Compile>
    <Compile Include="$(FSharpSourcesRoot)/absil/ilwritepdb.fs">
      <Link>AbsIL/ilwritepdb.fs</Link>
    </Compile>
    <Compile Include="$(FSharpSourcesRoot)/absil/ilwrite.fsi">
      <Link>AbsIL/ilwrite.fsi</Link>
    </Compile>
    <Compile Include="$(FSharpSourcesRoot)/absil/ilwrite.fs">
      <Link>AbsIL/ilwrite.fs</Link>
    </Compile>
    <Compile Include="$(FSharpSourcesRoot)/absil/ilreflect.fs">
      <Link>AbsIL/ilreflect.fs</Link>
    </Compile>
    <Compile Include="$(FSharpSourcesRoot)/utils/CompilerLocationUtils.fs">
      <Link>CompilerLocation/CompilerLocationUtils.fs</Link>
    </Compile>
    <Compile Include="$(FSharpSourcesRoot)/fsharp/PrettyNaming.fs">
      <Link>PrettyNaming/PrettyNaming.fs</Link>
    </Compile>
    <Compile Include="$(FSharpSourcesRoot)/ilx/ilxsettings.fs">
      <Link>ILXErase/ilxsettings.fs</Link>
    </Compile>
    <Compile Include="$(FSharpSourcesRoot)/ilx/EraseClosures.fsi">
      <Link>ILXErase/EraseClosures.fsi</Link>
    </Compile>
    <Compile Include="$(FSharpSourcesRoot)/ilx/EraseClosures.fs">
      <Link>ILXErase/EraseClosures.fs</Link>
    </Compile>
    <Compile Include="$(FSharpSourcesRoot)/ilx/EraseUnions.fsi">
      <Link>ILXErase/EraseUnions.fsi</Link>
    </Compile>
    <Compile Include="$(FSharpSourcesRoot)/ilx/EraseUnions.fs">
      <Link>ILXErase/EraseUnions.fs</Link>
    </Compile>
    <FsLex Include="$(FSharpSourcesRoot)\absil\illex.fsl">
      <OtherFlags>--unicode --lexlib Internal.Utilities.Text.Lexing</OtherFlags>
      <Link>AbsIL/illex.fsl</Link>
    </FsLex>
    <FsLex Include="$(FSharpSourcesRoot)\fsharp\lex.fsl">
      <OtherFlags>--unicode --lexlib Internal.Utilities.Text.Lexing</OtherFlags>
      <Link>ParserAndUntypedAST/lex.fsl</Link>
    </FsLex>
    <FsLex Include="$(FSharpSourcesRoot)\fsharp\pplex.fsl">
      <OtherFlags>--unicode --lexlib Internal.Utilities.Text.Lexing</OtherFlags>
      <Link>ParserAndUntypedAST/pplex.fsl</Link>
    </FsLex>
    <FsYacc Include="$(FSharpSourcesRoot)\fsharp\pppars.fsy">
      <OtherFlags>--module Microsoft.FSharp.Compiler.PPParser --open Microsoft.FSharp.Compiler --internal --lexlib Internal.Utilities.Text.Lexing --parslib Internal.Utilities.Text.Parsing</OtherFlags>
      <Link>ParserAndUntypedAST/pppars.fsy</Link>
    </FsYacc>
    <Compile Include="$(FSharpSourcesRoot)/fsharp/UnicodeLexing.fsi">
      <Link>ParserAndUntypedAST/UnicodeLexing.fsi</Link>
    </Compile>
    <Compile Include="$(FSharpSourcesRoot)/fsharp/UnicodeLexing.fs">
      <Link>ParserAndUntypedAST/UnicodeLexing.fs</Link>
    </Compile>
    <Compile Include="$(FSharpSourcesRoot)/fsharp/layout.fsi">
      <Link>ParserAndUntypedAST/layout.fsi</Link>
    </Compile>
    <Compile Include="$(FSharpSourcesRoot)/fsharp/layout.fs">
      <Link>ParserAndUntypedAST/layout.fs</Link>
    </Compile>
    <Compile Include="$(FSharpSourcesRoot)/fsharp/ast.fs">
      <Link>ParserAndUntypedAST/ast.fs</Link>
    </Compile>
    <Compile Include="$(FsYaccOutputFolder)pppars.fs">
      <Link>ParserAndUntypedAST/pppars.fs</Link>
    </Compile>
    <Compile Include="$(FsYaccOutputFolder)pars.fs">
      <Link>ParserAndUntypedAST/pars.fs</Link>
    </Compile>
    <Compile Include="$(FSharpSourcesRoot)/fsharp/lexhelp.fsi">
      <Link>ParserAndUntypedAST/lexhelp.fsi</Link>
    </Compile>
    <Compile Include="$(FSharpSourcesRoot)/fsharp/lexhelp.fs">
      <Link>ParserAndUntypedAST/lexhelp.fs</Link>
    </Compile>
    <Compile Include="$(FsLexOutputFolder)pplex.fs">
      <Link>ParserAndUntypedAST/pplex.fs</Link>
    </Compile>
    <Compile Include="$(FsLexOutputFolder)lex.fs">
      <Link>ParserAndUntypedAST/lex.fs</Link>
    </Compile>
    <Compile Include="$(FSharpSourcesRoot)/fsharp/LexFilter.fs">
      <Link>ParserAndUntypedAST/LexFilter.fs</Link>
    </Compile>
    <Compile Include="$(FSharpSourcesRoot)/fsharp/tainted.fsi">
      <Link>TypedAST/tainted.fsi</Link>
    </Compile>
    <Compile Include="$(FSharpSourcesRoot)/fsharp/tainted.fs">
      <Link>TypedAST/tainted.fs</Link>
    </Compile>
    <Compile Include="$(FSharpSourcesRoot)/fsharp/ExtensionTyping.fsi">
      <Link>TypedAST/ExtensionTyping.fsi</Link>
    </Compile>
    <Compile Include="$(FSharpSourcesRoot)/fsharp/ExtensionTyping.fs">
      <Link>TypedAST/ExtensionTyping.fs</Link>
    </Compile>
    <Compile Include="$(FSharpSourcesRoot)/fsharp/QuotationPickler.fsi">
      <Link>TypedAST/QuotationPickler.fsi</Link>
    </Compile>
    <Compile Include="$(FSharpSourcesRoot)/fsharp/QuotationPickler.fs">
      <Link>TypedAST/QuotationPickler.fs</Link>
    </Compile>
    <Compile Include="$(FSharpSourcesRoot)/fsharp/tast.fs">
      <Link>TypedAST/tast.fs</Link>
    </Compile>
    <Compile Include="$(FSharpSourcesRoot)/fsharp/TcGlobals.fs">
      <Link>TypedAST/TcGlobals.fs</Link>
    </Compile>
    <Compile Include="$(FSharpSourcesRoot)/fsharp/TastOps.fsi">
      <Link>TypedAST/TastOps.fsi</Link>
    </Compile>
    <Compile Include="$(FSharpSourcesRoot)/fsharp/TastOps.fs">
      <Link>TypedAST/TastOps.fs</Link>
    </Compile>
    <Compile Include="$(FSharpSourcesRoot)/fsharp/TastPickle.fsi">
      <Link>TypedAST/TastPickle.fsi</Link>
    </Compile>
    <Compile Include="$(FSharpSourcesRoot)/fsharp/TastPickle.fs">
      <Link>TypedAST/TastPickle.fs</Link>
    </Compile>
    <Compile Include="$(FSharpSourcesRoot)/fsharp/import.fsi">
      <Link>Logic/import.fsi</Link>
    </Compile>
    <Compile Include="$(FSharpSourcesRoot)/fsharp/import.fs">
      <Link>Logic/import.fs</Link>
    </Compile>
    <Compile Include="$(FSharpSourcesRoot)/fsharp/infos.fs">
      <Link>Logic/infos.fs</Link>
    </Compile>
    <Compile Include="$(FSharpSourcesRoot)/fsharp/AccessibilityLogic.fs">
      <Link>Logic/AccessibilityLogic.fs</Link>
    </Compile>
    <Compile Include="$(FSharpSourcesRoot)/fsharp/AttributeChecking.fs">
      <Link>Logic/AttributeChecking.fs</Link>
    </Compile>
    <Compile Include="$(FSharpSourcesRoot)/fsharp/InfoReader.fs">
      <Link>Logic/InfoReader.fs</Link>
    </Compile>
    <Compile Include="$(FSharpSourcesRoot)/fsharp/NicePrint.fs">
      <Link>Logic/NicePrint.fs</Link>
    </Compile>
    <Compile Include="$(FSharpSourcesRoot)/fsharp/AugmentWithHashCompare.fsi">
      <Link>Logic/AugmentWithHashCompare.fsi</Link>
    </Compile>
    <Compile Include="$(FSharpSourcesRoot)/fsharp/AugmentWithHashCompare.fs">
      <Link>Logic/AugmentWithHashCompare.fs</Link>
    </Compile>
    <Compile Include="$(FSharpSourcesRoot)/fsharp/NameResolution.fsi">
      <Link>Logic/NameResolution.fsi</Link>
    </Compile>
    <Compile Include="$(FSharpSourcesRoot)/fsharp/NameResolution.fs">
      <Link>Logic/NameResolution.fs</Link>
    </Compile>
    <Compile Include="$(FSharpSourcesRoot)/fsharp/TypeRelations.fs">
      <Link>Logic/TypeRelations.fs</Link>
    </Compile>
    <Compile Include="$(FSharpSourcesRoot)/fsharp/SignatureConformance.fs">
      <Link>Logic/SignatureConformance.fs</Link>
    </Compile>
    <Compile Include="$(FSharpSourcesRoot)/fsharp/MethodOverrides.fs">
      <Link>Logic/MethodOverrides.fs</Link>
    </Compile>
    <Compile Include="$(FSharpSourcesRoot)/fsharp/MethodCalls.fs">
      <Link>Logic/MethodCalls.fs</Link>
    </Compile>
    <Compile Include="$(FSharpSourcesRoot)/fsharp/PatternMatchCompilation.fsi">
      <Link>Logic/PatternMatchCompilation.fsi</Link>
    </Compile>
    <Compile Include="$(FSharpSourcesRoot)/fsharp/PatternMatchCompilation.fs">
      <Link>Logic/PatternMatchCompilation.fs</Link>
    </Compile>
    <Compile Include="$(FSharpSourcesRoot)/fsharp/ConstraintSolver.fsi">
      <Link>Logic/ConstraintSolver.fsi</Link>
    </Compile>
    <Compile Include="$(FSharpSourcesRoot)/fsharp/ConstraintSolver.fs">
      <Link>Logic/ConstraintSolver.fs</Link>
    </Compile>
    <Compile Include="$(FSharpSourcesRoot)/fsharp/CheckFormatStrings.fsi">
      <Link>Logic/CheckFormatStrings.fsi</Link>
    </Compile>
    <Compile Include="$(FSharpSourcesRoot)/fsharp/CheckFormatStrings.fs">
      <Link>Logic/CheckFormatStrings.fs</Link>
    </Compile>
    <Compile Include="$(FSharpSourcesRoot)/fsharp/FindUnsolved.fs">
      <Link>Logic/FindUnsolved.fs</Link>
    </Compile>
    <Compile Include="$(FSharpSourcesRoot)/fsharp/QuotationTranslator.fsi">
      <Link>Logic/QuotationTranslator.fsi</Link>
    </Compile>
    <Compile Include="$(FSharpSourcesRoot)/fsharp/QuotationTranslator.fs">
      <Link>Logic/QuotationTranslator.fs</Link>
    </Compile>
    <Compile Include="$(FSharpSourcesRoot)/fsharp/PostInferenceChecks.fsi">
      <Link>Logic/PostInferenceChecks.fsi</Link>
    </Compile>
    <Compile Include="$(FSharpSourcesRoot)/fsharp/PostInferenceChecks.fs">
      <Link>Logic/PostInferenceChecks.fs</Link>
    </Compile>
    <Compile Include="$(FSharpSourcesRoot)/fsharp/TypeChecker.fsi">
      <Link>Logic/TypeChecker.fsi</Link>
    </Compile>
    <Compile Include="$(FSharpSourcesRoot)/fsharp/TypeChecker.fs">
      <Link>Logic/TypeChecker.fs</Link>
    </Compile>
    <Compile Include="$(FSharpSourcesRoot)/fsharp/Optimizer.fsi">
      <Link>Optimize/Optimizer.fsi</Link>
    </Compile>
    <Compile Include="$(FSharpSourcesRoot)/fsharp/Optimizer.fs">
      <Link>Optimize/Optimizer.fs</Link>
    </Compile>
    <Compile Include="$(FSharpSourcesRoot)/fsharp/DetupleArgs.fsi">
      <Link>Optimize/DetupleArgs.fsi</Link>
    </Compile>
    <Compile Include="$(FSharpSourcesRoot)/fsharp/DetupleArgs.fs">
      <Link>Optimize/DetupleArgs.fs</Link>
    </Compile>
    <Compile Include="$(FSharpSourcesRoot)/fsharp/InnerLambdasToTopLevelFuncs.fsi">
      <Link>Optimize/InnerLambdasToTopLevelFuncs.fsi</Link>
    </Compile>
    <Compile Include="$(FSharpSourcesRoot)/fsharp/InnerLambdasToTopLevelFuncs.fs">
      <Link>Optimize/InnerLambdasToTopLevelFuncs.fs</Link>
    </Compile>
    <Compile Include="$(FSharpSourcesRoot)/fsharp/LowerCallsAndSeqs.fs">
      <Link>Optimize/LowerCallsAndSeqs.fs</Link>
    </Compile>
    <Compile Include="$(FSharpSourcesRoot)/fsharp/autobox.fs">
      <Link>Optimize/autobox.fs</Link>
    </Compile>
    <Compile Include="$(FSharpSourcesRoot)/fsharp/IlxGen.fsi">
      <Link>CodeGen/IlxGen.fsi</Link>
    </Compile>
    <Compile Include="$(FSharpSourcesRoot)/fsharp/IlxGen.fs">
      <Link>CodeGen/IlxGen.fs</Link>
    </Compile>
    <Compile Include="$(FSharpSourcesRoot)/fsharp/CompileOps.fsi">
      <Link>Driver/CompileOps.fsi</Link>
    </Compile>
    <Compile Include="$(FSharpSourcesRoot)/fsharp/CompileOps.fs">
      <Link>Driver/CompileOps.fs</Link>
    </Compile>
    <Compile Include="$(FSharpSourcesRoot)/fsharp/CompileOptions.fsi">
      <Link>Driver/CompileOptions.fsi</Link>
    </Compile>
    <Compile Include="$(FSharpSourcesRoot)/fsharp/CompileOptions.fs">
      <Link>Driver/CompileOptions.fs</Link>
    </Compile>
    <Compile Include="$(FSharpSourcesRoot)/fsharp/fsc.fsi">
      <Link>Driver/fsc.fsi</Link>
    </Compile>
    <Compile Include="$(FSharpSourcesRoot)/fsharp/fsc.fs">
      <Link>Driver/fsc.fs</Link>
    </Compile>
    <Compile Include="$(FSharpSourcesRoot)\fsharp\symbols\SymbolHelpers.fsi">
      <Link>Symbols/SymbolHelpers.fsi</Link>
    </Compile>
    <Compile Include="$(FSharpSourcesRoot)\fsharp\symbols\SymbolHelpers.fs">
      <Link>Symbols/SymbolHelpers.fs</Link>
    </Compile>
    <Compile Include="$(FSharpSourcesRoot)\fsharp\symbols\Symbols.fsi">
      <Link>Symbols/Symbols.fsi</Link>
    </Compile>
    <Compile Include="$(FSharpSourcesRoot)\fsharp\symbols\Symbols.fs">
      <Link>Symbols/Symbols.fs</Link>
    </Compile>
    <Compile Include="$(FSharpSourcesRoot)\fsharp\symbols\Exprs.fsi">
      <Link>Symbols/Exprs.fsi</Link>
    </Compile>
    <Compile Include="$(FSharpSourcesRoot)\fsharp\symbols\Exprs.fs">
      <Link>Symbols/Exprs.fs</Link>
    </Compile>
    <Compile Include="$(FSharpSourcesRoot)\fsharp\symbols\SymbolPatterns.fsi">
      <Link>Symbols/SymbolPatterns.fsi</Link>
    </Compile>
    <Compile Include="$(FSharpSourcesRoot)\fsharp\symbols\SymbolPatterns.fs">
      <Link>Symbols/SymbolPatterns.fs</Link>
    </Compile>
    <Compile Include="$(FSharpSourcesRoot)\fsharp\service\IncrementalBuild.fsi">
      <Link>Service/IncrementalBuild.fsi</Link>
    </Compile>
    <Compile Include="$(FSharpSourcesRoot)\fsharp\service\IncrementalBuild.fs">
      <Link>Service/IncrementalBuild.fs</Link>
    </Compile>
    <Compile Include="$(FSharpSourcesRoot)\fsharp\service\Reactor.fsi">
      <Link>Service/Reactor.fsi</Link>
    </Compile>
    <Compile Include="$(FSharpSourcesRoot)\fsharp\service\Reactor.fs">
      <Link>Service/Reactor.fs</Link>
    </Compile>
    <Compile Include="$(FSharpSourcesRoot)\fsharp\service\ServiceConstants.fs">
      <Link>Service/ServiceConstants.fs</Link>
    </Compile>
    <Compile Include="$(FSharpSourcesRoot)\fsharp\service\ServiceLexing.fsi">
      <Link>Service/ServiceLexing.fsi</Link>
    </Compile>
    <Compile Include="$(FSharpSourcesRoot)\fsharp\service\ServiceLexing.fs">
      <Link>Service/ServiceLexing.fs</Link>
    </Compile>
    <Compile Include="$(FSharpSourcesRoot)\fsharp\service\ServiceParseTreeWalk.fs">
      <Link>Service/ServiceParseTreeWalk.fs</Link>
    </Compile>
    <Compile Include="$(FSharpSourcesRoot)\fsharp\service\ServiceNavigation.fsi">
      <Link>Service/ServiceNavigation.fsi</Link>
    </Compile>
    <Compile Include="$(FSharpSourcesRoot)\fsharp\service\ServiceNavigation.fs">
      <Link>Service/ServiceNavigation.fs</Link>
    </Compile>
    <Compile Include="$(FSharpSourcesRoot)\fsharp\service\ServiceParamInfoLocations.fsi">
      <Link>Service/ServiceParamInfoLocations.fsi</Link>
    </Compile>
    <Compile Include="$(FSharpSourcesRoot)\fsharp\service\ServiceParamInfoLocations.fs">
      <Link>Service/ServiceParamInfoLocations.fs</Link>
    </Compile>
    <Compile Include="$(FSharpSourcesRoot)\fsharp\service\ServiceUntypedParse.fsi">
      <Link>Service/ServiceUntypedParse.fsi</Link>
    </Compile>
    <Compile Include="$(FSharpSourcesRoot)\fsharp\service\ServiceUntypedParse.fs">
      <Link>Service/ServiceUntypedParse.fs</Link>
    </Compile>
    <Compile Include="$(FSharpSourcesRoot)\utils\reshapedmsbuild.fs">
      <Link>Service/reshapedmsbuild.fs</Link>
    </Compile>
    <Compile Include="$(FSharpSourcesRoot)\fsharp\SimulatedMSBuildReferenceResolver.fs">
      <Link>Service/SimulatedMSBuildReferenceResolver.fs</Link>
    </Compile>
    <Compile Include="$(FSharpSourcesRoot)\fsharp\service\ServiceDeclarationLists.fsi">
      <Link>Service/ServiceDeclarationLists.fsi</Link>
    </Compile>
    <Compile Include="$(FSharpSourcesRoot)\fsharp\service\ServiceDeclarationLists.fs">
      <Link>Service/ServiceDeclarationLists.fs</Link>
    </Compile>
    <Compile Include="$(FSharpSourcesRoot)\fsharp\service\ServiceAssemblyContent.fsi">
      <Link>Service/ServiceAssemblyContent.fsi</Link>
    </Compile>
    <Compile Include="$(FSharpSourcesRoot)\fsharp\service\ServiceAssemblyContent.fs">
      <Link>Service/ServiceAssemblyContent.fs</Link>
    </Compile>
    <Compile Include="$(FSharpSourcesRoot)\fsharp\service\ServiceXmlDocParser.fsi">
      <Link>Service/ServiceXmlDocParser.fsi</Link>
    </Compile>
    <Compile Include="$(FSharpSourcesRoot)\fsharp\service\ServiceXmlDocParser.fs">
      <Link>Service/ServiceXmlDocParser.fs</Link>
    </Compile>
    <Compile Include="$(FSharpSourcesRoot)\fsharp\service\ExternalSymbol.fsi">
      <Link>Service/ExternalSymbol.fsi</Link>
    </Compile>
    <Compile Include="$(FSharpSourcesRoot)\fsharp\service\ExternalSymbol.fs">
      <Link>Service/ExternalSymbol.fs</Link>
    </Compile>
	<Compile Include="$(FSharpSourcesRoot)\fsharp\service\QuickParse.fsi">
      <Link>Service/QuickParse.fsi</Link>
    </Compile>
    <Compile Include="$(FSharpSourcesRoot)\fsharp\service\QuickParse.fs">
      <Link>Service/QuickParse.fs</Link>
    </Compile>
    <Compile Include="$(FSharpSourcesRoot)\fsharp\service\service.fsi">
      <Link>Service/service.fsi</Link>
    </Compile>
    <Compile Include="$(FSharpSourcesRoot)\fsharp\service\service.fs">
      <Link>Service/service.fs</Link>
    </Compile>
    <Compile Include="$(FSharpSourcesRoot)\fsharp\service\ServiceInterfaceStubGenerator.fsi">
      <Link>Service/ServiceInterfaceStubGenerator.fsi</Link>
    </Compile>
    <Compile Include="$(FSharpSourcesRoot)\fsharp\service\ServiceInterfaceStubGenerator.fs">
      <Link>Service/ServiceInterfaceStubGenerator.fs</Link>
    </Compile>
    <Compile Include="$(FSharpSourcesRoot)\fsharp\service\ServiceStructure.fsi">
      <Link>Service/ServiceStructure.fsi</Link>
    </Compile>
    <Compile Include="$(FSharpSourcesRoot)\fsharp\service\ServiceStructure.fs">
      <Link>Service/ServiceStructure.fs</Link>
    </Compile>
    <Compile Include="$(FSharpSourcesRoot)\fsharp\service\ServiceAnalysis.fsi">
      <Link>Service/ServiceAnalysis.fsi</Link>
    </Compile>
    <Compile Include="$(FSharpSourcesRoot)\fsharp\service\ServiceAnalysis.fs">
      <Link>Service/ServiceAnalysis.fs</Link>
    </Compile>
    <Compile Include="$(FSharpSourcesRoot)\fsharp\fsi\fsi.fsi">
      <Link>Service/fsi.fsi</Link>
    </Compile>
    <Compile Include="$(FSharpSourcesRoot)\fsharp\fsi\fsi.fs">
      <Link>Service/fsi.fs</Link>
    </Compile>
  </ItemGroup>
  <ItemGroup Condition="'$(TargetFramework)' == 'netstandard2.0'">
    <PackageReference Include="System.Collections.Immutable" Version="1.3.1" />
    <PackageReference Include="System.Diagnostics.Process" Version="4.1.0" />
    <PackageReference Include="System.Diagnostics.TraceSource" Version="4.0.0" />
    <PackageReference Include="System.Reflection.Emit" Version="4.3.0" />
    <PackageReference Include="System.Reflection.Metadata" Version="1.4.1" />
    <PackageReference Include="System.Reflection.TypeExtensions" Version="4.3.0" />
    <PackageReference Include="System.Runtime.Loader" Version="4.0.0" />
    <PackageReference Include="System.Security.Cryptography.Algorithms" Version="4.3.0" />
    <PackageReference Include="FSharp.Core" Version="4.1.*" />
  </ItemGroup>
  <ItemGroup Condition="'$(TargetFramework)' == 'net45'">
    <Reference Include="ISymWrapper, Version=4.0.0.0, Culture=neutral, PublicKeyToken=b03f5f7f11d50a3a" />
    <Reference Include="Microsoft.DiaSymReader.PortablePdb">
      <HintPath>$(FSharpSourcesRoot)\..\packages\Microsoft.DiaSymReader.PortablePdb.1.2.0\lib\portable-net45+win8\Microsoft.DiaSymReader.PortablePdb.dll</HintPath>
    </Reference>
    <Reference Include="Microsoft.DiaSymReader">
      <HintPath>$(FSharpSourcesRoot)\..\packages\Microsoft.DiaSymReader.1.1.0\lib\portable-net45+win8\Microsoft.DiaSymReader.dll</HintPath>
    </Reference>
    <Reference Include="System.Reflection.Metadata">
      <HintPath>$(FSharpSourcesRoot)\..\packages\System.Reflection.Metadata.1.4.2\lib\portable-net45+win8\System.Reflection.Metadata.dll</HintPath>
    </Reference>
    <Reference Include="System.Collections.Immutable">
      <HintPath>$(FSharpSourcesRoot)\..\packages\System.Collections.Immutable.1.3.1\lib\portable-net45+win8+wp8+wpa81\System.Collections.Immutable.dll</HintPath>
    </Reference>
    <Reference Include="System.ValueTuple">
      <HintPath>$(FSharpSourcesRoot)\..\packages\System.ValueTuple.4.3.1\lib\netstandard1.0\System.ValueTuple.dll</HintPath>
    </Reference>
<<<<<<< HEAD

    <!-- we build the nuget against FSHarp.Core 4.4.0.0 instead of our latest to allow use in wider range of F# tools -->
    <Reference Include="FSharp.Core">
      <HintPath>$(FSharpSourcesRoot)\..\packages\Microsoft.Portable.FSharp.Core.$(FSharpCoreFrozenPortablePackageVersion)\lib\profiles\net40\FSharp.Core.dll</HintPath>
      <Private>false</Private>
    </Reference>
=======
>>>>>>> 44ef8142
  </ItemGroup>
  <Import Project="$(FSharpSourcesRoot)\scripts\fssrgen.targets" Condition="'$(TargetFramework)' != ''" />
  <Import Project="$(FSharpSourcesRoot)\..\packages\FsLexYacc.7.0.6\build\FsLexYacc.targets" Condition="'$(TargetFramework)' != '' AND Exists('$(FSharpSourcesRoot)\..\packages\FsLexYacc.7.0.6\build\FsLexYacc.targets')" />
	<Target Name="GenerateCode" AfterTargets="Restore" BeforeTargets="BeforeBuild"       DependsOnTargets="CallFsLex;CallFsYacc;ProcessFsSrGen" Condition="'$(TargetFramework)' != ''"></Target>
</Project><|MERGE_RESOLUTION|>--- conflicted
+++ resolved
@@ -659,15 +659,12 @@
     <Reference Include="System.ValueTuple">
       <HintPath>$(FSharpSourcesRoot)\..\packages\System.ValueTuple.4.3.1\lib\netstandard1.0\System.ValueTuple.dll</HintPath>
     </Reference>
-<<<<<<< HEAD
 
     <!-- we build the nuget against FSHarp.Core 4.4.0.0 instead of our latest to allow use in wider range of F# tools -->
     <Reference Include="FSharp.Core">
       <HintPath>$(FSharpSourcesRoot)\..\packages\Microsoft.Portable.FSharp.Core.$(FSharpCoreFrozenPortablePackageVersion)\lib\profiles\net40\FSharp.Core.dll</HintPath>
       <Private>false</Private>
     </Reference>
-=======
->>>>>>> 44ef8142
   </ItemGroup>
   <Import Project="$(FSharpSourcesRoot)\scripts\fssrgen.targets" Condition="'$(TargetFramework)' != ''" />
   <Import Project="$(FSharpSourcesRoot)\..\packages\FsLexYacc.7.0.6\build\FsLexYacc.targets" Condition="'$(TargetFramework)' != '' AND Exists('$(FSharpSourcesRoot)\..\packages\FsLexYacc.7.0.6\build\FsLexYacc.targets')" />
