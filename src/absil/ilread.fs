// Copyright (c) Microsoft Open Technologies, Inc.  All Rights Reserved.  Licensed under the Apache License, Version 2.0.  See License.txt in the project root for license information.

//---------------------------------------------------------------------
// The big binary reader
//
//---------------------------------------------------------------------

module internal Microsoft.FSharp.Compiler.AbstractIL.ILBinaryReader 

#nowarn "42" // This construct is deprecated: it is only for use in the F# library
#nowarn "44" // This construct is deprecated. please use List.item

open System
open System.IO
open System.Runtime.InteropServices
open System.Collections.Generic
open Internal.Utilities
open Microsoft.FSharp.Compiler.AbstractIL 
open Microsoft.FSharp.Compiler.AbstractIL.Internal 
#if FX_NO_PDB_READER
#else
open Microsoft.FSharp.Compiler.AbstractIL.Internal.Support 
#endif
open Microsoft.FSharp.Compiler.AbstractIL.Diagnostics 
open Microsoft.FSharp.Compiler.AbstractIL.Internal.BinaryConstants 
open Microsoft.FSharp.Compiler.AbstractIL.IL  
open Microsoft.FSharp.Compiler.AbstractIL.Internal.Library
open Microsoft.FSharp.Compiler.ErrorLogger
open Microsoft.FSharp.Compiler.Range
open Microsoft.FSharp.NativeInterop

type ILReaderOptions =
    { pdbPath: string option;
      ilGlobals: ILGlobals;
      optimizeForMemory: bool }

#if STATISTICS
let reportRef = ref (fun _oc -> ()) 
let addReport f = let old = !reportRef in reportRef := (fun oc -> old oc; f oc) 
let report (oc:TextWriter) = !reportRef oc ; reportRef := ref (fun _oc -> ()) 
#endif

let checking = false  
let logging = false
let _ = if checking then dprintn "warning : Ilread.checking is on"

let singleOfBits (x:int32) = System.BitConverter.ToSingle(System.BitConverter.GetBytes(x),0)
let doubleOfBits (x:int64) = System.BitConverter.Int64BitsToDouble(x)

//---------------------------------------------------------------------
// Utilities.  
//---------------------------------------------------------------------

let align alignment n = ((n + alignment - 0x1) / alignment) * alignment

let uncodedToken (tab:TableName) idx = ((tab.Index <<< 24) ||| idx)

let i32ToUncodedToken tok  = 
    let idx = tok &&& 0xffffff
    let tab = tok >>>& 24
    (TableName.FromIndex tab,  idx)


[<Struct>]
type TaggedIndex<'T> = 
    val tag: 'T
    val index : int32
    new(tag,index) = { tag=tag; index=index }

let uncodedTokenToTypeDefOrRefOrSpec (tab,tok) = 
    let tag =
        if tab = TableNames.TypeDef then tdor_TypeDef 
        elif tab = TableNames.TypeRef then tdor_TypeRef
        elif tab = TableNames.TypeSpec then tdor_TypeSpec
        else failwith "bad table in uncodedTokenToTypeDefOrRefOrSpec" 
    TaggedIndex(tag,tok)

let uncodedTokenToMethodDefOrRef (tab,tok) = 
    let tag =
        if tab = TableNames.Method then mdor_MethodDef 
        elif tab = TableNames.MemberRef then mdor_MemberRef
        else failwith "bad table in uncodedTokenToMethodDefOrRef" 
    TaggedIndex(tag,tok)

let (|TaggedIndex|) (x:TaggedIndex<'T>) = x.tag, x.index    
let tokToTaggedIdx f nbits tok = 
    let tagmask = 
        if nbits = 1 then 1 
        elif nbits = 2 then 3 
        elif nbits = 3 then 7 
        elif nbits = 4 then 15 
           elif nbits = 5 then 31 
           else failwith "too many nbits"
    let tag = tok &&& tagmask
    let idx = tok >>>& nbits
    TaggedIndex(f tag, idx) 
       

[<AbstractClass>]
type BinaryFile() = 
    abstract ReadByte : addr:int -> byte
    abstract ReadBytes : addr:int -> int -> byte[]
    abstract ReadInt32 : addr:int -> int
    abstract ReadUInt16 : addr:int -> uint16
    abstract CountUtf8String : addr:int -> int
    abstract ReadUTF8String : addr: int -> string

/// Read file from memory mapped files
module MemoryMapping = 

    type HANDLE = nativeint
    type ADDR   = nativeint
    type SIZE_T = nativeint

    [<DllImport("kernel32", SetLastError=true)>]
    extern bool CloseHandle (HANDLE _handler)

    [<DllImport("kernel32", SetLastError=true, CharSet=CharSet.Unicode)>]
    extern HANDLE CreateFile (string _lpFileName, 
                              int _dwDesiredAccess, 
                              int _dwShareMode,
                              HANDLE _lpSecurityAttributes, 
                              int _dwCreationDisposition,
                              int _dwFlagsAndAttributes, 
                              HANDLE _hTemplateFile)
             
    [<DllImport("kernel32", SetLastError=true, CharSet=CharSet.Unicode)>]
    extern HANDLE CreateFileMapping (HANDLE _hFile, 
                                     HANDLE _lpAttributes, 
                                     int _flProtect, 
                                     int _dwMaximumSizeLow, 
                                     int _dwMaximumSizeHigh,
                                     string _lpName) 

    [<DllImport("kernel32", SetLastError=true)>]
    extern ADDR MapViewOfFile (HANDLE _hFileMappingObject, 
                               int    _dwDesiredAccess, 
                               int    _dwFileOffsetHigh,
                               int    _dwFileOffsetLow, 
                               SIZE_T _dwNumBytesToMap)

    [<DllImport("kernel32", SetLastError=true)>]
    extern bool UnmapViewOfFile (ADDR _lpBaseAddress)

    let INVALID_HANDLE = new IntPtr(-1)
    let MAP_READ    = 0x0004
    let GENERIC_READ = 0x80000000
    let NULL_HANDLE = IntPtr.Zero
    let FILE_SHARE_NONE = 0x0000
    let FILE_SHARE_READ = 0x0001
    let FILE_SHARE_WRITE = 0x0002
    let FILE_SHARE_READ_WRITE = 0x0003
    let CREATE_ALWAYS  = 0x0002
    let OPEN_EXISTING   = 0x0003
    let OPEN_ALWAYS  = 0x0004

let derefByte (p:nativeint) = 
    NativePtr.read (NativePtr.ofNativeInt<byte> p) 

type MemoryMappedFile(hMap: MemoryMapping.HANDLE, start:nativeint) =
    inherit BinaryFile()

    static member Create fileName  =
        //printf "fileName = %s\n" fileName;
        let hFile = MemoryMapping.CreateFile (fileName, MemoryMapping.GENERIC_READ, MemoryMapping.FILE_SHARE_READ_WRITE, IntPtr.Zero, MemoryMapping.OPEN_EXISTING, 0, IntPtr.Zero  )
        //printf "hFile = %Lx\n" (hFile.ToInt64());
        if ( hFile.Equals(MemoryMapping.INVALID_HANDLE) ) then
            failwithf "CreateFile(0x%08x)" ( Marshal.GetHRForLastWin32Error() );
        let protection = 0x00000002 (* ReadOnly *)
        //printf "OK! hFile = %Lx\n" (hFile.ToInt64());
        let hMap = MemoryMapping.CreateFileMapping (hFile, IntPtr.Zero, protection, 0,0, null )
        ignore(MemoryMapping.CloseHandle(hFile));
        if hMap.Equals(MemoryMapping.NULL_HANDLE) then
            failwithf "CreateFileMapping(0x%08x)" ( Marshal.GetHRForLastWin32Error() );

        let start = MemoryMapping.MapViewOfFile (hMap, MemoryMapping.MAP_READ,0,0,0n)

        if start.Equals(IntPtr.Zero) then
           failwithf "MapViewOfFile(0x%08x)" ( Marshal.GetHRForLastWin32Error() );
        MemoryMappedFile(hMap, start)

    member m.Addr (i:int) : nativeint = 
        start + nativeint i

    override m.ReadByte i = 
        derefByte (m.Addr i)

    override m.ReadBytes i len = 
        let res = Bytes.zeroCreate len
        Marshal.Copy(m.Addr i, res, 0,len);
        res
      
    override m.ReadInt32 i = 
        NativePtr.read (NativePtr.ofNativeInt<int32> (m.Addr i)) 

    override m.ReadUInt16 i = 
        NativePtr.read (NativePtr.ofNativeInt<uint16> (m.Addr i)) 

    member m.Close() = 
        ignore(MemoryMapping.UnmapViewOfFile start);
        ignore(MemoryMapping.CloseHandle hMap)

    override m.CountUtf8String i = 
        let start = m.Addr i  
        let mutable p = start 
        while derefByte p <> 0uy do
            p <- p + 1n
        int (p - start) 

    override m.ReadUTF8String i = 
        let n = m.CountUtf8String i
#if FX_RESHAPED_REFLECTION
        System.Text.Encoding.UTF8.GetString(NativePtr.ofNativeInt (m.Addr i), n)
#else
        new System.String(NativePtr.ofNativeInt (m.Addr i), 0, n, System.Text.Encoding.UTF8)
#endif

//---------------------------------------------------------------------
// Read file from memory blocks 
//---------------------------------------------------------------------


type ByteFile(bytes:byte[]) = 
    inherit BinaryFile()

    static member OpenIn f = ByteFile(FileSystem.ReadAllBytesShim f)
    static member OpenBytes bytes = ByteFile(bytes)

    override mc.ReadByte addr = bytes.[addr]
    override mc.ReadBytes addr len = Array.sub bytes addr len
    override m.CountUtf8String addr = 
        let mutable p = addr
        while bytes.[p] <> 0uy do
            p <- p + 1
        p - addr

    override m.ReadUTF8String addr = 
        let n = m.CountUtf8String addr 
        System.Text.Encoding.UTF8.GetString (bytes, addr, n)

    override is.ReadInt32 addr = 
        let b0 = is.ReadByte addr
        let b1 = is.ReadByte (addr+1)
        let b2 = is.ReadByte (addr+2)
        let b3 = is.ReadByte (addr+3)
        int b0 ||| (int b1 <<< 8) ||| (int b2 <<< 16) ||| (int b3 <<< 24)

    override is.ReadUInt16 addr = 
        let b0 = is.ReadByte addr
        let b1 = is.ReadByte (addr+1)
        uint16 b0 ||| (uint16 b1 <<< 8) 

let seekReadByte (is:BinaryFile) addr = is.ReadByte addr
let seekReadBytes (is:BinaryFile) addr len = is.ReadBytes addr len
let seekReadInt32 (is:BinaryFile) addr = is.ReadInt32 addr
let seekReadUInt16 (is:BinaryFile) addr = is.ReadUInt16 addr

let seekReadByteAsInt32 is addr = int32 (seekReadByte is addr)

let seekReadInt64 is addr = 
    let b0 = seekReadByte is addr
    let b1 = seekReadByte is (addr+1)
    let b2 = seekReadByte is (addr+2)
    let b3 = seekReadByte is (addr+3)
    let b4 = seekReadByte is (addr+4)
    let b5 = seekReadByte is (addr+5)
    let b6 = seekReadByte is (addr+6)
    let b7 = seekReadByte is (addr+7)
    int64 b0 ||| (int64 b1 <<< 8) ||| (int64 b2 <<< 16) ||| (int64 b3 <<< 24) |||
    (int64 b4 <<< 32) ||| (int64 b5 <<< 40) ||| (int64 b6 <<< 48) ||| (int64 b7 <<< 56)

let seekReadUInt16AsInt32 is addr = int32 (seekReadUInt16 is addr)

let seekReadCompressedUInt32 is addr = 
    let b0 = seekReadByte is addr
    if b0 <= 0x7Fuy then int b0, addr+1
    elif b0 <= 0xBFuy then 
        let b0 = b0 &&& 0x7Fuy
        let b1 = seekReadByteAsInt32 is (addr+1) 
        (int b0 <<< 8) ||| int b1, addr+2
    else 
        let b0 = b0 &&& 0x3Fuy
        let b1 = seekReadByteAsInt32 is (addr+1) 
        let b2 = seekReadByteAsInt32 is (addr+2) 
        let b3 = seekReadByteAsInt32 is (addr+3) 
        (int b0 <<< 24) ||| (int b1 <<< 16) ||| (int b2 <<< 8) ||| int b3, addr+4

let seekReadSByte         is addr = sbyte (seekReadByte is addr)
let seekReadSingle        is addr = singleOfBits (seekReadInt32 is addr)
let seekReadDouble        is addr = doubleOfBits (seekReadInt64 is addr)
    
let rec seekCountUtf8String is addr n = 
    let c = seekReadByteAsInt32 is addr
    if c = 0 then n 
    else seekCountUtf8String is (addr+1) (n+1)

let seekReadUTF8String is addr = 
    let n = seekCountUtf8String is addr 0
    let bytes = seekReadBytes is addr n
    System.Text.Encoding.UTF8.GetString (bytes, 0, bytes.Length)

let seekReadBlob is addr = 
    let len, addr = seekReadCompressedUInt32 is addr
    seekReadBytes is addr len
    
let seekReadUserString is addr = 
    let len, addr = seekReadCompressedUInt32 is addr
    let bytes = seekReadBytes is addr (len - 1)
    System.Text.Encoding.Unicode.GetString(bytes, 0, bytes.Length)
    
let seekReadGuid is addr =  seekReadBytes is addr 0x10

let seekReadUncodedToken is addr  = 
    i32ToUncodedToken (seekReadInt32 is addr)

    
//---------------------------------------------------------------------
// Primitives to help read signatures.  These do not use the file cursor
//---------------------------------------------------------------------

let sigptrCheck (bytes:byte[]) sigptr = 
    if checking && sigptr >= bytes.Length then failwith "read past end of sig. "

// All this code should be moved to use a mutable index into the signature
//
//type SigPtr(bytes:byte[], sigptr:int) = 
//    let mutable curr = sigptr
//    member x.GetByte() = let res = bytes.[curr] in curr <- curr + 1; res
        
let sigptrGetByte (bytes:byte[]) sigptr = 
    sigptrCheck bytes sigptr;
    bytes.[sigptr], sigptr + 1

let sigptrGetBool bytes sigptr = 
    let b0,sigptr = sigptrGetByte bytes sigptr
    (b0 = 0x01uy) ,sigptr

let sigptrGetSByte bytes sigptr = 
    let i,sigptr = sigptrGetByte bytes sigptr
    sbyte i,sigptr

let sigptrGetUInt16 bytes sigptr = 
    let b0,sigptr = sigptrGetByte bytes sigptr
    let b1,sigptr = sigptrGetByte bytes sigptr
    uint16 (int b0 ||| (int b1 <<< 8)),sigptr

let sigptrGetInt16 bytes sigptr = 
    let u,sigptr = sigptrGetUInt16 bytes sigptr
    int16 u,sigptr

let sigptrGetInt32 bytes sigptr = 
    sigptrCheck bytes sigptr;
    let b0 = bytes.[sigptr]
    let b1 = bytes.[sigptr+1]
    let b2 = bytes.[sigptr+2]
    let b3 = bytes.[sigptr+3]
    let res = int b0 ||| (int b1 <<< 8) ||| (int b2 <<< 16) ||| (int b3 <<< 24)
    res, sigptr + 4

let sigptrGetUInt32 bytes sigptr = 
    let u,sigptr = sigptrGetInt32 bytes sigptr
    uint32 u,sigptr

let sigptrGetUInt64 bytes sigptr = 
    let u0,sigptr = sigptrGetUInt32 bytes sigptr
    let u1,sigptr = sigptrGetUInt32 bytes sigptr
    (uint64 u0 ||| (uint64 u1 <<< 32)),sigptr

let sigptrGetInt64 bytes sigptr = 
    let u,sigptr = sigptrGetUInt64 bytes sigptr
    int64 u,sigptr

let sigptrGetSingle bytes sigptr = 
    let u,sigptr = sigptrGetInt32 bytes sigptr
    singleOfBits u,sigptr

let sigptrGetDouble bytes sigptr = 
    let u,sigptr = sigptrGetInt64 bytes sigptr
    doubleOfBits u,sigptr

let sigptrGetZInt32 bytes sigptr = 
    let b0,sigptr = sigptrGetByte bytes sigptr
    if b0 <= 0x7Fuy then int b0, sigptr
    elif b0 <= 0xBFuy then 
        let b0 = b0 &&& 0x7Fuy
        let b1,sigptr = sigptrGetByte bytes sigptr
        (int b0 <<< 8) ||| int b1, sigptr
    else 
        let b0 = b0 &&& 0x3Fuy
        let b1,sigptr = sigptrGetByte bytes sigptr
        let b2,sigptr = sigptrGetByte bytes sigptr
        let b3,sigptr = sigptrGetByte bytes sigptr
        (int b0 <<< 24) ||| (int  b1 <<< 16) ||| (int b2 <<< 8) ||| int b3, sigptr
         
let rec sigptrFoldAcc f n (bytes:byte[]) (sigptr:int) i acc = 
    if i < n then 
        let x,sp = f bytes sigptr
        sigptrFoldAcc f n bytes sp (i+1) (x::acc)
    else 
        List.rev acc, sigptr

let sigptrFold f n (bytes:byte[]) (sigptr:int) = 
    sigptrFoldAcc f n bytes sigptr 0 []


let sigptrGetBytes n (bytes:byte[]) sigptr = 
    if checking && sigptr + n >= bytes.Length then 
        dprintn "read past end of sig. in sigptrGetString"; 
        Bytes.zeroCreate 0, sigptr
    else 
        let res = Bytes.zeroCreate n
        for i = 0 to (n - 1) do 
            res.[i] <- bytes.[sigptr + i]
        res, sigptr + n

let sigptrGetString n bytes sigptr = 
    let bytearray,sigptr = sigptrGetBytes n bytes sigptr
    (System.Text.Encoding.UTF8.GetString(bytearray, 0, bytearray.Length)),sigptr
   

// -------------------------------------------------------------------- 
// Now the tables of instructions
// -------------------------------------------------------------------- 

[<NoEquality; NoComparison>]
type ILInstrPrefixesRegister = 
   { mutable al: ILAlignment; 
     mutable tl: ILTailcall;
     mutable vol: ILVolatility;
     mutable ro: ILReadonly;
     mutable constrained: ILType option}
 
let noPrefixes mk prefixes = 
    if prefixes.al <> Aligned then failwith "an unaligned prefix is not allowed here";
    if prefixes.vol <> Nonvolatile then failwith "a volatile prefix is not allowed here";
    if prefixes.tl <> Normalcall then failwith "a tailcall prefix is not allowed here";
    if prefixes.ro <> NormalAddress then failwith "a readonly prefix is not allowed here";
    if prefixes.constrained <> None then failwith "a constrained prefix is not allowed here";
    mk 

let volatileOrUnalignedPrefix mk prefixes = 
    if prefixes.tl <> Normalcall then failwith "a tailcall prefix is not allowed here";
    if prefixes.constrained <> None then failwith "a constrained prefix is not allowed here";
    if prefixes.ro <> NormalAddress then failwith "a readonly prefix is not allowed here";
    mk (prefixes.al,prefixes.vol) 

let volatilePrefix mk prefixes = 
    if prefixes.al <> Aligned then failwith "an unaligned prefix is not allowed here";
    if prefixes.tl <> Normalcall then failwith "a tailcall prefix is not allowed here";
    if prefixes.constrained <> None then failwith "a constrained prefix is not allowed here";
    if prefixes.ro <> NormalAddress then failwith "a readonly prefix is not allowed here";
    mk prefixes.vol

let tailPrefix mk prefixes = 
    if prefixes.al <> Aligned then failwith "an unaligned prefix is not allowed here";
    if prefixes.vol <> Nonvolatile then failwith "a volatile prefix is not allowed here";
    if prefixes.constrained <> None then failwith "a constrained prefix is not allowed here";
    if prefixes.ro <> NormalAddress then failwith "a readonly prefix is not allowed here";
    mk prefixes.tl 

let constraintOrTailPrefix mk prefixes = 
    if prefixes.al <> Aligned then failwith "an unaligned prefix is not allowed here";
    if prefixes.vol <> Nonvolatile then failwith "a volatile prefix is not allowed here";
    if prefixes.ro <> NormalAddress then failwith "a readonly prefix is not allowed here";
    mk (prefixes.constrained,prefixes.tl )

let readonlyPrefix mk prefixes = 
    if prefixes.al <> Aligned then failwith "an unaligned prefix is not allowed here";
    if prefixes.vol <> Nonvolatile then failwith "a volatile prefix is not allowed here";
    if prefixes.tl <> Normalcall then failwith "a tailcall prefix is not allowed here";
    if prefixes.constrained <> None then failwith "a constrained prefix is not allowed here";
    mk prefixes.ro


[<NoEquality; NoComparison>]
type ILInstrDecoder = 
    | I_u16_u8_instr of (ILInstrPrefixesRegister -> uint16 -> ILInstr)
    | I_u16_u16_instr of (ILInstrPrefixesRegister -> uint16 -> ILInstr)
    | I_none_instr of (ILInstrPrefixesRegister -> ILInstr)
    | I_i64_instr of (ILInstrPrefixesRegister -> int64 -> ILInstr)
    | I_i32_i32_instr of (ILInstrPrefixesRegister -> int32 -> ILInstr)
    | I_i32_i8_instr of (ILInstrPrefixesRegister -> int32 -> ILInstr)
    | I_r4_instr of (ILInstrPrefixesRegister -> single -> ILInstr)
    | I_r8_instr of (ILInstrPrefixesRegister -> double -> ILInstr)
    | I_field_instr of (ILInstrPrefixesRegister -> ILFieldSpec -> ILInstr)
    | I_method_instr of (ILInstrPrefixesRegister -> ILMethodSpec * ILVarArgs -> ILInstr)
    | I_unconditional_i32_instr of (ILInstrPrefixesRegister -> ILCodeLabel  -> ILInstr)
    | I_unconditional_i8_instr of (ILInstrPrefixesRegister -> ILCodeLabel  -> ILInstr)
    | I_conditional_i32_instr of (ILInstrPrefixesRegister -> ILCodeLabel * ILCodeLabel -> ILInstr)
    | I_conditional_i8_instr of (ILInstrPrefixesRegister -> ILCodeLabel * ILCodeLabel -> ILInstr)
    | I_string_instr of (ILInstrPrefixesRegister -> string -> ILInstr)
    | I_switch_instr of (ILInstrPrefixesRegister -> ILCodeLabel list * ILCodeLabel -> ILInstr)
    | I_tok_instr of (ILInstrPrefixesRegister -> ILToken -> ILInstr)
    | I_sig_instr of (ILInstrPrefixesRegister -> ILCallingSignature * ILVarArgs -> ILInstr)
    | I_type_instr of (ILInstrPrefixesRegister -> ILType -> ILInstr)
    | I_invalid_instr

let mkStind dt = volatileOrUnalignedPrefix (fun (x,y) -> I_stind(x,y,dt))
let mkLdind dt = volatileOrUnalignedPrefix (fun (x,y) -> I_ldind(x,y,dt))

let instrs () = 
 [ i_ldarg_s,   I_u16_u8_instr (noPrefixes mkLdarg);
   i_starg_s,   I_u16_u8_instr (noPrefixes I_starg);
   i_ldarga_s,  I_u16_u8_instr (noPrefixes I_ldarga);
   i_stloc_s,   I_u16_u8_instr (noPrefixes mkStloc);
   i_ldloc_s,   I_u16_u8_instr (noPrefixes mkLdloc);
   i_ldloca_s,  I_u16_u8_instr (noPrefixes I_ldloca);
   i_ldarg,     I_u16_u16_instr (noPrefixes mkLdarg);
   i_starg,     I_u16_u16_instr (noPrefixes I_starg);
   i_ldarga,    I_u16_u16_instr (noPrefixes I_ldarga);
   i_stloc,     I_u16_u16_instr (noPrefixes mkStloc);
   i_ldloc,     I_u16_u16_instr (noPrefixes mkLdloc);
   i_ldloca,    I_u16_u16_instr (noPrefixes I_ldloca); 
   i_stind_i,   I_none_instr (mkStind DT_I);
   i_stind_i1,  I_none_instr (mkStind DT_I1);
   i_stind_i2,  I_none_instr (mkStind DT_I2);
   i_stind_i4,  I_none_instr (mkStind DT_I4);
   i_stind_i8,  I_none_instr (mkStind DT_I8);
   i_stind_r4,  I_none_instr (mkStind DT_R4);
   i_stind_r8,  I_none_instr (mkStind DT_R8);
   i_stind_ref, I_none_instr (mkStind DT_REF);
   i_ldind_i,   I_none_instr (mkLdind DT_I);
   i_ldind_i1,  I_none_instr (mkLdind DT_I1);
   i_ldind_i2,  I_none_instr (mkLdind DT_I2);
   i_ldind_i4,  I_none_instr (mkLdind DT_I4);
   i_ldind_i8,  I_none_instr (mkLdind DT_I8);
   i_ldind_u1,  I_none_instr (mkLdind DT_U1);
   i_ldind_u2,  I_none_instr (mkLdind DT_U2);
   i_ldind_u4,  I_none_instr (mkLdind DT_U4);
   i_ldind_r4,  I_none_instr (mkLdind DT_R4);
   i_ldind_r8,  I_none_instr (mkLdind DT_R8);
   i_ldind_ref, I_none_instr (mkLdind DT_REF);
   i_cpblk, I_none_instr (volatileOrUnalignedPrefix I_cpblk);
   i_initblk, I_none_instr (volatileOrUnalignedPrefix I_initblk); 
   i_ldc_i8, I_i64_instr (noPrefixes (fun x ->(AI_ldc (DT_I8, ILConst.I8 x)))); 
   i_ldc_i4, I_i32_i32_instr (noPrefixes mkLdcInt32);
   i_ldc_i4_s, I_i32_i8_instr (noPrefixes mkLdcInt32);
   i_ldc_r4, I_r4_instr (noPrefixes (fun x -> (AI_ldc (DT_R4, ILConst.R4 x)))); 
   i_ldc_r8, I_r8_instr (noPrefixes (fun x -> (AI_ldc (DT_R8, ILConst.R8 x))));
   i_ldfld, I_field_instr (volatileOrUnalignedPrefix(fun (x,y) fspec -> I_ldfld(x,y,fspec)));
   i_stfld, I_field_instr (volatileOrUnalignedPrefix(fun  (x,y) fspec -> I_stfld(x,y,fspec)));
   i_ldsfld, I_field_instr (volatilePrefix (fun x fspec -> I_ldsfld (x, fspec)));
   i_stsfld, I_field_instr (volatilePrefix (fun x fspec -> I_stsfld (x, fspec)));
   i_ldflda, I_field_instr (noPrefixes I_ldflda);
   i_ldsflda, I_field_instr (noPrefixes I_ldsflda); 
   i_call, I_method_instr (tailPrefix (fun tl (mspec,y) -> I_call (tl,mspec,y)));
   i_ldftn, I_method_instr (noPrefixes (fun (mspec,_y) -> I_ldftn mspec));
   i_ldvirtftn, I_method_instr (noPrefixes (fun (mspec,_y) -> I_ldvirtftn mspec));
   i_newobj, I_method_instr (noPrefixes I_newobj);
   i_callvirt, I_method_instr (constraintOrTailPrefix (fun (c,tl) (mspec,y) -> match c with Some ty -> I_callconstraint(tl,ty,mspec,y) | None -> I_callvirt (tl,mspec,y))); 
   i_leave_s, I_unconditional_i8_instr (noPrefixes (fun x -> I_leave x));
   i_br_s, I_unconditional_i8_instr (noPrefixes I_br); 
   i_leave, I_unconditional_i32_instr (noPrefixes (fun x -> I_leave x));
   i_br, I_unconditional_i32_instr (noPrefixes I_br); 
   i_brtrue_s, I_conditional_i8_instr (noPrefixes (fun (x,y) -> I_brcmp (BI_brtrue,x,y)));
   i_brfalse_s, I_conditional_i8_instr (noPrefixes (fun (x,y) -> I_brcmp (BI_brfalse,x,y)));
   i_beq_s, I_conditional_i8_instr (noPrefixes (fun (x,y) -> I_brcmp (BI_beq,x,y)));
   i_blt_s, I_conditional_i8_instr (noPrefixes (fun (x,y) -> I_brcmp (BI_blt,x,y)));
   i_blt_un_s, I_conditional_i8_instr (noPrefixes (fun (x,y) -> I_brcmp (BI_blt_un,x,y)));
   i_ble_s, I_conditional_i8_instr (noPrefixes (fun (x,y) -> I_brcmp (BI_ble,x,y)));
   i_ble_un_s, I_conditional_i8_instr (noPrefixes (fun (x,y) -> I_brcmp (BI_ble_un,x,y)));
   i_bgt_s, I_conditional_i8_instr (noPrefixes (fun (x,y) -> I_brcmp (BI_bgt,x,y)));
   i_bgt_un_s, I_conditional_i8_instr (noPrefixes (fun (x,y) -> I_brcmp (BI_bgt_un,x,y)));
   i_bge_s, I_conditional_i8_instr (noPrefixes (fun (x,y) -> I_brcmp (BI_bge,x,y)));
   i_bge_un_s, I_conditional_i8_instr (noPrefixes (fun (x,y) -> I_brcmp (BI_bge_un,x,y)));
   i_bne_un_s, I_conditional_i8_instr (noPrefixes (fun (x,y) -> I_brcmp (BI_bne_un,x,y)));   
   i_brtrue, I_conditional_i32_instr (noPrefixes (fun (x,y) -> I_brcmp (BI_brtrue,x,y)));
   i_brfalse, I_conditional_i32_instr (noPrefixes (fun (x,y) -> I_brcmp (BI_brfalse,x,y)));
   i_beq, I_conditional_i32_instr (noPrefixes (fun (x,y) -> I_brcmp (BI_beq,x,y)));
   i_blt, I_conditional_i32_instr (noPrefixes (fun (x,y) -> I_brcmp (BI_blt,x,y)));
   i_blt_un, I_conditional_i32_instr (noPrefixes (fun (x,y) -> I_brcmp (BI_blt_un,x,y)));
   i_ble, I_conditional_i32_instr (noPrefixes (fun (x,y) -> I_brcmp (BI_ble,x,y)));
   i_ble_un, I_conditional_i32_instr (noPrefixes (fun (x,y) -> I_brcmp (BI_ble_un,x,y)));
   i_bgt, I_conditional_i32_instr (noPrefixes (fun (x,y) -> I_brcmp (BI_bgt,x,y)));
   i_bgt_un, I_conditional_i32_instr (noPrefixes (fun (x,y) -> I_brcmp (BI_bgt_un,x,y)));
   i_bge, I_conditional_i32_instr (noPrefixes (fun (x,y) -> I_brcmp (BI_bge,x,y)));
   i_bge_un, I_conditional_i32_instr (noPrefixes (fun (x,y) -> I_brcmp (BI_bge_un,x,y)));
   i_bne_un, I_conditional_i32_instr (noPrefixes (fun (x,y) -> I_brcmp (BI_bne_un,x,y))); 
   i_ldstr, I_string_instr (noPrefixes I_ldstr); 
   i_switch, I_switch_instr (noPrefixes I_switch);
   i_ldtoken, I_tok_instr (noPrefixes I_ldtoken);
   i_calli, I_sig_instr (tailPrefix (fun tl (x,y) -> I_calli (tl, x, y)));
   i_mkrefany, I_type_instr (noPrefixes I_mkrefany);
   i_refanyval, I_type_instr (noPrefixes I_refanyval);
   i_ldelema, I_type_instr (readonlyPrefix (fun ro x -> I_ldelema (ro,false,ILArrayShape.SingleDimensional,x)));
   i_ldelem_any, I_type_instr (noPrefixes (fun x -> I_ldelem_any (ILArrayShape.SingleDimensional,x)));
   i_stelem_any, I_type_instr (noPrefixes (fun x -> I_stelem_any (ILArrayShape.SingleDimensional,x)));
   i_newarr, I_type_instr (noPrefixes (fun x -> I_newarr (ILArrayShape.SingleDimensional,x)));  
   i_castclass, I_type_instr (noPrefixes I_castclass);
   i_isinst, I_type_instr (noPrefixes I_isinst);
   i_unbox_any, I_type_instr (noPrefixes I_unbox_any);
   i_cpobj, I_type_instr (noPrefixes I_cpobj);
   i_initobj, I_type_instr (noPrefixes I_initobj);
   i_ldobj, I_type_instr (volatileOrUnalignedPrefix (fun (x,y) z -> I_ldobj (x,y,z)));
   i_stobj, I_type_instr (volatileOrUnalignedPrefix (fun (x,y) z -> I_stobj (x,y,z)));
   i_sizeof, I_type_instr (noPrefixes I_sizeof);
   i_box, I_type_instr (noPrefixes I_box);
   i_unbox, I_type_instr (noPrefixes I_unbox); ] 

// The tables are delayed to avoid building them unnecessarily at startup 
// Many applications of AbsIL (e.g. a compiler) don't need to read instructions. 
let oneByteInstrs = ref None
let twoByteInstrs = ref None
let fillInstrs () = 
    let oneByteInstrTable = Array.create 256 I_invalid_instr
    let twoByteInstrTable = Array.create 256 I_invalid_instr
    let addInstr (i,f) =  
        if i > 0xff then 
            assert (i >>>& 8 = 0xfe); 
            let i =  (i &&& 0xff)
            match twoByteInstrTable.[i] with
            | I_invalid_instr -> ()
            | _ -> dprintn ("warning: duplicate decode entries for "+string i);
            twoByteInstrTable.[i] <- f
        else 
            match oneByteInstrTable.[i] with
            | I_invalid_instr -> ()
            | _ -> dprintn ("warning: duplicate decode entries for "+string i);
            oneByteInstrTable.[i] <- f 
    List.iter addInstr (instrs());
    List.iter (fun (x,mk) -> addInstr (x,I_none_instr (noPrefixes mk))) (noArgInstrs.Force());
    oneByteInstrs := Some oneByteInstrTable;
    twoByteInstrs := Some twoByteInstrTable

let rec getOneByteInstr i = 
    match !oneByteInstrs with 
    | None -> fillInstrs(); getOneByteInstr i
    | Some t -> t.[i]

let rec getTwoByteInstr i = 
    match !twoByteInstrs with 
    | None -> fillInstrs(); getTwoByteInstr i
    | Some t -> t.[i]
  
//---------------------------------------------------------------------
// 
//---------------------------------------------------------------------

type ImageChunk = { size: int32; addr: int32 }

let chunk sz next = ({addr=next; size=sz},next + sz) 
let nochunk next = ({addr= 0x0;size= 0x0; } ,next)

type RowElementKind = 
    | UShort 
    | ULong 
    | Byte 
    | Data 
    | GGuid 
    | Blob 
    | SString 
    | SimpleIndex of TableName
    | TypeDefOrRefOrSpec
    | TypeOrMethodDef
    | HasConstant 
    | HasCustomAttribute
    | HasFieldMarshal 
    | HasDeclSecurity 
    | MemberRefParent 
    | HasSemantics 
    | MethodDefOrRef
    | MemberForwarded
    | Implementation 
    | CustomAttributeType
    | ResolutionScope

type RowKind = RowKind of RowElementKind list

let kindAssemblyRef            = RowKind [ UShort; UShort; UShort; UShort; ULong; Blob; SString; SString; Blob; ]
let kindModuleRef              = RowKind [ SString ]
let kindFileRef                = RowKind [ ULong; SString; Blob ]
let kindTypeRef                = RowKind [ ResolutionScope; SString; SString ]
let kindTypeSpec               = RowKind [ Blob ]
let kindTypeDef                = RowKind [ ULong; SString; SString; TypeDefOrRefOrSpec; SimpleIndex TableNames.Field; SimpleIndex TableNames.Method ]
let kindPropertyMap            = RowKind [ SimpleIndex TableNames.TypeDef; SimpleIndex TableNames.Property ]
let kindEventMap               = RowKind [ SimpleIndex TableNames.TypeDef; SimpleIndex TableNames.Event ]
let kindInterfaceImpl          = RowKind [ SimpleIndex TableNames.TypeDef; TypeDefOrRefOrSpec ]
let kindNested                 = RowKind [ SimpleIndex TableNames.TypeDef; SimpleIndex TableNames.TypeDef ]
let kindCustomAttribute        = RowKind [ HasCustomAttribute; CustomAttributeType; Blob ]
let kindDeclSecurity           = RowKind [ UShort; HasDeclSecurity; Blob ]
let kindMemberRef              = RowKind [ MemberRefParent; SString; Blob ]
let kindStandAloneSig          = RowKind [ Blob ]
let kindFieldDef               = RowKind [ UShort; SString; Blob ]
let kindFieldRVA               = RowKind [ Data; SimpleIndex TableNames.Field ]
let kindFieldMarshal           = RowKind [ HasFieldMarshal; Blob ]
let kindConstant               = RowKind [ UShort;HasConstant; Blob ]
let kindFieldLayout            = RowKind [ ULong; SimpleIndex TableNames.Field ]
let kindParam                  = RowKind [ UShort; UShort; SString ]
let kindMethodDef              = RowKind [ ULong;  UShort; UShort; SString; Blob; SimpleIndex TableNames.Param ]
let kindMethodImpl             = RowKind [ SimpleIndex TableNames.TypeDef; MethodDefOrRef; MethodDefOrRef ]
let kindImplMap                = RowKind [ UShort; MemberForwarded; SString; SimpleIndex TableNames.ModuleRef ]
let kindMethodSemantics        = RowKind [ UShort; SimpleIndex TableNames.Method; HasSemantics ]
let kindProperty               = RowKind [ UShort; SString; Blob ]
let kindEvent                  = RowKind [ UShort; SString; TypeDefOrRefOrSpec ]
let kindManifestResource       = RowKind [ ULong; ULong; SString; Implementation ]
let kindClassLayout            = RowKind [ UShort; ULong; SimpleIndex TableNames.TypeDef ]
let kindExportedType           = RowKind [ ULong; ULong; SString; SString; Implementation ]
let kindAssembly               = RowKind [ ULong; UShort; UShort; UShort; UShort; ULong; Blob; SString; SString ]
let kindGenericParam_v1_1      = RowKind [ UShort; UShort; TypeOrMethodDef; SString; TypeDefOrRefOrSpec ]
let kindGenericParam_v2_0      = RowKind [ UShort; UShort; TypeOrMethodDef; SString ]
let kindMethodSpec             = RowKind [ MethodDefOrRef; Blob ]
let kindGenericParamConstraint = RowKind [ SimpleIndex TableNames.GenericParam; TypeDefOrRefOrSpec ]
let kindModule                 = RowKind [ UShort; SString; GGuid; GGuid; GGuid ]
let kindIllegal                = RowKind [ ]

//---------------------------------------------------------------------
// Used for binary searches of sorted tables.  Each function that reads
// a table row returns a tuple that contains the elements of the row.
// One of these elements may be a key for a sorted table.  These
// keys can be compared using the functions below depending on the
// kind of element in that column.
//---------------------------------------------------------------------

let hcCompare (TaggedIndex((t1: HasConstantTag), (idx1:int))) (TaggedIndex((t2: HasConstantTag), idx2)) = 
    if idx1 < idx2 then -1 elif idx1 > idx2 then 1 else compare t1.Tag t2.Tag

let hsCompare (TaggedIndex((t1:HasSemanticsTag), (idx1:int))) (TaggedIndex((t2:HasSemanticsTag), idx2)) = 
    if idx1 < idx2 then -1 elif idx1 > idx2 then 1 else compare t1.Tag t2.Tag

let hcaCompare (TaggedIndex((t1:HasCustomAttributeTag), (idx1:int))) (TaggedIndex((t2:HasCustomAttributeTag), idx2)) = 
    if idx1 < idx2 then -1 elif idx1 > idx2 then 1 else compare t1.Tag t2.Tag

let mfCompare (TaggedIndex((t1:MemberForwardedTag), (idx1:int))) (TaggedIndex((t2:MemberForwardedTag), idx2)) = 
    if idx1 < idx2 then -1 elif idx1 > idx2 then 1 else compare t1.Tag t2.Tag

let hdsCompare (TaggedIndex((t1:HasDeclSecurityTag), (idx1:int))) (TaggedIndex((t2:HasDeclSecurityTag), idx2)) = 
    if idx1 < idx2 then -1 elif idx1 > idx2 then 1 else compare t1.Tag t2.Tag

let hfmCompare (TaggedIndex((t1:HasFieldMarshalTag), idx1)) (TaggedIndex((t2:HasFieldMarshalTag), idx2)) = 
    if idx1 < idx2 then -1 elif idx1 > idx2 then 1 else compare t1.Tag t2.Tag

let tomdCompare (TaggedIndex((t1:TypeOrMethodDefTag), idx1)) (TaggedIndex((t2:TypeOrMethodDefTag), idx2)) = 
    if idx1 < idx2 then -1 elif idx1 > idx2 then 1 else compare t1.Tag t2.Tag

let simpleIndexCompare (idx1:int) (idx2:int) = 
    compare idx1 idx2

//---------------------------------------------------------------------
// The various keys for the various caches.  
//---------------------------------------------------------------------

type TypeDefAsTypIdx = TypeDefAsTypIdx of ILBoxity * ILGenericArgs * int
type TypeRefAsTypIdx = TypeRefAsTypIdx of ILBoxity * ILGenericArgs * int
type BlobAsMethodSigIdx = BlobAsMethodSigIdx of int * int32
type BlobAsFieldSigIdx = BlobAsFieldSigIdx of int * int32
type BlobAsPropSigIdx = BlobAsPropSigIdx of int * int32
type BlobAsLocalSigIdx = BlobAsLocalSigIdx of int * int32
type MemberRefAsMspecIdx =  MemberRefAsMspecIdx of int * int
type MethodSpecAsMspecIdx =  MethodSpecAsMspecIdx of int * int
type MemberRefAsFspecIdx = MemberRefAsFspecIdx of int * int
type CustomAttrIdx = CustomAttrIdx of CustomAttributeTypeTag * int * int32
type SecurityDeclIdx   = SecurityDeclIdx of uint16 * int32
type GenericParamsIdx = GenericParamsIdx of int * TypeOrMethodDefTag * int

//---------------------------------------------------------------------
// Polymorphic caches for row and heap readers
//---------------------------------------------------------------------

let mkCacheInt32 lowMem _inbase _nm _sz  =
    if lowMem then (fun f x -> f x) else
    let cache = ref null 
    let count = ref 0
#if STATISTICS
    addReport (fun oc -> if !count <> 0 then oc.WriteLine ((_inbase + string !count + " "+ _nm + " cache hits")  : string));
#endif
    fun f (idx:int32) ->
        let cache = 
            match !cache with
            | null -> cache :=  new Dictionary<int32,_>(11)
            | _ -> ()
            !cache
        let mutable res = Unchecked.defaultof<_>
        let ok = cache.TryGetValue(idx, &res)
        if ok then 
            incr count; 
            res
        else 
            let res = f idx 
            cache.[idx] <- res; 
            res 

let mkCacheGeneric lowMem _inbase _nm _sz  =
    if lowMem then (fun f x -> f x) else
    let cache = ref null 
    let count = ref 0
#if STATISTICS
    addReport (fun oc -> if !count <> 0 then oc.WriteLine ((_inbase + string !count + " " + _nm + " cache hits") : string));
#endif
    fun f (idx :'T) ->
        let cache = 
            match !cache with
            | null -> cache := new Dictionary<_,_>(11 (* sz:int *) ) 
            | _ -> ()
            !cache
        if cache.ContainsKey idx then (incr count; cache.[idx])
        else let res = f idx in cache.[idx] <- res; res 

//-----------------------------------------------------------------------
// Polymorphic general helpers for searching for particular rows.
// ----------------------------------------------------------------------

let seekFindRow numRows rowChooser =
    let mutable i = 1
    while (i <= numRows &&  not (rowChooser i)) do 
        i <- i + 1;
    if i > numRows then dprintn "warning: seekFindRow: row not found";
    i  

// search for rows satisfying predicate 
let seekReadIndexedRows (numRows, rowReader, keyFunc, keyComparer, binaryChop, rowConverter) =
    if binaryChop then
        let mutable low = 0
        let mutable high = numRows + 1
        begin 
          let mutable fin = false
          while not fin do 
              if high - low <= 1  then 
                  fin <- true 
              else 
                  let mid = (low + high) / 2
                  let midrow = rowReader mid
                  let c = keyComparer (keyFunc midrow)
                  if c > 0 then 
                      low <- mid
                  elif c < 0 then 
                      high <- mid 
                  else 
                      fin <- true
        end;
        let mutable res = []
        if high - low > 1 then 
            // now read off rows, forward and backwards 
            let mid = (low + high) / 2
            // read forward 
            begin 
                let mutable fin = false
                let mutable curr = mid
                while not fin do 
                  if curr > numRows then 
                      fin <- true;
                  else 
                      let currrow = rowReader curr
                      if keyComparer (keyFunc currrow) = 0 then 
                          res <- rowConverter currrow :: res;
                      else 
                          fin <- true;
                      curr <- curr + 1;
                done;
            end;
            res <- List.rev res;
            // read backwards 
            begin 
                let mutable fin = false
                let mutable curr = mid - 1
                while not fin do 
                  if curr = 0 then 
                    fin <- true
                  else  
                    let currrow = rowReader curr
                    if keyComparer (keyFunc currrow) = 0 then 
                        res <- rowConverter currrow :: res;
                    else 
                        fin <- true;
                    curr <- curr - 1;
            end;
        // sanity check 
#if CHECKING
        if checking then 
            let res2 = 
                [ for i = 1 to numRows do
                    let rowinfo = rowReader i
                    if keyComparer (keyFunc rowinfo) = 0 then 
                      yield rowConverter rowinfo ]
            if (res2 <> res) then 
                failwith ("results of binary search did not match results of linear search: linear search produced "+string res2.Length+", binary search produced "+string res.Length)
#endif
        
        res
    else 
        let res = ref []
        for i = 1 to numRows do
            let rowinfo = rowReader i
            if keyComparer (keyFunc rowinfo) = 0 then 
              res := rowConverter rowinfo :: !res;
        List.rev !res  


let seekReadOptionalIndexedRow (info) =
    match seekReadIndexedRows info with 
    | [k] -> Some k
    | [] -> None
    | h::_ -> 
        dprintn ("multiple rows found when indexing table"); 
        Some h 
        
let seekReadIndexedRow (info) =
    match seekReadOptionalIndexedRow info with 
    | Some row -> row
    | None -> failwith ("no row found for key when indexing table")

//---------------------------------------------------------------------
// The big fat reader.
//---------------------------------------------------------------------

type ILModuleReader = 
    { modul: ILModuleDef; 
      ilAssemblyRefs: Lazy<ILAssemblyRef list>
      dispose: unit -> unit }
    member x.ILModuleDef = x.modul
    member x.ILAssemblyRefs = x.ilAssemblyRefs.Force()
    
 
type MethodData = MethodData of ILType * ILCallingConv * string * ILTypes * ILType * ILTypes
type VarArgMethodData = VarArgMethodData of ILType * ILCallingConv * string * ILTypes * ILVarArgs * ILType * ILTypes

[<NoEquality; NoComparison>]
type ILReaderContext = 
  { ilg: ILGlobals;
    dataEndPoints: Lazy<int32 list>;
    sorted: int64;
#if FX_NO_PDB_READER
    pdb: obj option;
#else
    pdb: (PdbReader * (string -> ILSourceDocument)) option;
#endif
    entryPointToken: TableName * int;
    getNumRows: TableName -> int; 
    textSegmentPhysicalLoc : int32; 
    textSegmentPhysicalSize : int32;
    dataSegmentPhysicalLoc : int32;
    dataSegmentPhysicalSize : int32;
    anyV2P : (string * int32) -> int32;
    metadataAddr: int32;
    sectionHeaders : (int32 * int32 * int32) list;
    nativeResourcesAddr:int32;
    nativeResourcesSize:int32;
    resourcesAddr:int32;
    strongnameAddr:int32;
    vtableFixupsAddr:int32;
    is: BinaryFile;
    infile:string;
    userStringsStreamPhysicalLoc: int32;
    stringsStreamPhysicalLoc: int32;
    blobsStreamPhysicalLoc: int32;
    blobsStreamSize: int32;
    readUserStringHeap: (int32 -> string);
    memoizeString: string -> string;
    readStringHeap: (int32 -> string);
    readBlobHeap: (int32 -> byte[]);
    guidsStreamPhysicalLoc : int32;
    rowAddr : (TableName -> int -> int32);
    tableBigness : bool array;
    rsBigness : bool;  
    tdorBigness : bool;
    tomdBigness : bool;   
    hcBigness : bool;   
    hcaBigness : bool;   
    hfmBigness : bool;   
    hdsBigness : bool;   
    mrpBigness : bool;   
    hsBigness : bool;   
    mdorBigness : bool;   
    mfBigness : bool;   
    iBigness : bool;   
    catBigness : bool;   
    stringsBigness: bool;   
    guidsBigness: bool;   
    blobsBigness: bool;   
    countTypeRef : int ref;
    countTypeDef : int ref;     
    countField : int ref;      
    countMethod : int ref;     
    countParam : int ref;          
    countInterfaceImpl : int ref;  
    countMemberRef : int ref;        
    countConstant : int ref;         
    countCustomAttribute : int ref;  
    countFieldMarshal: int ref;    
    countPermission : int ref;      
    countClassLayout : int ref;     
    countFieldLayout : int ref;       
    countStandAloneSig : int ref;    
    countEventMap : int ref;         
    countEvent : int ref;            
    countPropertyMap : int ref;       
    countProperty : int ref;           
    countMethodSemantics : int ref;    
    countMethodImpl : int ref;  
    countModuleRef : int ref;       
    countTypeSpec : int ref;         
    countImplMap : int ref;      
    countFieldRVA : int ref;   
    countAssembly : int ref;        
    countAssemblyRef : int ref;    
    countFile : int ref;           
    countExportedType : int ref;  
    countManifestResource : int ref;
    countNested : int ref;         
    countGenericParam : int ref;       
    countGenericParamConstraint : int ref;     
    countMethodSpec : int ref;        
    seekReadNestedRow  : int -> int * int;
    seekReadConstantRow  : int -> uint16 * TaggedIndex<HasConstantTag> * int32;
    seekReadMethodSemanticsRow  : int -> int32 * int * TaggedIndex<HasSemanticsTag>;
    seekReadTypeDefRow : int -> int32 * int32 * int32 * TaggedIndex<TypeDefOrRefTag> * int * int;
    seekReadInterfaceImplRow  : int -> int * TaggedIndex<TypeDefOrRefTag>;
    seekReadFieldMarshalRow  : int -> TaggedIndex<HasFieldMarshalTag> * int32;
    seekReadPropertyMapRow  : int -> int * int; 
    seekReadAssemblyRef : int -> ILAssemblyRef;
    seekReadMethodSpecAsMethodData : MethodSpecAsMspecIdx -> VarArgMethodData;
    seekReadMemberRefAsMethodData : MemberRefAsMspecIdx -> VarArgMethodData;
    seekReadMemberRefAsFieldSpec : MemberRefAsFspecIdx -> ILFieldSpec;
    seekReadCustomAttr : CustomAttrIdx -> ILAttribute;
    seekReadSecurityDecl : SecurityDeclIdx -> ILPermission;
    seekReadTypeRef : int ->ILTypeRef;
    seekReadTypeRefAsType : TypeRefAsTypIdx -> ILType;
    readBlobHeapAsPropertySig : BlobAsPropSigIdx -> ILThisConvention * ILType * ILTypes;
    readBlobHeapAsFieldSig : BlobAsFieldSigIdx -> ILType;
    readBlobHeapAsMethodSig : BlobAsMethodSigIdx -> bool * int32 * ILCallingConv * ILType * ILTypes * ILVarArgs; 
    readBlobHeapAsLocalsSig : BlobAsLocalSigIdx -> ILLocal list;
    seekReadTypeDefAsType : TypeDefAsTypIdx -> ILType;
    seekReadMethodDefAsMethodData : int -> MethodData;
    seekReadGenericParams : GenericParamsIdx -> ILGenericParameterDef list;
    seekReadFieldDefAsFieldSpec : int -> ILFieldSpec; }

let count c = 
#if DEBUG
    incr c
#else
    c |> ignore
    ()
#endif
        

let seekReadUInt16Adv ctxt (addr: byref<int>) =  
    let res = seekReadUInt16 ctxt.is addr
    addr <- addr + 2
    res

let seekReadInt32Adv ctxt (addr: byref<int>) = 
    let res = seekReadInt32 ctxt.is addr
    addr <- addr+4
    res

let seekReadUInt16AsInt32Adv ctxt (addr: byref<int>) = 
    let res = seekReadUInt16AsInt32 ctxt.is addr
    addr <- addr+2
    res

let seekReadTaggedIdx f nbits big is (addr: byref<int>) =  
    let tok = if big then seekReadInt32Adv is &addr else seekReadUInt16AsInt32Adv is &addr 
    tokToTaggedIdx f nbits tok


let seekReadIdx big ctxt (addr: byref<int>) =  
    if big then seekReadInt32Adv ctxt &addr else seekReadUInt16AsInt32Adv ctxt &addr

let seekReadUntaggedIdx (tab:TableName) ctxt (addr: byref<int>) =  
    seekReadIdx ctxt.tableBigness.[tab.Index] ctxt &addr


let seekReadResolutionScopeIdx     ctxt (addr: byref<int>) = seekReadTaggedIdx mkResolutionScopeTag     2 ctxt.rsBigness   ctxt &addr
let seekReadTypeDefOrRefOrSpecIdx  ctxt (addr: byref<int>) = seekReadTaggedIdx mkTypeDefOrRefOrSpecTag  2 ctxt.tdorBigness ctxt &addr   
let seekReadTypeOrMethodDefIdx     ctxt (addr: byref<int>) = seekReadTaggedIdx mkTypeOrMethodDefTag     1 ctxt.tomdBigness ctxt &addr
let seekReadHasConstantIdx         ctxt (addr: byref<int>) = seekReadTaggedIdx mkHasConstantTag         2 ctxt.hcBigness   ctxt &addr   
let seekReadHasCustomAttributeIdx  ctxt (addr: byref<int>) = seekReadTaggedIdx mkHasCustomAttributeTag  5 ctxt.hcaBigness  ctxt &addr
let seekReadHasFieldMarshalIdx     ctxt (addr: byref<int>) = seekReadTaggedIdx mkHasFieldMarshalTag     1 ctxt.hfmBigness ctxt &addr
let seekReadHasDeclSecurityIdx     ctxt (addr: byref<int>) = seekReadTaggedIdx mkHasDeclSecurityTag     2 ctxt.hdsBigness ctxt &addr
let seekReadMemberRefParentIdx     ctxt (addr: byref<int>) = seekReadTaggedIdx mkMemberRefParentTag     3 ctxt.mrpBigness ctxt &addr
let seekReadHasSemanticsIdx        ctxt (addr: byref<int>) = seekReadTaggedIdx mkHasSemanticsTag        1 ctxt.hsBigness ctxt &addr
let seekReadMethodDefOrRefIdx      ctxt (addr: byref<int>) = seekReadTaggedIdx mkMethodDefOrRefTag      1 ctxt.mdorBigness ctxt &addr
let seekReadMemberForwardedIdx     ctxt (addr: byref<int>) = seekReadTaggedIdx mkMemberForwardedTag     1 ctxt.mfBigness ctxt &addr
let seekReadImplementationIdx      ctxt (addr: byref<int>) = seekReadTaggedIdx mkImplementationTag      2 ctxt.iBigness ctxt &addr
let seekReadCustomAttributeTypeIdx ctxt (addr: byref<int>) = seekReadTaggedIdx mkILCustomAttributeTypeTag 3 ctxt.catBigness ctxt &addr  
let seekReadStringIdx ctxt (addr: byref<int>) = seekReadIdx ctxt.stringsBigness ctxt &addr
let seekReadGuidIdx ctxt (addr: byref<int>) = seekReadIdx ctxt.guidsBigness ctxt &addr
let seekReadBlobIdx ctxt (addr: byref<int>) = seekReadIdx ctxt.blobsBigness ctxt &addr 

let seekReadModuleRow ctxt idx =
    if idx = 0 then failwith "cannot read Module table row 0";
    let mutable addr = ctxt.rowAddr TableNames.Module idx
    let generation = seekReadUInt16Adv ctxt &addr
    let nameIdx = seekReadStringIdx ctxt &addr
    let mvidIdx = seekReadGuidIdx ctxt &addr
    let encidIdx = seekReadGuidIdx ctxt &addr
    let encbaseidIdx = seekReadGuidIdx ctxt &addr
    (generation, nameIdx, mvidIdx, encidIdx, encbaseidIdx) 

/// Read Table ILTypeRef 
let seekReadTypeRefRow ctxt idx =
    count ctxt.countTypeRef;
    let mutable addr = ctxt.rowAddr TableNames.TypeRef idx
    let scopeIdx = seekReadResolutionScopeIdx ctxt &addr
    let nameIdx = seekReadStringIdx ctxt &addr
    let namespaceIdx = seekReadStringIdx ctxt &addr
    (scopeIdx,nameIdx,namespaceIdx) 

/// Read Table ILTypeDef 
let seekReadTypeDefRow ctxt idx = ctxt.seekReadTypeDefRow idx
let seekReadTypeDefRowUncached ctxtH idx =
    let ctxt = getHole ctxtH
    count ctxt.countTypeDef;
    let mutable addr = ctxt.rowAddr TableNames.TypeDef idx
    let flags = seekReadInt32Adv ctxt &addr
    let nameIdx = seekReadStringIdx ctxt &addr
    let namespaceIdx = seekReadStringIdx ctxt &addr
    let extendsIdx = seekReadTypeDefOrRefOrSpecIdx ctxt &addr
    let fieldsIdx = seekReadUntaggedIdx TableNames.Field ctxt &addr
    let methodsIdx = seekReadUntaggedIdx TableNames.Method ctxt &addr
    (flags, nameIdx, namespaceIdx, extendsIdx, fieldsIdx, methodsIdx) 

/// Read Table Field 
let seekReadFieldRow ctxt idx =
    count ctxt.countField;
    let mutable addr = ctxt.rowAddr TableNames.Field idx
    let flags = seekReadUInt16AsInt32Adv ctxt &addr
    let nameIdx = seekReadStringIdx ctxt &addr
    let typeIdx = seekReadBlobIdx ctxt &addr
    (flags,nameIdx,typeIdx)  

/// Read Table Method 
let seekReadMethodRow ctxt idx =
    count ctxt.countMethod;
    let mutable addr = ctxt.rowAddr TableNames.Method idx
    let codeRVA = seekReadInt32Adv ctxt &addr
    let implflags = seekReadUInt16AsInt32Adv ctxt &addr
    let flags = seekReadUInt16AsInt32Adv ctxt &addr
    let nameIdx = seekReadStringIdx ctxt &addr
    let typeIdx = seekReadBlobIdx ctxt &addr
    let paramIdx = seekReadUntaggedIdx TableNames.Param ctxt &addr
    (codeRVA, implflags, flags, nameIdx, typeIdx, paramIdx) 

/// Read Table Param 
let seekReadParamRow ctxt idx =
    count ctxt.countParam;
    let mutable addr = ctxt.rowAddr TableNames.Param idx
    let flags = seekReadUInt16AsInt32Adv ctxt &addr
    let seq =  seekReadUInt16AsInt32Adv ctxt &addr
    let nameIdx = seekReadStringIdx ctxt &addr
    (flags,seq,nameIdx) 

/// Read Table InterfaceImpl 
let seekReadInterfaceImplRow ctxt idx = ctxt.seekReadInterfaceImplRow idx
let seekReadInterfaceImplRowUncached ctxtH idx =
    let ctxt = getHole ctxtH
    count ctxt.countInterfaceImpl;
    let mutable addr = ctxt.rowAddr TableNames.InterfaceImpl idx
    let tidx = seekReadUntaggedIdx TableNames.TypeDef ctxt &addr
    let intfIdx = seekReadTypeDefOrRefOrSpecIdx ctxt &addr
    (tidx,intfIdx)

/// Read Table MemberRef 
let seekReadMemberRefRow ctxt idx =
    count ctxt.countMemberRef;
    let mutable addr = ctxt.rowAddr TableNames.MemberRef idx
    let mrpIdx = seekReadMemberRefParentIdx ctxt &addr
    let nameIdx = seekReadStringIdx ctxt &addr
    let typeIdx = seekReadBlobIdx ctxt &addr
    (mrpIdx,nameIdx,typeIdx) 

/// Read Table Constant 
let seekReadConstantRow ctxt idx = ctxt.seekReadConstantRow idx
let seekReadConstantRowUncached ctxtH idx =
    let ctxt = getHole ctxtH
    count ctxt.countConstant;
    let mutable addr = ctxt.rowAddr TableNames.Constant idx
    let kind = seekReadUInt16Adv ctxt &addr
    let parentIdx = seekReadHasConstantIdx ctxt &addr
    let valIdx = seekReadBlobIdx ctxt &addr
    (kind, parentIdx, valIdx)

/// Read Table CustomAttribute 
let seekReadCustomAttributeRow ctxt idx =
    count ctxt.countCustomAttribute;
    let mutable addr = ctxt.rowAddr TableNames.CustomAttribute idx
    let parentIdx = seekReadHasCustomAttributeIdx ctxt &addr
    let typeIdx = seekReadCustomAttributeTypeIdx ctxt &addr
    let valIdx = seekReadBlobIdx ctxt &addr
    (parentIdx, typeIdx, valIdx)  

/// Read Table FieldMarshal 
let seekReadFieldMarshalRow ctxt idx = ctxt.seekReadFieldMarshalRow idx
let seekReadFieldMarshalRowUncached ctxtH idx =
    let ctxt = getHole ctxtH
    count ctxt.countFieldMarshal;
    let mutable addr = ctxt.rowAddr TableNames.FieldMarshal idx
    let parentIdx = seekReadHasFieldMarshalIdx ctxt &addr
    let typeIdx = seekReadBlobIdx ctxt &addr
    (parentIdx, typeIdx)

/// Read Table Permission 
let seekReadPermissionRow ctxt idx =
    count ctxt.countPermission;
    let mutable addr = ctxt.rowAddr TableNames.Permission idx
    let action = seekReadUInt16Adv ctxt &addr
    let parentIdx = seekReadHasDeclSecurityIdx ctxt &addr
    let typeIdx = seekReadBlobIdx ctxt &addr
    (action, parentIdx, typeIdx) 

/// Read Table ClassLayout 
let seekReadClassLayoutRow ctxt idx =
    count ctxt.countClassLayout;
    let mutable addr = ctxt.rowAddr TableNames.ClassLayout idx
    let pack = seekReadUInt16Adv ctxt &addr
    let size = seekReadInt32Adv ctxt &addr
    let tidx = seekReadUntaggedIdx TableNames.TypeDef ctxt &addr
    (pack,size,tidx)  

/// Read Table FieldLayout 
let seekReadFieldLayoutRow ctxt idx =
    count ctxt.countFieldLayout;
    let mutable addr = ctxt.rowAddr TableNames.FieldLayout idx
    let offset = seekReadInt32Adv ctxt &addr
    let fidx = seekReadUntaggedIdx TableNames.Field ctxt &addr
    (offset,fidx)  

//// Read Table StandAloneSig 
let seekReadStandAloneSigRow ctxt idx =
    count ctxt.countStandAloneSig;
    let mutable addr = ctxt.rowAddr TableNames.StandAloneSig idx
    let sigIdx = seekReadBlobIdx ctxt &addr
    sigIdx

/// Read Table EventMap 
let seekReadEventMapRow ctxt idx =
    count ctxt.countEventMap;
    let mutable addr = ctxt.rowAddr TableNames.EventMap idx
    let tidx = seekReadUntaggedIdx TableNames.TypeDef ctxt &addr
    let eventsIdx = seekReadUntaggedIdx TableNames.Event ctxt &addr
    (tidx,eventsIdx) 

/// Read Table Event 
let seekReadEventRow ctxt idx =
    count ctxt.countEvent;
    let mutable addr = ctxt.rowAddr TableNames.Event idx
    let flags = seekReadUInt16AsInt32Adv ctxt &addr
    let nameIdx = seekReadStringIdx ctxt &addr
    let typIdx = seekReadTypeDefOrRefOrSpecIdx ctxt &addr
    (flags,nameIdx,typIdx) 
   
/// Read Table PropertyMap 
let seekReadPropertyMapRow ctxt idx = ctxt.seekReadPropertyMapRow idx
let seekReadPropertyMapRowUncached ctxtH idx =
    let ctxt = getHole ctxtH
    count ctxt.countPropertyMap;
    let mutable addr = ctxt.rowAddr TableNames.PropertyMap idx
    let tidx = seekReadUntaggedIdx TableNames.TypeDef ctxt &addr
    let propsIdx = seekReadUntaggedIdx TableNames.Property ctxt &addr
    (tidx,propsIdx)

/// Read Table Property 
let seekReadPropertyRow ctxt idx =
    count ctxt.countProperty;
    let mutable addr = ctxt.rowAddr TableNames.Property idx
    let flags = seekReadUInt16AsInt32Adv ctxt &addr
    let nameIdx = seekReadStringIdx ctxt &addr
    let typIdx = seekReadBlobIdx ctxt &addr
    (flags,nameIdx,typIdx) 

/// Read Table MethodSemantics 
let seekReadMethodSemanticsRow ctxt idx = ctxt.seekReadMethodSemanticsRow idx
let seekReadMethodSemanticsRowUncached ctxtH idx =
    let ctxt = getHole ctxtH
    count ctxt.countMethodSemantics;
    let mutable addr = ctxt.rowAddr TableNames.MethodSemantics idx
    let flags = seekReadUInt16AsInt32Adv ctxt &addr
    let midx = seekReadUntaggedIdx TableNames.Method ctxt &addr
    let assocIdx = seekReadHasSemanticsIdx ctxt &addr
    (flags,midx,assocIdx)

/// Read Table MethodImpl 
let seekReadMethodImplRow ctxt idx =
    count ctxt.countMethodImpl;
    let mutable addr = ctxt.rowAddr TableNames.MethodImpl idx
    let tidx = seekReadUntaggedIdx TableNames.TypeDef ctxt &addr
    let mbodyIdx = seekReadMethodDefOrRefIdx ctxt &addr
    let mdeclIdx = seekReadMethodDefOrRefIdx ctxt &addr
    (tidx,mbodyIdx,mdeclIdx) 

/// Read Table ILModuleRef 
let seekReadModuleRefRow ctxt idx =
    count ctxt.countModuleRef;
    let mutable addr = ctxt.rowAddr TableNames.ModuleRef idx
    let nameIdx = seekReadStringIdx ctxt &addr
    nameIdx  

/// Read Table ILTypeSpec 
let seekReadTypeSpecRow ctxt idx =
    count ctxt.countTypeSpec;
    let mutable addr = ctxt.rowAddr TableNames.TypeSpec idx
    let blobIdx = seekReadBlobIdx ctxt &addr
    blobIdx  

/// Read Table ImplMap 
let seekReadImplMapRow ctxt idx =
    count ctxt.countImplMap;
    let mutable addr = ctxt.rowAddr TableNames.ImplMap idx
    let flags = seekReadUInt16AsInt32Adv ctxt &addr
    let forwrdedIdx = seekReadMemberForwardedIdx ctxt &addr
    let nameIdx = seekReadStringIdx ctxt &addr
    let scopeIdx = seekReadUntaggedIdx TableNames.ModuleRef ctxt &addr
    (flags, forwrdedIdx, nameIdx, scopeIdx) 

/// Read Table FieldRVA 
let seekReadFieldRVARow ctxt idx =
    count ctxt.countFieldRVA;
    let mutable addr = ctxt.rowAddr TableNames.FieldRVA idx
    let rva = seekReadInt32Adv ctxt &addr
    let fidx = seekReadUntaggedIdx TableNames.Field ctxt &addr
    (rva,fidx) 

/// Read Table Assembly 
let seekReadAssemblyRow ctxt idx =
    count ctxt.countAssembly;
    let mutable addr = ctxt.rowAddr TableNames.Assembly idx
    let hash = seekReadInt32Adv ctxt &addr
    let v1 = seekReadUInt16Adv ctxt &addr
    let v2 = seekReadUInt16Adv ctxt &addr
    let v3 = seekReadUInt16Adv ctxt &addr
    let v4 = seekReadUInt16Adv ctxt &addr
    let flags = seekReadInt32Adv ctxt &addr
    let publicKeyIdx = seekReadBlobIdx ctxt &addr
    let nameIdx = seekReadStringIdx ctxt &addr
    let localeIdx = seekReadStringIdx ctxt &addr
    (hash,v1,v2,v3,v4,flags,publicKeyIdx, nameIdx, localeIdx)

/// Read Table ILAssemblyRef 
let seekReadAssemblyRefRow ctxt idx =
    count ctxt.countAssemblyRef;
    let mutable addr = ctxt.rowAddr TableNames.AssemblyRef idx
    let v1 = seekReadUInt16Adv ctxt &addr
    let v2 = seekReadUInt16Adv ctxt &addr
    let v3 = seekReadUInt16Adv ctxt &addr
    let v4 = seekReadUInt16Adv ctxt &addr
    let flags = seekReadInt32Adv ctxt &addr
    let publicKeyOrTokenIdx = seekReadBlobIdx ctxt &addr
    let nameIdx = seekReadStringIdx ctxt &addr
    let localeIdx = seekReadStringIdx ctxt &addr
    let hashValueIdx = seekReadBlobIdx ctxt &addr
    (v1,v2,v3,v4,flags,publicKeyOrTokenIdx, nameIdx, localeIdx,hashValueIdx) 

/// Read Table File 
let seekReadFileRow ctxt idx =
    count ctxt.countFile;
    let mutable addr = ctxt.rowAddr TableNames.File idx
    let flags = seekReadInt32Adv ctxt &addr
    let nameIdx = seekReadStringIdx ctxt &addr
    let hashValueIdx = seekReadBlobIdx ctxt &addr
    (flags, nameIdx, hashValueIdx) 

/// Read Table ILExportedTypeOrForwarder 
let seekReadExportedTypeRow ctxt idx =
    count ctxt.countExportedType;
    let mutable addr = ctxt.rowAddr TableNames.ExportedType idx
    let flags = seekReadInt32Adv ctxt &addr
    let tok = seekReadInt32Adv ctxt &addr
    let nameIdx = seekReadStringIdx ctxt &addr
    let namespaceIdx = seekReadStringIdx ctxt &addr
    let implIdx = seekReadImplementationIdx ctxt &addr
    (flags,tok,nameIdx,namespaceIdx,implIdx) 

/// Read Table ManifestResource 
let seekReadManifestResourceRow ctxt idx =
    count ctxt.countManifestResource;
    let mutable addr = ctxt.rowAddr TableNames.ManifestResource idx
    let offset = seekReadInt32Adv ctxt &addr
    let flags = seekReadInt32Adv ctxt &addr
    let nameIdx = seekReadStringIdx ctxt &addr
    let implIdx = seekReadImplementationIdx ctxt &addr
    (offset,flags,nameIdx,implIdx) 

/// Read Table Nested 
let seekReadNestedRow ctxt idx = ctxt.seekReadNestedRow idx
let seekReadNestedRowUncached ctxtH idx =
    let ctxt = getHole ctxtH
    count ctxt.countNested;
    let mutable addr = ctxt.rowAddr TableNames.Nested idx
    let nestedIdx = seekReadUntaggedIdx TableNames.TypeDef ctxt &addr
    let enclIdx = seekReadUntaggedIdx TableNames.TypeDef ctxt &addr
    (nestedIdx,enclIdx)

/// Read Table GenericParam 
let seekReadGenericParamRow ctxt idx =
    count ctxt.countGenericParam;
    let mutable addr = ctxt.rowAddr TableNames.GenericParam idx
    let seq = seekReadUInt16Adv ctxt &addr
    let flags = seekReadUInt16Adv ctxt &addr
    let ownerIdx = seekReadTypeOrMethodDefIdx ctxt &addr
    let nameIdx = seekReadStringIdx ctxt &addr
    (idx,seq,flags,ownerIdx,nameIdx) 

// Read Table GenericParamConstraint 
let seekReadGenericParamConstraintRow ctxt idx =
    count ctxt.countGenericParamConstraint;
    let mutable addr = ctxt.rowAddr TableNames.GenericParamConstraint idx
    let pidx = seekReadUntaggedIdx TableNames.GenericParam ctxt &addr
    let constraintIdx = seekReadTypeDefOrRefOrSpecIdx ctxt &addr
    (pidx,constraintIdx) 

/// Read Table ILMethodSpec 
let seekReadMethodSpecRow ctxt idx =
    count ctxt.countMethodSpec;
    let mutable addr = ctxt.rowAddr TableNames.MethodSpec idx
    let mdorIdx = seekReadMethodDefOrRefIdx ctxt &addr
    let instIdx = seekReadBlobIdx ctxt &addr
    (mdorIdx,instIdx) 


let readUserStringHeapUncached ctxtH idx = 
    let ctxt = getHole ctxtH
    seekReadUserString ctxt.is (ctxt.userStringsStreamPhysicalLoc + idx)

let readUserStringHeap ctxt idx = ctxt.readUserStringHeap  idx 

let readStringHeapUncached ctxtH idx = 
    let ctxt = getHole ctxtH
    seekReadUTF8String ctxt.is (ctxt.stringsStreamPhysicalLoc + idx) 
let readStringHeap          ctxt idx = ctxt.readStringHeap idx 
let readStringHeapOption   ctxt idx = if idx = 0 then None else Some (readStringHeap ctxt idx) 

let emptyByteArray: byte[] = [||]
let readBlobHeapUncached ctxtH idx = 
    let ctxt = getHole ctxtH
    // valid index lies in range [1..streamSize)
    // NOTE: idx cannot be 0 - Blob\String heap has first empty element that is one byte 0
    if idx <= 0 || idx >= ctxt.blobsStreamSize then emptyByteArray
    else seekReadBlob ctxt.is (ctxt.blobsStreamPhysicalLoc + idx) 
let readBlobHeap        ctxt idx = ctxt.readBlobHeap idx 
let readBlobHeapOption ctxt idx = if idx = 0 then None else Some (readBlobHeap ctxt idx) 

let readGuidHeap ctxt idx = seekReadGuid ctxt.is (ctxt.guidsStreamPhysicalLoc + idx) 

// read a single value out of a blob heap using the given function 
let readBlobHeapAsBool   ctxt vidx = fst (sigptrGetBool   (readBlobHeap ctxt vidx) 0) 
let readBlobHeapAsSByte  ctxt vidx = fst (sigptrGetSByte  (readBlobHeap ctxt vidx) 0) 
let readBlobHeapAsInt16  ctxt vidx = fst (sigptrGetInt16  (readBlobHeap ctxt vidx) 0) 
let readBlobHeapAsInt32  ctxt vidx = fst (sigptrGetInt32  (readBlobHeap ctxt vidx) 0) 
let readBlobHeapAsInt64  ctxt vidx = fst (sigptrGetInt64  (readBlobHeap ctxt vidx) 0) 
let readBlobHeapAsByte   ctxt vidx = fst (sigptrGetByte   (readBlobHeap ctxt vidx) 0) 
let readBlobHeapAsUInt16 ctxt vidx = fst (sigptrGetUInt16 (readBlobHeap ctxt vidx) 0) 
let readBlobHeapAsUInt32 ctxt vidx = fst (sigptrGetUInt32 (readBlobHeap ctxt vidx) 0) 
let readBlobHeapAsUInt64 ctxt vidx = fst (sigptrGetUInt64 (readBlobHeap ctxt vidx) 0) 
let readBlobHeapAsSingle ctxt vidx = fst (sigptrGetSingle (readBlobHeap ctxt vidx) 0) 
let readBlobHeapAsDouble ctxt vidx = fst (sigptrGetDouble (readBlobHeap ctxt vidx) 0) 
   
//-----------------------------------------------------------------------
// Some binaries have raw data embedded their text sections, e.g. mscorlib, for 
// field inits.  And there is no information that definitively tells us the extent of 
// the text section that may be interesting data.  But we certainly don't want to duplicate 
// the entire text section as data! 
//  
// So, we assume: 
//   1. no part of the metadata is double-used for raw data  
//   2. the data bits are all the bits of the text section 
//      that stretch from a Field or Resource RVA to one of 
//        (a) the next Field or resource RVA 
//        (b) a MethodRVA 
//        (c) the start of the metadata 
//        (d) the end of a section 
//        (e) the start of the native resources attached to the binary if any
// ----------------------------------------------------------------------*)

#if FX_NO_PDB_READER
let readNativeResources _ctxt = []
#else
let readNativeResources ctxt = 
    let nativeResources = 
        if ctxt.nativeResourcesSize = 0x0 || ctxt.nativeResourcesAddr = 0x0 then 
            []
        else
            [ (lazy (let linkedResource = seekReadBytes ctxt.is (ctxt.anyV2P (ctxt.infile + ": native resources",ctxt.nativeResourcesAddr)) ctxt.nativeResourcesSize
                     unlinkResource ctxt.nativeResourcesAddr linkedResource)) ]
    nativeResources
#endif
   
let dataEndPoints ctxtH = 
    lazy
        let ctxt = getHole ctxtH
        let dataStartPoints = 
            let res = ref []
            for i = 1 to ctxt.getNumRows (TableNames.FieldRVA) do
                let rva,_fidx = seekReadFieldRVARow ctxt i
                res := ("field",rva) :: !res;
            for i = 1 to ctxt.getNumRows TableNames.ManifestResource do
                let (offset,_,_,TaggedIndex(_tag,idx)) = seekReadManifestResourceRow ctxt i
                if idx = 0 then 
                  let rva = ctxt.resourcesAddr + offset
                  res := ("manifest resource", rva) :: !res;
            !res
        if isNil dataStartPoints then [] 
        else
          let methodRVAs = 
              let res = ref []
              for i = 1 to ctxt.getNumRows TableNames.Method do
                  let (rva, _, _, nameIdx, _, _) = seekReadMethodRow ctxt i
                  if rva <> 0 then 
                     let nm = readStringHeap ctxt nameIdx
                     res := (nm,rva) :: !res;
              !res
          ([ ctxt.textSegmentPhysicalLoc + ctxt.textSegmentPhysicalSize; 
            ctxt.dataSegmentPhysicalLoc + ctxt.dataSegmentPhysicalSize; ] 
           @ 
           (List.map ctxt.anyV2P 
              (dataStartPoints 
                @ [for (virtAddr,_virtSize,_physLoc) in ctxt.sectionHeaders do yield ("section start",virtAddr) done]
                @ [("md",ctxt.metadataAddr)]
                @ (if ctxt.nativeResourcesAddr = 0x0 then [] else [("native resources",ctxt.nativeResourcesAddr); ])
                @ (if ctxt.resourcesAddr = 0x0 then [] else [("managed resources",ctxt.resourcesAddr); ])
                @ (if ctxt.strongnameAddr = 0x0 then [] else [("managed strongname",ctxt.strongnameAddr); ])
                @ (if ctxt.vtableFixupsAddr = 0x0 then [] else [("managed vtable_fixups",ctxt.vtableFixupsAddr); ])
                @ methodRVAs)))
           // Make distinct 
           |> Set.ofList
           |> Set.toList
           |> List.sort 
      

let rec rvaToData ctxt nm rva = 
    if rva = 0x0 then failwith "rva is zero";
    let start = ctxt.anyV2P (nm, rva)
    let endPoints = (Lazy.force ctxt.dataEndPoints)
    let rec look l = 
        match l with 
        | [] -> 
            failwithf "find_text_data_extent: none found for infile=%s, name=%s, rva=0x%08x, start=0x%08x" ctxt.infile nm rva start 
        | e::t -> 
           if start < e then 
             (seekReadBytes ctxt.is start (e - start)) 
           else look t
    look endPoints


  
//-----------------------------------------------------------------------
// Read the AbsIL structure (lazily) by reading off the relevant rows.
// ----------------------------------------------------------------------

let isSorted ctxt (tab:TableName) = ((ctxt.sorted &&& (int64 1 <<< tab.Index)) <> int64 0x0) 

let rec seekReadModule ctxt (subsys,subsysversion,useHighEntropyVA, ilOnly,only32,is32bitpreferred,only64,platform,isDll, alignVirt,alignPhys,imageBaseReal,ilMetadataVersion) idx =
    let (_generation, nameIdx, _mvidIdx, _encidIdx, _encbaseidIdx) = seekReadModuleRow ctxt idx
    let ilModuleName = readStringHeap ctxt nameIdx
    let nativeResources = readNativeResources ctxt

    { Manifest =      
         if ctxt.getNumRows (TableNames.Assembly) > 0 then Some (seekReadAssemblyManifest ctxt 1) 
         else None;
      CustomAttrs = seekReadCustomAttrs ctxt (TaggedIndex(hca_Module,idx));
      Name = ilModuleName;
      NativeResources=nativeResources;
      TypeDefs = mkILTypeDefsLazy (lazy (seekReadTopTypeDefs ctxt ()));
      SubSystemFlags = int32 subsys;
      IsILOnly = ilOnly;
      SubsystemVersion = subsysversion
      UseHighEntropyVA = useHighEntropyVA
      Platform = platform;
      StackReserveSize = None;  // TODO
      Is32Bit = only32;
      Is32BitPreferred = is32bitpreferred;
      Is64Bit = only64;
      IsDLL=isDll;
      VirtualAlignment = alignVirt;
      PhysicalAlignment = alignPhys;
      ImageBase = imageBaseReal;
      MetadataVersion = ilMetadataVersion;
      Resources = seekReadManifestResources ctxt (); }  

and seekReadAssemblyManifest ctxt idx =
    let (hash,v1,v2,v3,v4,flags,publicKeyIdx, nameIdx, localeIdx) = seekReadAssemblyRow ctxt idx
    let name = readStringHeap ctxt nameIdx
    let pubkey = readBlobHeapOption ctxt publicKeyIdx
    { Name= name; 
      AuxModuleHashAlgorithm=hash;
      SecurityDecls= seekReadSecurityDecls ctxt (TaggedIndex(hds_Assembly,idx));
      PublicKey= pubkey;  
      Version= Some (v1,v2,v3,v4);
      Locale= readStringHeapOption ctxt localeIdx;
      CustomAttrs = seekReadCustomAttrs ctxt (TaggedIndex(hca_Assembly,idx));
      AssemblyLongevity= 
        begin let masked = flags &&& 0x000e
          if masked = 0x0000 then ILAssemblyLongevity.Unspecified
          elif masked = 0x0002 then ILAssemblyLongevity.Library
          elif masked = 0x0004 then ILAssemblyLongevity.PlatformAppDomain
          elif masked = 0x0006 then ILAssemblyLongevity.PlatformProcess
          elif masked = 0x0008 then ILAssemblyLongevity.PlatformSystem
          else ILAssemblyLongevity.Unspecified
        end;
      ExportedTypes= seekReadTopExportedTypes ctxt ();
      EntrypointElsewhere=(if fst ctxt.entryPointToken = TableNames.File then Some (seekReadFile ctxt (snd ctxt.entryPointToken)) else None);
      Retargetable = 0 <> (flags &&& 0x100);
      DisableJitOptimizations = 0 <> (flags &&& 0x4000);
      JitTracking = 0 <> (flags &&& 0x8000); } 
     
and seekReadAssemblyRef ctxt idx = ctxt.seekReadAssemblyRef idx
and seekReadAssemblyRefUncached ctxtH idx = 
    let ctxt = getHole ctxtH
    let (v1,v2,v3,v4,flags,publicKeyOrTokenIdx, nameIdx, localeIdx,hashValueIdx) = seekReadAssemblyRefRow ctxt idx
    let nm = readStringHeap ctxt nameIdx
    let publicKey = 
        match readBlobHeapOption ctxt publicKeyOrTokenIdx with 
          | None -> None
          | Some blob -> Some (if (flags &&& 0x0001) <> 0x0 then PublicKey blob else PublicKeyToken blob)
          
    ILAssemblyRef.Create
        (name=nm, 
         hash=readBlobHeapOption ctxt hashValueIdx, 
         publicKey=publicKey,
         retargetable=((flags &&& 0x0100) <> 0x0), 
         version=Some(v1,v2,v3,v4), 
         locale=readStringHeapOption ctxt localeIdx;)

and seekReadModuleRef ctxt idx =
    let (nameIdx) = seekReadModuleRefRow ctxt idx
    ILModuleRef.Create(name =  readStringHeap ctxt nameIdx,
                     hasMetadata=true,
                     hash=None)

and seekReadFile ctxt idx =
    let (flags, nameIdx, hashValueIdx) = seekReadFileRow ctxt idx
    ILModuleRef.Create(name =  readStringHeap ctxt nameIdx,
                     hasMetadata= ((flags &&& 0x0001) = 0x0),
                     hash= readBlobHeapOption ctxt hashValueIdx)

and seekReadClassLayout ctxt idx =
    match seekReadOptionalIndexedRow (ctxt.getNumRows TableNames.ClassLayout,seekReadClassLayoutRow ctxt,(fun (_,_,tidx) -> tidx),simpleIndexCompare idx,isSorted ctxt TableNames.ClassLayout,(fun (pack,size,_) -> pack,size)) with 
    | None -> { Size = None; Pack = None }
    | Some (pack,size) -> { Size = Some size; 
                           Pack = Some pack; }

and memberAccessOfFlags flags =
    let f = (flags &&& 0x00000007)
    if f = 0x00000001 then  ILMemberAccess.Private 
    elif f = 0x00000006 then  ILMemberAccess.Public 
    elif f = 0x00000004 then  ILMemberAccess.Family 
    elif f = 0x00000002 then  ILMemberAccess.FamilyAndAssembly 
    elif f = 0x00000005 then  ILMemberAccess.FamilyOrAssembly 
    elif f = 0x00000003 then  ILMemberAccess.Assembly 
    else ILMemberAccess.CompilerControlled

and typeAccessOfFlags flags =
    let f = (flags &&& 0x00000007)
    if f = 0x00000001 then ILTypeDefAccess.Public 
    elif f = 0x00000002 then ILTypeDefAccess.Nested ILMemberAccess.Public 
    elif f = 0x00000003 then ILTypeDefAccess.Nested ILMemberAccess.Private 
    elif f = 0x00000004 then ILTypeDefAccess.Nested ILMemberAccess.Family 
    elif f = 0x00000006 then ILTypeDefAccess.Nested ILMemberAccess.FamilyAndAssembly 
    elif f = 0x00000007 then ILTypeDefAccess.Nested ILMemberAccess.FamilyOrAssembly 
    elif f = 0x00000005 then ILTypeDefAccess.Nested ILMemberAccess.Assembly 
    else ILTypeDefAccess.Private

and typeLayoutOfFlags ctxt flags tidx = 
    let f = (flags &&& 0x00000018)
    if f = 0x00000008 then ILTypeDefLayout.Sequential (seekReadClassLayout ctxt tidx)
    elif f = 0x00000010 then  ILTypeDefLayout.Explicit (seekReadClassLayout ctxt tidx)
    else ILTypeDefLayout.Auto

and typeKindOfFlags nm _mdefs _fdefs (super:ILType option) flags =
    if (flags &&& 0x00000020) <> 0x0 then ILTypeDefKind.Interface 
    else 
         let isEnum = (match super with None -> false | Some ty -> ty.TypeSpec.Name = "System.Enum")
         let isDelegate = (match super with None -> false | Some ty -> ty.TypeSpec.Name = "System.Delegate")
         let isMulticastDelegate = (match super with None -> false | Some ty -> ty.TypeSpec.Name = "System.MulticastDelegate")
         let selfIsMulticastDelegate = nm = "System.MulticastDelegate"
         let isValueType = (match super with None -> false | Some ty -> ty.TypeSpec.Name = "System.ValueType" && nm <> "System.Enum")
         if isEnum then ILTypeDefKind.Enum 
         elif  (isDelegate && not selfIsMulticastDelegate) || isMulticastDelegate then ILTypeDefKind.Delegate
         elif isValueType then ILTypeDefKind.ValueType 
         else ILTypeDefKind.Class 

and typeEncodingOfFlags flags = 
    let f = (flags &&& 0x00030000)
    if f = 0x00020000 then ILDefaultPInvokeEncoding.Auto 
    elif f = 0x00010000 then ILDefaultPInvokeEncoding.Unicode 
    else ILDefaultPInvokeEncoding.Ansi

and isTopTypeDef flags =
    (typeAccessOfFlags flags =  ILTypeDefAccess.Private) ||
     typeAccessOfFlags flags =  ILTypeDefAccess.Public
       
and seekIsTopTypeDefOfIdx ctxt idx =
    let (flags,_,_, _, _,_) = seekReadTypeDefRow ctxt idx
    isTopTypeDef flags
       
and readBlobHeapAsSplitTypeName ctxt (nameIdx,namespaceIdx) = 
    let name = readStringHeap ctxt nameIdx
    let nspace = readStringHeapOption ctxt namespaceIdx
    match nspace with 
    | Some nspace -> splitNamespace nspace,name  
    | None -> [],name

and readBlobHeapAsTypeName ctxt (nameIdx,namespaceIdx) = 
    let name = readStringHeap ctxt nameIdx
    let nspace = readStringHeapOption ctxt namespaceIdx
    match nspace with 
    | None -> name  
    | Some ns -> ctxt.memoizeString (ns+"."+name)

and seekReadTypeDefRowExtents ctxt _info (idx:int) =
    if idx >= ctxt.getNumRows TableNames.TypeDef then 
        ctxt.getNumRows TableNames.Field + 1,
        ctxt.getNumRows TableNames.Method + 1
    else
        let (_, _, _, _, fieldsIdx, methodsIdx) = seekReadTypeDefRow ctxt (idx + 1)
        fieldsIdx, methodsIdx 

and seekReadTypeDefRowWithExtents ctxt (idx:int) =
    let info= seekReadTypeDefRow ctxt idx
    info,seekReadTypeDefRowExtents ctxt info idx

and seekReadTypeDef ctxt toponly (idx:int) =
    let (flags,nameIdx,namespaceIdx, _, _, _) = seekReadTypeDefRow ctxt idx
    if toponly && not (isTopTypeDef flags) then None
    else
     let ns,n = readBlobHeapAsSplitTypeName ctxt (nameIdx,namespaceIdx)
     let cas = seekReadCustomAttrs ctxt (TaggedIndex(hca_TypeDef,idx))

     let rest = 
        lazy
           // Re-read so as not to save all these in the lazy closure - this suspension ctxt.is the largest 
           // heavily allocated one in all of AbsIL
           let ((flags,nameIdx,namespaceIdx, extendsIdx, fieldsIdx, methodsIdx) as info) = seekReadTypeDefRow ctxt idx
           let nm = readBlobHeapAsTypeName ctxt (nameIdx,namespaceIdx)
           let cas = seekReadCustomAttrs ctxt (TaggedIndex(hca_TypeDef,idx))

           let (endFieldsIdx, endMethodsIdx) = seekReadTypeDefRowExtents ctxt info idx
           let typars = seekReadGenericParams ctxt 0 (tomd_TypeDef,idx)
           let numtypars = typars.Length
           let super = seekReadOptionalTypeDefOrRef ctxt numtypars AsObject extendsIdx
           let layout = typeLayoutOfFlags ctxt flags idx
           let hasLayout = (match layout with ILTypeDefLayout.Explicit _ -> true | _ -> false)
           let mdefs = seekReadMethods ctxt numtypars methodsIdx endMethodsIdx
           let fdefs = seekReadFields ctxt (numtypars,hasLayout) fieldsIdx endFieldsIdx
           let kind = typeKindOfFlags nm mdefs fdefs super flags
           let nested = seekReadNestedTypeDefs ctxt idx 
           let impls  = seekReadInterfaceImpls ctxt numtypars idx
           let sdecls =  seekReadSecurityDecls ctxt (TaggedIndex(hds_TypeDef,idx))
           let mimpls = seekReadMethodImpls ctxt numtypars idx
           let props  = seekReadProperties ctxt numtypars idx
           let events = seekReadEvents ctxt numtypars idx
           { tdKind= kind;
             Name=nm;
             GenericParams=typars; 
             Access= typeAccessOfFlags flags;
             IsAbstract= (flags &&& 0x00000080) <> 0x0;
             IsSealed= (flags &&& 0x00000100) <> 0x0; 
             IsSerializable= (flags &&& 0x00002000) <> 0x0; 
             IsComInterop= (flags &&& 0x00001000) <> 0x0; 
             Layout = layout;
             IsSpecialName= (flags &&& 0x00000400) <> 0x0;
             Encoding=typeEncodingOfFlags flags;
             NestedTypes= nested;
             Implements = mkILTypes impls;  
             Extends = super; 
             Methods = mdefs; 
             SecurityDecls = sdecls;
             HasSecurity=(flags &&& 0x00040000) <> 0x0;
             Fields=fdefs;
             MethodImpls=mimpls;
             InitSemantics=
                 if kind = ILTypeDefKind.Interface then ILTypeInit.OnAny
                 elif (flags &&& 0x00100000) <> 0x0 then ILTypeInit.BeforeField
                 else ILTypeInit.OnAny; 
             Events= events;
             Properties=props;
             CustomAttrs=cas; }
     Some (ns,n,cas,rest) 

and seekReadTopTypeDefs ctxt () =
    [ for i = 1 to ctxt.getNumRows TableNames.TypeDef do
          match seekReadTypeDef ctxt true i  with 
          | None -> ()
          | Some td -> yield td ]

and seekReadNestedTypeDefs ctxt tidx =
    mkILTypeDefsLazy 
      (lazy 
           let nestedIdxs = seekReadIndexedRows (ctxt.getNumRows TableNames.Nested,seekReadNestedRow ctxt,snd,simpleIndexCompare tidx,false,fst)
           [ for i in nestedIdxs do 
                 match seekReadTypeDef ctxt false i with 
                 | None -> ()
                 | Some td -> yield td ])

and seekReadInterfaceImpls ctxt numtypars tidx =
    seekReadIndexedRows (ctxt.getNumRows TableNames.InterfaceImpl,
                            seekReadInterfaceImplRow ctxt,
                            fst,
                            simpleIndexCompare tidx,
                            isSorted ctxt TableNames.InterfaceImpl,
                            (snd >> seekReadTypeDefOrRef ctxt numtypars AsObject (*ok*) ILList.empty)) 

and seekReadGenericParams ctxt numtypars (a,b) : ILGenericParameterDefs = 
    ctxt.seekReadGenericParams (GenericParamsIdx(numtypars,a,b))

and seekReadGenericParamsUncached ctxtH (GenericParamsIdx(numtypars,a,b)) =
    let ctxt = getHole ctxtH
    let pars =
        seekReadIndexedRows
            (ctxt.getNumRows TableNames.GenericParam,seekReadGenericParamRow ctxt,
             (fun (_,_,_,tomd,_) -> tomd),
             tomdCompare (TaggedIndex(a,b)),
             isSorted ctxt TableNames.GenericParam,
             (fun (gpidx,seq,flags,_,nameIdx) -> 
                 let flags = int32 flags
                 let variance_flags = flags &&& 0x0003
                 let variance = 
                     if variance_flags = 0x0000 then NonVariant
                     elif variance_flags = 0x0001 then CoVariant
                     elif variance_flags = 0x0002 then ContraVariant 
                     else NonVariant
                 let constraints = seekReadGenericParamConstraintsUncached ctxt numtypars gpidx
                 let cas = seekReadCustomAttrs ctxt (TaggedIndex(hca_GenericParam,gpidx))
                 seq, {Name=readStringHeap ctxt nameIdx;
                       Constraints=mkILTypes constraints;
                       Variance=variance;  
                       CustomAttrs=cas;
                       HasReferenceTypeConstraint= (flags &&& 0x0004) <> 0;
                       HasNotNullableValueTypeConstraint= (flags &&& 0x0008) <> 0;
                       HasDefaultConstructorConstraint=(flags &&& 0x0010) <> 0; }))
    pars |> List.sortBy fst |> List.map snd 

and seekReadGenericParamConstraintsUncached ctxt numtypars gpidx =
    seekReadIndexedRows 
        (ctxt.getNumRows TableNames.GenericParamConstraint,
         seekReadGenericParamConstraintRow ctxt,
         fst,
         simpleIndexCompare gpidx,
         isSorted ctxt TableNames.GenericParamConstraint,
         (snd >>  seekReadTypeDefOrRef ctxt numtypars AsObject (*ok*) ILList.empty))

and seekReadTypeDefAsType ctxt boxity (ginst:ILTypes) idx =
      ctxt.seekReadTypeDefAsType (TypeDefAsTypIdx (boxity,ginst,idx))

and seekReadTypeDefAsTypeUncached ctxtH (TypeDefAsTypIdx (boxity,ginst,idx)) =
    let ctxt = getHole ctxtH
    mkILTy boxity (ILTypeSpec.Create(seekReadTypeDefAsTypeRef ctxt idx, ginst))

and seekReadTypeDefAsTypeRef ctxt idx =
     let enc = 
       if seekIsTopTypeDefOfIdx ctxt idx then [] 
       else 
         let enclIdx = seekReadIndexedRow (ctxt.getNumRows TableNames.Nested,seekReadNestedRow ctxt,fst,simpleIndexCompare idx,isSorted ctxt TableNames.Nested,snd)
         let tref = seekReadTypeDefAsTypeRef ctxt enclIdx
         tref.Enclosing@[tref.Name]
     let (_, nameIdx, namespaceIdx, _, _, _) = seekReadTypeDefRow ctxt idx
     let nm = readBlobHeapAsTypeName ctxt (nameIdx,namespaceIdx)
     ILTypeRef.Create(scope=ILScopeRef.Local, enclosing=enc, name = nm )

and seekReadTypeRef ctxt idx = ctxt.seekReadTypeRef idx
and seekReadTypeRefUncached ctxtH idx =
     let ctxt = getHole ctxtH
     let scopeIdx,nameIdx,namespaceIdx = seekReadTypeRefRow ctxt idx
     let scope,enc = seekReadTypeRefScope ctxt scopeIdx
     let nm = readBlobHeapAsTypeName ctxt (nameIdx,namespaceIdx)
     ILTypeRef.Create(scope=scope, enclosing=enc, name = nm) 

and seekReadTypeRefAsType ctxt boxity ginst idx = ctxt.seekReadTypeRefAsType (TypeRefAsTypIdx (boxity,ginst,idx))
and seekReadTypeRefAsTypeUncached ctxtH (TypeRefAsTypIdx (boxity,ginst,idx)) =
     let ctxt = getHole ctxtH
     mkILTy boxity (ILTypeSpec.Create(seekReadTypeRef ctxt idx, ginst))

and seekReadTypeDefOrRef ctxt numtypars boxity (ginst:ILTypes) (TaggedIndex(tag,idx) ) =
    match tag with 
    | tag when tag = tdor_TypeDef -> seekReadTypeDefAsType ctxt boxity ginst idx
    | tag when tag = tdor_TypeRef -> seekReadTypeRefAsType ctxt boxity ginst idx
    | tag when tag = tdor_TypeSpec -> 
        if ginst.Length > 0 then dprintn ("type spec used as type constructor for a generic instantiation: ignoring instantiation");
        readBlobHeapAsType ctxt numtypars (seekReadTypeSpecRow ctxt idx)
    | _ -> failwith "seekReadTypeDefOrRef ctxt"

and seekReadTypeDefOrRefAsTypeRef ctxt (TaggedIndex(tag,idx) ) =
    match tag with 
    | tag when tag = tdor_TypeDef -> seekReadTypeDefAsTypeRef ctxt idx
    | tag when tag = tdor_TypeRef -> seekReadTypeRef ctxt idx
    | tag when tag = tdor_TypeSpec -> 
        dprintn ("type spec used where a type ref or def ctxt.is required");
        ctxt.ilg.tref_Object
    | _ -> failwith "seekReadTypeDefOrRefAsTypeRef_readTypeDefOrRefOrSpec"

and seekReadMethodRefParent ctxt numtypars (TaggedIndex(tag,idx)) =
    match tag with 
    | tag when tag = mrp_TypeRef -> seekReadTypeRefAsType ctxt AsObject (* not ok - no way to tell if a member ref parent ctxt.is a value type or not *) ILList.empty idx
    | tag when tag = mrp_ModuleRef -> mkILTypeForGlobalFunctions (ILScopeRef.Module (seekReadModuleRef ctxt idx))
    | tag when tag = mrp_MethodDef -> 
        let (MethodData(enclTyp, cc, nm, argtys, retty, minst)) = seekReadMethodDefAsMethodData ctxt idx
        let mspec = mkILMethSpecInTyRaw(enclTyp, cc, nm, argtys, retty, minst)
        mspec.EnclosingType
    | tag when tag = mrp_TypeSpec -> readBlobHeapAsType ctxt numtypars (seekReadTypeSpecRow ctxt idx)
    | _ -> failwith "seekReadMethodRefParent ctxt"

and seekReadMethodDefOrRef ctxt numtypars (TaggedIndex(tag,idx)) =
    match tag with 
    | tag when tag = mdor_MethodDef -> 
        let (MethodData(enclTyp, cc, nm, argtys, retty,minst)) = seekReadMethodDefAsMethodData ctxt idx
        VarArgMethodData(enclTyp, cc, nm, argtys, None,retty,minst)
    | tag when tag = mdor_MemberRef -> 
        seekReadMemberRefAsMethodData ctxt numtypars idx
    | _ -> failwith "seekReadMethodDefOrRef ctxt"

and seekReadMethodDefOrRefNoVarargs ctxt numtypars x =
     let (VarArgMethodData(enclTyp, cc, nm, argtys, varargs, retty, minst)) =     seekReadMethodDefOrRef ctxt numtypars x 
     if varargs <> None then dprintf "ignoring sentinel and varargs in ILMethodDef token signature";
     MethodData(enclTyp, cc, nm, argtys, retty,minst)

and seekReadCustomAttrType ctxt (TaggedIndex(tag,idx) ) =
    match tag with 
    | tag when tag = cat_MethodDef -> 
        let (MethodData(enclTyp, cc, nm, argtys, retty, minst)) = seekReadMethodDefAsMethodData ctxt idx
        mkILMethSpecInTyRaw (enclTyp, cc, nm, argtys, retty, minst)
    | tag when tag = cat_MemberRef -> 
        let (MethodData(enclTyp, cc, nm, argtys, retty, minst)) = seekReadMemberRefAsMethDataNoVarArgs ctxt 0 idx
        mkILMethSpecInTyRaw (enclTyp, cc, nm, argtys, retty, minst)
    | _ -> failwith "seekReadCustomAttrType ctxt"
    
and seekReadImplAsScopeRef ctxt (TaggedIndex(tag,idx) ) =
     if idx = 0 then ILScopeRef.Local
     else 
       match tag with 
       | tag when tag = i_File -> ILScopeRef.Module (seekReadFile ctxt idx)
       | tag when tag = i_AssemblyRef -> ILScopeRef.Assembly (seekReadAssemblyRef ctxt idx)
       | tag when tag = i_ExportedType -> failwith "seekReadImplAsScopeRef ctxt"
       | _ -> failwith "seekReadImplAsScopeRef ctxt"

and seekReadTypeRefScope ctxt (TaggedIndex(tag,idx) ) =
    match tag with 
    | tag when tag = rs_Module -> ILScopeRef.Local,[]
    | tag when tag = rs_ModuleRef -> ILScopeRef.Module (seekReadModuleRef ctxt idx),[]
    | tag when tag = rs_AssemblyRef -> ILScopeRef.Assembly (seekReadAssemblyRef ctxt idx),[]
    | tag when tag = rs_TypeRef -> 
        let tref = seekReadTypeRef ctxt idx
        tref.Scope,(tref.Enclosing@[tref.Name])
    | _ -> failwith "seekReadTypeRefScope ctxt"

and seekReadOptionalTypeDefOrRef ctxt numtypars boxity idx = 
    if idx = TaggedIndex(tdor_TypeDef, 0) then None
    else Some (seekReadTypeDefOrRef ctxt numtypars boxity ILList.empty idx)

and seekReadField ctxt (numtypars, hasLayout) (idx:int) =
     let (flags,nameIdx,typeIdx) = seekReadFieldRow ctxt idx
     let nm = readStringHeap ctxt nameIdx
     let isStatic = (flags &&& 0x0010) <> 0
     let fd = 
       { Name = nm;
         Type= readBlobHeapAsFieldSig ctxt numtypars typeIdx;
         Access = memberAccessOfFlags flags;
         IsStatic = isStatic;
         IsInitOnly = (flags &&& 0x0020) <> 0;
         IsLiteral = (flags &&& 0x0040) <> 0;
         NotSerialized = (flags &&& 0x0080) <> 0;
         IsSpecialName = (flags &&& 0x0200) <> 0 || (flags &&& 0x0400) <> 0; (* REVIEW: RTSpecialName *)
         LiteralValue = if (flags &&& 0x8000) = 0 then None else Some (seekReadConstant ctxt (TaggedIndex(hc_FieldDef,idx)));
         Marshal = 
             if (flags &&& 0x1000) = 0 then None else 
             Some (seekReadIndexedRow (ctxt.getNumRows TableNames.FieldMarshal,seekReadFieldMarshalRow ctxt,
                                       fst,hfmCompare (TaggedIndex(hfm_FieldDef,idx)),
                                       isSorted ctxt TableNames.FieldMarshal,
                                       (snd >> readBlobHeapAsNativeType ctxt)));
         Data = 
             if (flags &&& 0x0100) = 0 then None 
             else 
               let rva = seekReadIndexedRow (ctxt.getNumRows TableNames.FieldRVA,seekReadFieldRVARow ctxt,
                                             snd,simpleIndexCompare idx,isSorted ctxt TableNames.FieldRVA,fst) 
               Some (rvaToData ctxt "field" rva)
         Offset = 
             if hasLayout && not isStatic then 
                 Some (seekReadIndexedRow (ctxt.getNumRows TableNames.FieldLayout,seekReadFieldLayoutRow ctxt,
                                           snd,simpleIndexCompare idx,isSorted ctxt TableNames.FieldLayout,fst)) else None; 
         CustomAttrs=seekReadCustomAttrs ctxt (TaggedIndex(hca_FieldDef,idx)); }
     fd
     
and seekReadFields ctxt (numtypars, hasLayout) fidx1 fidx2 =
    mkILFieldsLazy 
       (lazy
           [ for i = fidx1 to fidx2 - 1 do
               yield seekReadField ctxt (numtypars, hasLayout) i ])

and seekReadMethods ctxt numtypars midx1 midx2 =
    mkILMethodsLazy 
       (lazy 
           [ for i = midx1 to midx2 - 1 do
                 yield seekReadMethod ctxt numtypars i ])

and sigptrGetTypeDefOrRefOrSpecIdx bytes sigptr = 
    let n, sigptr = sigptrGetZInt32 bytes sigptr
    if (n &&& 0x01) = 0x0 then (* Type Def *)
        TaggedIndex(tdor_TypeDef,  (n >>>& 2)), sigptr
    else (* Type Ref *)
        TaggedIndex(tdor_TypeRef,  (n >>>& 2)), sigptr         

and sigptrGetTy ctxt numtypars bytes sigptr = 
    let b0,sigptr = sigptrGetByte bytes sigptr
    if b0 = et_OBJECT then ctxt.ilg.typ_Object , sigptr
    elif b0 = et_STRING then ctxt.ilg.typ_String, sigptr
    elif b0 = et_I1 then ctxt.ilg.typ_int8, sigptr
    elif b0 = et_I2 then ctxt.ilg.typ_int16, sigptr
    elif b0 = et_I4 then ctxt.ilg.typ_int32, sigptr
    elif b0 = et_I8 then ctxt.ilg.typ_int64, sigptr
    elif b0 = et_I then ctxt.ilg.typ_IntPtr, sigptr
    elif b0 = et_U1 then ctxt.ilg.typ_uint8, sigptr
    elif b0 = et_U2 then ctxt.ilg.typ_uint16, sigptr
    elif b0 = et_U4 then ctxt.ilg.typ_uint32, sigptr
    elif b0 = et_U8 then ctxt.ilg.typ_uint64, sigptr
    elif b0 = et_U then ctxt.ilg.typ_UIntPtr, sigptr
    elif b0 = et_R4 then ctxt.ilg.typ_float32, sigptr
    elif b0 = et_R8 then ctxt.ilg.typ_float64, sigptr
    elif b0 = et_CHAR then ctxt.ilg.typ_char, sigptr
    elif b0 = et_BOOLEAN then ctxt.ilg.typ_bool, sigptr
    elif b0 = et_WITH then 
        let b0,sigptr = sigptrGetByte bytes sigptr
        let tdorIdx, sigptr = sigptrGetTypeDefOrRefOrSpecIdx bytes sigptr
        let n, sigptr = sigptrGetZInt32 bytes sigptr
        let argtys,sigptr = sigptrFold (sigptrGetTy ctxt numtypars) n bytes sigptr
        seekReadTypeDefOrRef ctxt numtypars (if b0 = et_CLASS then AsObject else AsValue) (mkILTypes argtys) tdorIdx,
        sigptr
        
    elif b0 = et_CLASS then 
        let tdorIdx, sigptr = sigptrGetTypeDefOrRefOrSpecIdx bytes sigptr
        seekReadTypeDefOrRef ctxt numtypars AsObject ILList.empty tdorIdx, sigptr
    elif b0 = et_VALUETYPE then 
        let tdorIdx, sigptr = sigptrGetTypeDefOrRefOrSpecIdx bytes sigptr
        seekReadTypeDefOrRef ctxt numtypars AsValue ILList.empty tdorIdx, sigptr
    elif b0 = et_VAR then 
        let n, sigptr = sigptrGetZInt32 bytes sigptr
        ILType.TypeVar (uint16 n),sigptr
    elif b0 = et_MVAR then 
        let n, sigptr = sigptrGetZInt32 bytes sigptr
        ILType.TypeVar (uint16 (n + numtypars)), sigptr
    elif b0 = et_BYREF then 
        let typ, sigptr = sigptrGetTy ctxt numtypars bytes sigptr
        ILType.Byref typ, sigptr
    elif b0 = et_PTR then 
        let typ, sigptr = sigptrGetTy ctxt numtypars bytes sigptr
        ILType.Ptr typ, sigptr
    elif b0 = et_SZARRAY then 
        let typ, sigptr = sigptrGetTy ctxt numtypars bytes sigptr
        mkILArr1DTy typ, sigptr
    elif b0 = et_ARRAY then
        let typ, sigptr = sigptrGetTy ctxt numtypars bytes sigptr
        let rank, sigptr = sigptrGetZInt32 bytes sigptr
        let numSized, sigptr = sigptrGetZInt32 bytes sigptr
        let sizes, sigptr = sigptrFold sigptrGetZInt32 numSized bytes sigptr
        let numLoBounded, sigptr = sigptrGetZInt32 bytes sigptr
        let lobounds, sigptr = sigptrFold sigptrGetZInt32 numLoBounded bytes sigptr
        let shape = 
            let dim i =
              (if i <  numLoBounded then Some (List.nth lobounds i) else None),
              (if i <  numSized then Some (List.nth sizes i) else None)
            ILArrayShape (Array.toList (Array.init rank dim))
        mkILArrTy (typ, shape), sigptr
        
    elif b0 = et_VOID then ILType.Void, sigptr
    elif b0 = et_TYPEDBYREF then 
        match ctxt.ilg.typ_TypedReference with
        | Some t -> t, sigptr
        | _ -> failwith "system runtime doesn't contain System.TypedReference"
    elif b0 = et_CMOD_REQD || b0 = et_CMOD_OPT  then 
        let tdorIdx, sigptr = sigptrGetTypeDefOrRefOrSpecIdx bytes sigptr
        let typ, sigptr = sigptrGetTy ctxt numtypars bytes sigptr
        ILType.Modified((b0 = et_CMOD_REQD), seekReadTypeDefOrRefAsTypeRef ctxt tdorIdx, typ), sigptr
    elif b0 = et_FNPTR then
        let ccByte,sigptr = sigptrGetByte bytes sigptr
        let generic,cc = byteAsCallConv ccByte
        if generic then failwith "fptr sig may not be generic";
        let numparams,sigptr = sigptrGetZInt32 bytes sigptr
        let retty,sigptr = sigptrGetTy ctxt numtypars bytes sigptr
        let argtys,sigptr = sigptrFold (sigptrGetTy ctxt numtypars) ( numparams) bytes sigptr
        ILType.FunctionPointer
          { CallingConv=cc;
            ArgTypes=mkILTypes argtys;
            ReturnType=retty }
          ,sigptr
    elif b0 = et_SENTINEL then failwith "varargs NYI"
    else ILType.Void , sigptr
        
and sigptrGetVarArgTys ctxt n numtypars bytes sigptr = 
    sigptrFold (sigptrGetTy ctxt numtypars) n bytes sigptr 

and sigptrGetArgTys ctxt n numtypars bytes sigptr acc = 
    if n <= 0 then (mkILTypes  (List.rev acc),None),sigptr 
    else
      let b0,sigptr2 = sigptrGetByte bytes sigptr
      if b0 = et_SENTINEL then 
        let varargs,sigptr = sigptrGetVarArgTys ctxt n numtypars bytes sigptr2
        (mkILTypes  (List.rev acc),Some(mkILTypes varargs)),sigptr
      else
        let x,sigptr = sigptrGetTy ctxt numtypars bytes sigptr
        sigptrGetArgTys ctxt (n-1) numtypars bytes sigptr (x::acc)
         
and sigptrGetLocal ctxt numtypars bytes sigptr = 
    let pinned,sigptr = 
        let b0, sigptr' = sigptrGetByte bytes sigptr
        if b0 = et_PINNED then 
            true, sigptr'
        else 
            false, sigptr
    let typ, sigptr = sigptrGetTy ctxt numtypars bytes sigptr
    { IsPinned = pinned;
      Type = typ;
      DebugInfo = None }, sigptr
         
and readBlobHeapAsMethodSig ctxt numtypars blobIdx  =
    ctxt.readBlobHeapAsMethodSig (BlobAsMethodSigIdx (numtypars,blobIdx))

and readBlobHeapAsMethodSigUncached ctxtH (BlobAsMethodSigIdx (numtypars,blobIdx)) =
    let ctxt = getHole ctxtH
    let bytes = readBlobHeap ctxt blobIdx
    let sigptr = 0
    let ccByte,sigptr = sigptrGetByte bytes sigptr
    let generic,cc = byteAsCallConv ccByte
    let genarity,sigptr = if generic then sigptrGetZInt32 bytes sigptr else 0x0,sigptr
    let numparams,sigptr = sigptrGetZInt32 bytes sigptr
    let retty,sigptr = sigptrGetTy ctxt numtypars bytes sigptr
    let (argtys,varargs),_sigptr = sigptrGetArgTys ctxt  ( numparams) numtypars bytes sigptr []
    generic,genarity,cc,retty,argtys,varargs
      
and readBlobHeapAsType ctxt numtypars blobIdx = 
    let bytes = readBlobHeap ctxt blobIdx
    let ty,_sigptr = sigptrGetTy ctxt numtypars bytes 0
    ty

and readBlobHeapAsFieldSig ctxt numtypars blobIdx  =
    ctxt.readBlobHeapAsFieldSig (BlobAsFieldSigIdx (numtypars,blobIdx))

and readBlobHeapAsFieldSigUncached ctxtH (BlobAsFieldSigIdx (numtypars,blobIdx)) =
    let ctxt = getHole ctxtH
    let bytes = readBlobHeap ctxt blobIdx
    let sigptr = 0
    let ccByte,sigptr = sigptrGetByte bytes sigptr
    if ccByte <> e_IMAGE_CEE_CS_CALLCONV_FIELD then dprintn "warning: field sig was not CC_FIELD";
    let retty,_sigptr = sigptrGetTy ctxt numtypars bytes sigptr
    retty

      
and readBlobHeapAsPropertySig ctxt numtypars blobIdx  =
    ctxt.readBlobHeapAsPropertySig (BlobAsPropSigIdx (numtypars,blobIdx))
and readBlobHeapAsPropertySigUncached ctxtH (BlobAsPropSigIdx (numtypars,blobIdx))  =
    let ctxt = getHole ctxtH
    let bytes = readBlobHeap ctxt blobIdx
    let sigptr = 0
    let ccByte,sigptr = sigptrGetByte bytes sigptr
    let hasthis = byteAsHasThis ccByte
    let ccMaxked = (ccByte &&& 0x0Fuy)
    if ccMaxked <> e_IMAGE_CEE_CS_CALLCONV_PROPERTY then dprintn ("warning: property sig was "+string ccMaxked+" instead of CC_PROPERTY");
    let numparams,sigptr = sigptrGetZInt32 bytes sigptr
    let retty,sigptr = sigptrGetTy ctxt numtypars bytes sigptr
    let argtys,_sigptr = sigptrFold (sigptrGetTy ctxt numtypars) ( numparams) bytes sigptr
    hasthis,retty,mkILTypes argtys
      
and readBlobHeapAsLocalsSig ctxt numtypars blobIdx  =
    ctxt.readBlobHeapAsLocalsSig (BlobAsLocalSigIdx (numtypars,blobIdx))

and readBlobHeapAsLocalsSigUncached ctxtH (BlobAsLocalSigIdx (numtypars,blobIdx)) =
    let ctxt = getHole ctxtH
    let bytes = readBlobHeap ctxt blobIdx
    let sigptr = 0
    let ccByte,sigptr = sigptrGetByte bytes sigptr
    if ccByte <> e_IMAGE_CEE_CS_CALLCONV_LOCAL_SIG then dprintn "warning: local sig was not CC_LOCAL";
    let numlocals,sigptr = sigptrGetZInt32 bytes sigptr
    let localtys,_sigptr = sigptrFold (sigptrGetLocal ctxt numtypars) ( numlocals) bytes sigptr
    localtys
      
and byteAsHasThis b = 
    let hasthis_masked = b &&& 0x60uy
    if hasthis_masked = e_IMAGE_CEE_CS_CALLCONV_INSTANCE then ILThisConvention.Instance
    elif hasthis_masked = e_IMAGE_CEE_CS_CALLCONV_INSTANCE_EXPLICIT then ILThisConvention.InstanceExplicit 
    else ILThisConvention.Static 

and byteAsCallConv b = 
    let cc = 
        let ccMaxked = b &&& 0x0Fuy
        if ccMaxked =  e_IMAGE_CEE_CS_CALLCONV_FASTCALL then ILArgConvention.FastCall 
        elif ccMaxked = e_IMAGE_CEE_CS_CALLCONV_STDCALL then ILArgConvention.StdCall 
        elif ccMaxked = e_IMAGE_CEE_CS_CALLCONV_THISCALL then ILArgConvention.ThisCall 
        elif ccMaxked = e_IMAGE_CEE_CS_CALLCONV_CDECL then ILArgConvention.CDecl 
        elif ccMaxked = e_IMAGE_CEE_CS_CALLCONV_VARARG then ILArgConvention.VarArg 
        else  ILArgConvention.Default
    let generic = (b &&& e_IMAGE_CEE_CS_CALLCONV_GENERIC) <> 0x0uy
    generic, Callconv (byteAsHasThis b,cc) 
      
and seekReadMemberRefAsMethodData ctxt numtypars idx : VarArgMethodData = 
    ctxt.seekReadMemberRefAsMethodData (MemberRefAsMspecIdx (numtypars,idx))
and seekReadMemberRefAsMethodDataUncached ctxtH (MemberRefAsMspecIdx (numtypars,idx)) = 
    let ctxt = getHole ctxtH
    let (mrpIdx,nameIdx,typeIdx) = seekReadMemberRefRow ctxt idx
    let nm = readStringHeap ctxt nameIdx
    let enclTyp = seekReadMethodRefParent ctxt numtypars mrpIdx
    let _generic,genarity,cc,retty,argtys,varargs = readBlobHeapAsMethodSig ctxt enclTyp.GenericArgs.Length typeIdx
    let minst =  ILList.init genarity (fun n -> mkILTyvarTy (uint16 (numtypars+n))) 
    (VarArgMethodData(enclTyp, cc, nm, argtys, varargs,retty,minst))

and seekReadMemberRefAsMethDataNoVarArgs ctxt numtypars idx : MethodData =
   let (VarArgMethodData(enclTyp, cc, nm, argtys,varargs, retty,minst)) =  seekReadMemberRefAsMethodData ctxt numtypars idx
   if isSome varargs then dprintf "ignoring sentinel and varargs in ILMethodDef token signature";
   (MethodData(enclTyp, cc, nm, argtys, retty,minst))

and seekReadMethodSpecAsMethodData ctxt numtypars idx =  
    ctxt.seekReadMethodSpecAsMethodData (MethodSpecAsMspecIdx (numtypars,idx))
and seekReadMethodSpecAsMethodDataUncached ctxtH (MethodSpecAsMspecIdx (numtypars,idx)) = 
    let ctxt = getHole ctxtH
    let (mdorIdx,instIdx) = seekReadMethodSpecRow ctxt idx
    let (VarArgMethodData(enclTyp, cc, nm, argtys, varargs,retty,_)) = seekReadMethodDefOrRef ctxt numtypars mdorIdx
    let minst = 
        let bytes = readBlobHeap ctxt instIdx
        let sigptr = 0
        let ccByte,sigptr = sigptrGetByte bytes sigptr
        if ccByte <> e_IMAGE_CEE_CS_CALLCONV_GENERICINST then dprintn ("warning: method inst ILCallingConv was "+string ccByte+" instead of CC_GENERICINST");
        let numgpars,sigptr = sigptrGetZInt32 bytes sigptr
        let argtys,_sigptr = sigptrFold (sigptrGetTy ctxt numtypars) numgpars bytes sigptr
        mkILTypes argtys
    VarArgMethodData(enclTyp, cc, nm, argtys, varargs,retty, minst)

and seekReadMemberRefAsFieldSpec ctxt numtypars idx = 
   ctxt.seekReadMemberRefAsFieldSpec (MemberRefAsFspecIdx (numtypars,idx))
and seekReadMemberRefAsFieldSpecUncached ctxtH (MemberRefAsFspecIdx (numtypars,idx)) = 
   let ctxt = getHole ctxtH
   let (mrpIdx,nameIdx,typeIdx) = seekReadMemberRefRow ctxt idx
   let nm = readStringHeap ctxt nameIdx
   let enclTyp = seekReadMethodRefParent ctxt numtypars mrpIdx
   let retty = readBlobHeapAsFieldSig ctxt numtypars typeIdx
   mkILFieldSpecInTy(enclTyp, nm, retty)

// One extremely annoying aspect of the MD format is that given a 
// ILMethodDef token it is non-trivial to find which ILTypeDef it belongs 
// to.  So we do a binary chop through the ILTypeDef table 
// looking for which ILTypeDef has the ILMethodDef within its range.  
// Although the ILTypeDef table is not "sorted", it is effectively sorted by 
// method-range and field-range start/finish indexes  
and seekReadMethodDefAsMethodData ctxt idx =
   ctxt.seekReadMethodDefAsMethodData idx
and seekReadMethodDefAsMethodDataUncached ctxtH idx =
   let ctxt = getHole ctxtH
   let (_code_rva, _implflags, _flags, nameIdx, typeIdx, _paramIdx) = seekReadMethodRow ctxt idx
   let nm = readStringHeap ctxt nameIdx
   // Look for the method def parent. 
   let tidx = 
     seekReadIndexedRow (ctxt.getNumRows TableNames.TypeDef,
                            (fun i -> i, seekReadTypeDefRowWithExtents ctxt i),
                            (fun r -> r),
                            (fun (_,((_, _, _, _, _, methodsIdx),
                                      (_, endMethodsIdx)))  -> 
                                        if endMethodsIdx <= idx then 1 
                                        elif methodsIdx <= idx && idx < endMethodsIdx then 0 
                                        else -1),
                            true,fst)
   // Read the method def signature. 
   let _generic,_genarity,cc,retty,argtys,varargs = readBlobHeapAsMethodSig ctxt 0 typeIdx
   if varargs <> None then dprintf "ignoring sentinel and varargs in ILMethodDef token signature";
   // Create a formal instantiation if needed 
   let finst = mkILFormalGenericArgsRaw (seekReadGenericParams ctxt 0 (tomd_TypeDef,tidx))
   let minst = mkILFormalGenericArgsRaw (seekReadGenericParams ctxt finst.Length (tomd_MethodDef,idx))
   // Read the method def parent. 
   let enclTyp = seekReadTypeDefAsType ctxt AsObject (* not ok: see note *) finst tidx
   // Return the constituent parts: put it together at the place where this is called. 
   MethodData(enclTyp, cc, nm, argtys, retty, minst)


 (* Similarly for fields. *)
and seekReadFieldDefAsFieldSpec ctxt idx =
   ctxt.seekReadFieldDefAsFieldSpec idx
and seekReadFieldDefAsFieldSpecUncached ctxtH idx =
   let ctxt = getHole ctxtH
   let (_flags, nameIdx, typeIdx) = seekReadFieldRow ctxt idx
   let nm = readStringHeap ctxt nameIdx
   (* Look for the field def parent. *)
   let tidx = 
     seekReadIndexedRow (ctxt.getNumRows TableNames.TypeDef,
                            (fun i -> i, seekReadTypeDefRowWithExtents ctxt i),
                            (fun r -> r),
                            (fun (_,((_, _, _, _, fieldsIdx, _),(endFieldsIdx, _)))  -> 
                                if endFieldsIdx <= idx then 1 
                                elif fieldsIdx <= idx && idx < endFieldsIdx then 0 
                                else -1),
                            true,fst)
   // Read the field signature. 
   let retty = readBlobHeapAsFieldSig ctxt 0 typeIdx
   // Create a formal instantiation if needed 
   let finst = mkILFormalGenericArgsRaw (seekReadGenericParams ctxt 0 (tomd_TypeDef,tidx))
   // Read the field def parent. 
   let enclTyp = seekReadTypeDefAsType ctxt AsObject (* not ok: see note *) finst tidx
   // Put it together. 
   mkILFieldSpecInTy(enclTyp, nm, retty)

and seekReadMethod ctxt numtypars (idx:int) =
     let (codeRVA, implflags, flags, nameIdx, typeIdx, paramIdx) = seekReadMethodRow ctxt idx
     let nm = readStringHeap ctxt nameIdx
     let isStatic = (flags &&& 0x0010) <> 0x0
     let final = (flags &&& 0x0020) <> 0x0
     let virt = (flags &&& 0x0040) <> 0x0
     let strict = (flags &&& 0x0200) <> 0x0
     let hidebysig = (flags &&& 0x0080) <> 0x0
     let newslot = (flags &&& 0x0100) <> 0x0
     let abstr = (flags &&& 0x0400) <> 0x0
     let specialname = (flags &&& 0x0800) <> 0x0
     let pinvoke = (flags &&& 0x2000) <> 0x0
     let export = (flags &&& 0x0008) <> 0x0
     let _rtspecialname = (flags &&& 0x1000) <> 0x0
     let reqsecobj = (flags &&& 0x8000) <> 0x0
     let hassec = (flags &&& 0x4000) <> 0x0
     let codetype = implflags &&& 0x0003
     let unmanaged = (implflags &&& 0x0004) <> 0x0
     let forwardref = (implflags &&& 0x0010) <> 0x0
     let preservesig = (implflags &&& 0x0080) <> 0x0
     let internalcall = (implflags &&& 0x1000) <> 0x0
     let synchronized = (implflags &&& 0x0020) <> 0x0
     let noinline = (implflags &&& 0x0008) <> 0x0
     let mustrun = (implflags &&& 0x0040) <> 0x0
     let cctor = (nm = ".cctor")
     let ctor = (nm = ".ctor")
     let _generic,_genarity,cc,retty,argtys,varargs = readBlobHeapAsMethodSig ctxt numtypars typeIdx
     if varargs <> None then dprintf "ignoring sentinel and varargs in ILMethodDef signature";
     
     let endParamIdx =
       if idx >= ctxt.getNumRows TableNames.Method then 
         ctxt.getNumRows TableNames.Param + 1
       else
         let (_,_,_,_,_, paramIdx) = seekReadMethodRow ctxt (idx + 1)
         paramIdx
     
     let ret,ilParams = seekReadParams ctxt (retty,argtys) paramIdx endParamIdx

     { Name=nm;
       mdKind = 
           (if cctor then MethodKind.Cctor 
            elif ctor then MethodKind.Ctor 
            elif isStatic then MethodKind.Static 
            elif virt then 
             MethodKind.Virtual 
               { IsFinal=final; 
                 IsNewSlot=newslot; 
                 IsCheckAccessOnOverride=strict;
                 IsAbstract=abstr; }
            else MethodKind.NonVirtual);
       Access = memberAccessOfFlags flags;
       SecurityDecls=seekReadSecurityDecls ctxt (TaggedIndex(hds_MethodDef,idx));
       HasSecurity=hassec;
       IsEntryPoint= (fst ctxt.entryPointToken = TableNames.Method && snd ctxt.entryPointToken = idx);
       IsReqSecObj=reqsecobj;
       IsHideBySig=hidebysig;
       IsSpecialName=specialname;
       IsUnmanagedExport=export;
       IsSynchronized=synchronized;
       IsNoInline=noinline;
       IsMustRun=mustrun;
       IsPreserveSig=preservesig;
       IsManaged = not unmanaged;
       IsInternalCall = internalcall;
       IsForwardRef = forwardref;
       mdCodeKind = (if (codetype = 0x00) then MethodCodeKind.IL elif (codetype = 0x01) then MethodCodeKind.Native elif (codetype = 0x03) then MethodCodeKind.Runtime else (dprintn  "unsupported code type"; MethodCodeKind.Native));
       GenericParams=seekReadGenericParams ctxt numtypars (tomd_MethodDef,idx);
       CustomAttrs=seekReadCustomAttrs ctxt (TaggedIndex(hca_MethodDef,idx)); 
       Parameters= ilParams;
       CallingConv=cc;
       Return=ret;
       mdBody=
         if (codetype = 0x01) && pinvoke then 
           mkMethBodyLazyAux (notlazy MethodBody.Native)
         elif pinvoke then 
           seekReadImplMap ctxt nm  idx
         elif internalcall || abstr || unmanaged || (codetype <> 0x00) then 
           if codeRVA <> 0x0 then dprintn "non-IL or abstract method with non-zero RVA";
           mkMethBodyLazyAux (notlazy MethodBody.Abstract)  
         else 
           seekReadMethodRVA ctxt (idx,nm,internalcall,noinline,numtypars) codeRVA;   
     }
     
     
and seekReadParams ctxt (retty,argtys) pidx1 pidx2 =
    let retRes : ILReturn ref =  ref { Marshal=None; Type=retty; CustomAttrs=emptyILCustomAttrs }
    let paramsRes = 
        argtys 
        |> ILList.toArray 
        |> Array.map (fun ty ->  
            { Name=None;
              Default=None;
              Marshal=None;
              IsIn=false;
              IsOut=false;
              IsOptional=false;
              Type=ty;
              CustomAttrs=emptyILCustomAttrs })
    for i = pidx1 to pidx2 - 1 do
        seekReadParamExtras ctxt (retRes,paramsRes) i
    !retRes, ILList.ofArray paramsRes

and seekReadParamExtras ctxt (retRes,paramsRes) (idx:int) =
   let (flags,seq,nameIdx) = seekReadParamRow ctxt idx
   let inOutMasked = (flags &&& 0x00FF)
   let hasMarshal = (flags &&& 0x2000) <> 0x0
   let hasDefault = (flags &&& 0x1000) <> 0x0
   let fmReader idx = seekReadIndexedRow (ctxt.getNumRows TableNames.FieldMarshal,seekReadFieldMarshalRow ctxt,fst,hfmCompare idx,isSorted ctxt TableNames.FieldMarshal,(snd >> readBlobHeapAsNativeType ctxt))
   let cas = seekReadCustomAttrs ctxt (TaggedIndex(hca_ParamDef,idx))
   if seq = 0 then
       retRes := { !retRes with 
                        Marshal=(if hasMarshal then Some (fmReader (TaggedIndex(hfm_ParamDef,idx))) else None);
                        CustomAttrs = cas }
   elif seq > Array.length paramsRes then dprintn "bad seq num. for param"
   else 
       paramsRes.[seq - 1] <- 
          { paramsRes.[seq - 1] with 
               Marshal=(if hasMarshal then Some (fmReader (TaggedIndex(hfm_ParamDef,idx))) else None);
               Default = (if hasDefault then Some (seekReadConstant ctxt (TaggedIndex(hc_ParamDef,idx))) else None);
               Name = readStringHeapOption ctxt nameIdx;
               IsIn = ((inOutMasked &&& 0x0001) <> 0x0);
               IsOut = ((inOutMasked &&& 0x0002) <> 0x0);
               IsOptional = ((inOutMasked &&& 0x0010) <> 0x0);
               CustomAttrs =cas }
          
and seekReadMethodImpls ctxt numtypars tidx =
   mkILMethodImplsLazy 
      (lazy 
          let mimpls = seekReadIndexedRows (ctxt.getNumRows TableNames.MethodImpl,seekReadMethodImplRow ctxt,(fun (a,_,_) -> a),simpleIndexCompare tidx,isSorted ctxt TableNames.MethodImpl,(fun (_,b,c) -> b,c))
          mimpls |> List.map (fun (b,c) -> 
              { OverrideBy=
                  let (MethodData(enclTyp, cc, nm, argtys, retty,minst)) = seekReadMethodDefOrRefNoVarargs ctxt numtypars b
                  mkILMethSpecInTyRaw (enclTyp, cc, nm, argtys, retty,minst);
                Overrides=
                  let (MethodData(enclTyp, cc, nm, argtys, retty,minst)) = seekReadMethodDefOrRefNoVarargs ctxt numtypars c
                  let mspec = mkILMethSpecInTyRaw (enclTyp, cc, nm, argtys, retty,minst)
                  OverridesSpec(mspec.MethodRef, mspec.EnclosingType) }))

and seekReadMultipleMethodSemantics ctxt (flags,id) =
    seekReadIndexedRows 
      (ctxt.getNumRows TableNames.MethodSemantics ,
       seekReadMethodSemanticsRow ctxt,
       (fun (_flags,_,c) -> c),
       hsCompare id,
       isSorted ctxt TableNames.MethodSemantics,
       (fun (a,b,_c) -> 
           let (MethodData(enclTyp, cc, nm, argtys, retty, minst)) = seekReadMethodDefAsMethodData ctxt b
           a, (mkILMethSpecInTyRaw (enclTyp, cc, nm, argtys, retty, minst)).MethodRef))
    |> List.filter (fun (flags2,_) -> flags = flags2) 
    |> List.map snd 


and seekReadoptional_MethodSemantics ctxt id =
    match seekReadMultipleMethodSemantics ctxt id with 
    | [] -> None
    | [h] -> Some h
    | h::_ -> dprintn "multiple method semantics found"; Some h

and seekReadMethodSemantics ctxt id =
    match seekReadoptional_MethodSemantics ctxt id with 
    | None -> failwith "seekReadMethodSemantics ctxt: no method found"
    | Some x -> x

and seekReadEvent ctxt numtypars idx =
   let (flags,nameIdx,typIdx) = seekReadEventRow ctxt idx
   { Name = readStringHeap ctxt nameIdx;
     Type = seekReadOptionalTypeDefOrRef ctxt numtypars AsObject typIdx;
     IsSpecialName  = (flags &&& 0x0200) <> 0x0; 
     IsRTSpecialName = (flags &&& 0x0400) <> 0x0;
     AddMethod= seekReadMethodSemantics ctxt (0x0008,TaggedIndex(hs_Event, idx));
     RemoveMethod=seekReadMethodSemantics ctxt (0x0010,TaggedIndex(hs_Event,idx));
     FireMethod=seekReadoptional_MethodSemantics ctxt (0x0020,TaggedIndex(hs_Event,idx));
     OtherMethods = seekReadMultipleMethodSemantics ctxt (0x0004, TaggedIndex(hs_Event, idx));
     CustomAttrs=seekReadCustomAttrs ctxt (TaggedIndex(hca_Event,idx)) }
   
  (* REVIEW: can substantially reduce numbers of EventMap and PropertyMap reads by first checking if the whole table is sorted according to ILTypeDef tokens and then doing a binary chop *)
and seekReadEvents ctxt numtypars tidx =
   mkILEventsLazy 
      (lazy 
           match seekReadOptionalIndexedRow (ctxt.getNumRows TableNames.EventMap,(fun i -> i, seekReadEventMapRow ctxt i),(fun (_,row) -> fst row),compare tidx,false,(fun (i,row) -> (i,snd row))) with 
           | None -> []
           | Some (rowNum,beginEventIdx) ->
               let endEventIdx =
                   if rowNum >= ctxt.getNumRows TableNames.EventMap then 
                       ctxt.getNumRows TableNames.Event + 1
                   else
                       let (_, endEventIdx) = seekReadEventMapRow ctxt (rowNum + 1)
                       endEventIdx

               [ for i in beginEventIdx .. endEventIdx - 1 do
                   yield seekReadEvent ctxt numtypars i ])

and seekReadProperty ctxt numtypars idx =
   let (flags,nameIdx,typIdx) = seekReadPropertyRow ctxt idx
   let cc,retty,argtys = readBlobHeapAsPropertySig ctxt numtypars typIdx
   let setter= seekReadoptional_MethodSemantics ctxt (0x0001,TaggedIndex(hs_Property,idx))
   let getter = seekReadoptional_MethodSemantics ctxt (0x0002,TaggedIndex(hs_Property,idx))
(* NOTE: the "ThisConv" value on the property is not reliable: better to look on the getter/setter *)
(* NOTE: e.g. tlbimp on Office msword.olb seems to set this incorrectly *)
   let cc2 =
       match getter with 
       | Some mref -> mref.CallingConv.ThisConv
       | None -> 
           match setter with 
           | Some mref ->  mref.CallingConv .ThisConv
           | None -> cc
   { Name=readStringHeap ctxt nameIdx;
     CallingConv = cc2;
     IsRTSpecialName=(flags &&& 0x0400) <> 0x0; 
     IsSpecialName= (flags &&& 0x0200) <> 0x0; 
     SetMethod=setter;
     GetMethod=getter;
     Type=retty;
     Init= if (flags &&& 0x1000) = 0 then None else Some (seekReadConstant ctxt (TaggedIndex(hc_Property,idx)));
     Args=argtys;
     CustomAttrs=seekReadCustomAttrs ctxt (TaggedIndex(hca_Property,idx)) }
   
and seekReadProperties ctxt numtypars tidx =
   mkILPropertiesLazy
      (lazy 
           match seekReadOptionalIndexedRow (ctxt.getNumRows TableNames.PropertyMap,(fun i -> i, seekReadPropertyMapRow ctxt i),(fun (_,row) -> fst row),compare tidx,false,(fun (i,row) -> (i,snd row))) with 
           | None -> []
           | Some (rowNum,beginPropIdx) ->
               let endPropIdx =
                   if rowNum >= ctxt.getNumRows TableNames.PropertyMap then 
                       ctxt.getNumRows TableNames.Property + 1
                   else
                       let (_, endPropIdx) = seekReadPropertyMapRow ctxt (rowNum + 1)
                       endPropIdx
               [ for i in beginPropIdx .. endPropIdx - 1 do
                   yield seekReadProperty ctxt numtypars i ])


and seekReadCustomAttrs ctxt idx = 
    mkILComputedCustomAttrs
     (fun () ->
          seekReadIndexedRows (ctxt.getNumRows TableNames.CustomAttribute,
                                  seekReadCustomAttributeRow ctxt,(fun (a,_,_) -> a),
                                  hcaCompare idx,
                                  isSorted ctxt TableNames.CustomAttribute,
                                  (fun (_,b,c) -> seekReadCustomAttr ctxt (b,c))))

and seekReadCustomAttr ctxt (TaggedIndex(cat,idx),b) = 
    ctxt.seekReadCustomAttr (CustomAttrIdx (cat,idx,b))

and seekReadCustomAttrUncached ctxtH (CustomAttrIdx (cat,idx,valIdx)) = 
    let ctxt = getHole ctxtH
    { Method=seekReadCustomAttrType ctxt (TaggedIndex(cat,idx));
      Data=
        match readBlobHeapOption ctxt valIdx with
        | Some bytes -> bytes
        | None -> Bytes.ofInt32Array [| |] }

and seekReadSecurityDecls ctxt idx = 
   mkILLazySecurityDecls
    (lazy
         seekReadIndexedRows (ctxt.getNumRows TableNames.Permission,
                                 seekReadPermissionRow ctxt,
                                 (fun (_,par,_) -> par),
                                 hdsCompare idx,
                                 isSorted ctxt TableNames.Permission,
                                 (fun (act,_,ty) -> seekReadSecurityDecl ctxt (act,ty))))

and seekReadSecurityDecl ctxt (a,b) = 
    ctxt.seekReadSecurityDecl (SecurityDeclIdx (a,b))

and seekReadSecurityDeclUncached ctxtH (SecurityDeclIdx (act,ty)) = 
    let ctxt = getHole ctxtH
    PermissionSet ((if List.memAssoc (int act) (Lazy.force ILSecurityActionRevMap) then List.assoc (int act) (Lazy.force ILSecurityActionRevMap) else failwith "unknown security action"),
                   readBlobHeap ctxt ty)


and seekReadConstant ctxt idx =
  let kind,vidx = seekReadIndexedRow (ctxt.getNumRows TableNames.Constant,
                                      seekReadConstantRow ctxt,
                                      (fun (_,key,_) -> key), 
                                      hcCompare idx,isSorted ctxt TableNames.Constant,(fun (kind,_,v) -> kind,v))
  match kind with 
  | x when x = uint16 et_STRING -> 
    let blobHeap = readBlobHeap ctxt vidx
    let s = System.Text.Encoding.Unicode.GetString(blobHeap, 0, blobHeap.Length)
    ILFieldInit.String (s)  
  | x when x = uint16 et_BOOLEAN -> ILFieldInit.Bool (readBlobHeapAsBool ctxt vidx) 
  | x when x = uint16 et_CHAR -> ILFieldInit.Char (readBlobHeapAsUInt16 ctxt vidx) 
  | x when x = uint16 et_I1 -> ILFieldInit.Int8 (readBlobHeapAsSByte ctxt vidx) 
  | x when x = uint16 et_I2 -> ILFieldInit.Int16 (readBlobHeapAsInt16 ctxt vidx) 
  | x when x = uint16 et_I4 -> ILFieldInit.Int32 (readBlobHeapAsInt32 ctxt vidx) 
  | x when x = uint16 et_I8 -> ILFieldInit.Int64 (readBlobHeapAsInt64 ctxt vidx) 
  | x when x = uint16 et_U1 -> ILFieldInit.UInt8 (readBlobHeapAsByte ctxt vidx) 
  | x when x = uint16 et_U2 -> ILFieldInit.UInt16 (readBlobHeapAsUInt16 ctxt vidx) 
  | x when x = uint16 et_U4 -> ILFieldInit.UInt32 (readBlobHeapAsUInt32 ctxt vidx) 
  | x when x = uint16 et_U8 -> ILFieldInit.UInt64 (readBlobHeapAsUInt64 ctxt vidx) 
  | x when x = uint16 et_R4 -> ILFieldInit.Single (readBlobHeapAsSingle ctxt vidx) 
  | x when x = uint16 et_R8 -> ILFieldInit.Double (readBlobHeapAsDouble ctxt vidx) 
  | x when x = uint16 et_CLASS || x = uint16 et_OBJECT ->  ILFieldInit.Null
  | _ -> ILFieldInit.Null

and seekReadImplMap ctxt nm midx = 
   mkMethBodyLazyAux 
      (lazy 
            let (flags,nameIdx, scopeIdx) = seekReadIndexedRow (ctxt.getNumRows TableNames.ImplMap,
                                                                seekReadImplMapRow ctxt,
                                                                (fun (_,m,_,_) -> m),
                                                                mfCompare (TaggedIndex(mf_MethodDef,midx)),
                                                                isSorted ctxt TableNames.ImplMap,
                                                                (fun (a,_,c,d) -> a,c,d))
            let cc = 
                let masked = flags &&& 0x0700
                if masked = 0x0000 then PInvokeCallingConvention.None 
                elif masked = 0x0200 then PInvokeCallingConvention.Cdecl 
                elif masked = 0x0300 then PInvokeCallingConvention.Stdcall 
                elif masked = 0x0400 then PInvokeCallingConvention.Thiscall 
                elif masked = 0x0500 then PInvokeCallingConvention.Fastcall 
                elif masked = 0x0100 then PInvokeCallingConvention.WinApi 
                else (dprintn "strange CallingConv"; PInvokeCallingConvention.None)
            let enc = 
                let masked = flags &&& 0x0006
                if masked = 0x0000 then PInvokeCharEncoding.None 
                elif masked = 0x0002 then PInvokeCharEncoding.Ansi 
                elif masked = 0x0004 then PInvokeCharEncoding.Unicode 
                elif masked = 0x0006 then PInvokeCharEncoding.Auto 
                else (dprintn "strange CharEncoding"; PInvokeCharEncoding.None)
            let bestfit = 
                let masked = flags &&& 0x0030
                if masked = 0x0000 then PInvokeCharBestFit.UseAssembly 
                elif masked = 0x0010 then PInvokeCharBestFit.Enabled 
                elif masked = 0x0020 then PInvokeCharBestFit.Disabled 
                else (dprintn "strange CharBestFit"; PInvokeCharBestFit.UseAssembly)
            let unmap = 
                let masked = flags &&& 0x3000
                if masked = 0x0000 then PInvokeThrowOnUnmappableChar.UseAssembly 
                elif masked = 0x1000 then PInvokeThrowOnUnmappableChar.Enabled 
                elif masked = 0x2000 then PInvokeThrowOnUnmappableChar.Disabled 
                else (dprintn "strange ThrowOnUnmappableChar"; PInvokeThrowOnUnmappableChar.UseAssembly)

            MethodBody.PInvoke { CallingConv = cc; 
                                 CharEncoding = enc;
                                 CharBestFit=bestfit;
                                 ThrowOnUnmappableChar=unmap;
                                 NoMangle = (flags &&& 0x0001) <> 0x0;
                                 LastError = (flags &&& 0x0040) <> 0x0;
                                 Name = 
                                     (match readStringHeapOption ctxt nameIdx with 
                                      | None -> nm
                                      | Some nm2 -> nm2);
                                 Where = seekReadModuleRef ctxt scopeIdx })

and seekReadTopCode ctxt numtypars (sz:int) start seqpoints = 
   let labelsOfRawOffsets = new Dictionary<_,_>(sz/2)
   let ilOffsetsOfLabels = new Dictionary<_,_>(sz/2)
   let tryRawToLabel rawOffset = 
       if labelsOfRawOffsets.ContainsKey rawOffset then 
           Some(labelsOfRawOffsets.[rawOffset])
       else 
           None

   let rawToLabel rawOffset = 
       match tryRawToLabel rawOffset with 
       | Some l -> l
       | None -> 
           let lab = generateCodeLabel()
           labelsOfRawOffsets.[rawOffset] <- lab;
           lab

   let markAsInstructionStart rawOffset ilOffset = 
       let lab = rawToLabel rawOffset
       ilOffsetsOfLabels.[lab] <- ilOffset

   let ibuf = new ResizeArray<_>(sz/2)
   let curr = ref 0
   let prefixes = { al=Aligned; tl= Normalcall; vol= Nonvolatile;ro=NormalAddress;constrained=None }
   let lastb = ref 0x0
   let lastb2 = ref 0x0
   let b = ref 0x0
   let get () = 
       lastb := seekReadByteAsInt32 ctxt.is (start + (!curr));
       incr curr;
       b := 
         if !lastb = 0xfe && !curr < sz then 
           lastb2 := seekReadByteAsInt32 ctxt.is (start + (!curr));
           incr curr;
           !lastb2
         else 
           !lastb

   let seqPointsRemaining = ref seqpoints

   while !curr < sz do
     // registering "+string !curr+" as start of an instruction")
     markAsInstructionStart !curr ibuf.Count;

     // Insert any sequence points into the instruction sequence 
     while 
         (match !seqPointsRemaining with 
          |  (i,_tag) :: _rest when i <= !curr -> true
          | _ -> false) 
        do
         // Emitting one sequence point 
         let (_,tag) = List.head !seqPointsRemaining
         seqPointsRemaining := List.tail !seqPointsRemaining;
         ibuf.Add (I_seqpoint tag)

     // Read the prefixes.  Leave lastb and lastb2 holding the instruction byte(s) 
     begin 
       prefixes.al <- Aligned;
       prefixes.tl <- Normalcall;
       prefixes.vol <- Nonvolatile;
       prefixes.ro<-NormalAddress;
       prefixes.constrained<-None;
       get ();
       while !curr < sz && 
         !lastb = 0xfe &&
         (!b = (i_constrained &&& 0xff) ||
          !b = (i_readonly &&& 0xff) ||
          !b = (i_unaligned &&& 0xff) ||
          !b = (i_volatile &&& 0xff) ||
          !b = (i_tail &&& 0xff)) do
         begin
             if !b = (i_unaligned &&& 0xff) then
               let unal = seekReadByteAsInt32 ctxt.is (start + (!curr))
               incr curr;
               prefixes.al <-
                  if unal = 0x1 then Unaligned1 
                  elif unal = 0x2 then Unaligned2
                  elif unal = 0x4 then Unaligned4 
                  else (dprintn "bad alignment for unaligned";  Aligned)
             elif !b = (i_volatile &&& 0xff) then prefixes.vol <- Volatile
             elif !b = (i_readonly &&& 0xff) then prefixes.ro <- ReadonlyAddress
             elif !b = (i_constrained &&& 0xff) then 
                 let uncoded = seekReadUncodedToken ctxt.is (start + (!curr))
                 curr := !curr + 4;
                 let typ = seekReadTypeDefOrRef ctxt numtypars AsObject ILList.empty (uncodedTokenToTypeDefOrRefOrSpec uncoded)
                 prefixes.constrained <- Some typ
             else prefixes.tl <- Tailcall;
         end;
         get ();
       done;
     end;

     // data for instruction begins at "+string !curr
     (* Read and decode the instruction *)
     if (!curr <= sz) then 
       let idecoder = 
           if !lastb = 0xfe then getTwoByteInstr ( !lastb2)
           else getOneByteInstr ( !lastb)
       let instr = 
         match idecoder with 
         | I_u16_u8_instr f -> 
             let x = seekReadByte ctxt.is (start + (!curr)) |> uint16
             curr := !curr + 1;
             f prefixes x
         | I_u16_u16_instr f -> 
             let x = seekReadUInt16 ctxt.is (start + (!curr))
             curr := !curr + 2;
             f prefixes x
         | I_none_instr f -> 
             f prefixes 
         | I_i64_instr f ->
             let x = seekReadInt64 ctxt.is (start + (!curr))
             curr := !curr + 8;
             f prefixes x
         | I_i32_i8_instr f ->
             let x = seekReadSByte ctxt.is (start + (!curr)) |> int32
             curr := !curr + 1;
             f prefixes x
         | I_i32_i32_instr f ->
             let x = seekReadInt32 ctxt.is (start + (!curr))
             curr := !curr + 4;
             f prefixes x
         | I_r4_instr f ->
             let x = seekReadSingle ctxt.is (start + (!curr))
             curr := !curr + 4;
             f prefixes x
         | I_r8_instr f ->
             let x = seekReadDouble ctxt.is (start + (!curr))
             curr := !curr + 8;
             f prefixes x
         | I_field_instr f ->
             let (tab,tok) = seekReadUncodedToken ctxt.is (start + (!curr))
             curr := !curr + 4;
             let fspec = 
               if tab = TableNames.Field then 
                 seekReadFieldDefAsFieldSpec ctxt tok
               elif tab = TableNames.MemberRef then
                 seekReadMemberRefAsFieldSpec ctxt numtypars tok
               else failwith "bad table in FieldDefOrRef"
             f prefixes fspec
         | I_method_instr f ->
             // method instruction, curr = "+string !curr
       
             let (tab,idx) = seekReadUncodedToken ctxt.is (start + (!curr))
             curr := !curr + 4;
             let  (VarArgMethodData(enclTyp, cc, nm, argtys, varargs, retty, minst)) =
               if tab = TableNames.Method then 
                 seekReadMethodDefOrRef ctxt numtypars (TaggedIndex(mdor_MethodDef, idx))
               elif tab = TableNames.MemberRef then 
                 seekReadMethodDefOrRef ctxt numtypars (TaggedIndex(mdor_MemberRef, idx))
               elif tab = TableNames.MethodSpec then 
                 seekReadMethodSpecAsMethodData ctxt numtypars idx  
               else failwith "bad table in MethodDefOrRefOrSpec" 
             match enclTyp with
             | ILType.Array (shape,ty) ->
               match nm with
               | "Get" -> I_ldelem_any(shape,ty)
               | "Set" ->  I_stelem_any(shape,ty)
               | "Address" ->  I_ldelema(prefixes.ro,false,shape,ty)
               | ".ctor" ->  I_newarr(shape,ty)
               | _ -> failwith "bad method on array type"
             | _ ->
               let mspec = mkILMethSpecInTyRaw (enclTyp, cc, nm, argtys, retty, minst)
               f prefixes (mspec,varargs)
         | I_type_instr f ->
             let uncoded = seekReadUncodedToken ctxt.is (start + (!curr))
             curr := !curr + 4;
             let typ = seekReadTypeDefOrRef ctxt numtypars AsObject ILList.empty (uncodedTokenToTypeDefOrRefOrSpec uncoded)
             f prefixes typ
         | I_string_instr f ->
             let (tab,idx) = seekReadUncodedToken ctxt.is (start + (!curr))
             curr := !curr + 4;
             if tab <> TableNames.UserStrings then dprintn "warning: bad table in user string for ldstr";
             f prefixes (readUserStringHeap ctxt (idx))

         | I_conditional_i32_instr f ->
             let offsDest =  (seekReadInt32 ctxt.is (start + (!curr)))
             curr := !curr + 4;
             let dest = !curr + offsDest
             let next = !curr
             f prefixes (rawToLabel dest, rawToLabel next)
         | I_conditional_i8_instr f ->
             let offsDest = int (seekReadSByte ctxt.is (start + (!curr)))
             curr := !curr + 1;
             let dest = !curr + offsDest
             let next = !curr
             f prefixes (rawToLabel dest, rawToLabel next)
         | I_unconditional_i32_instr f ->
             let offsDest =  (seekReadInt32 ctxt.is (start + (!curr)))
             curr := !curr + 4;
             let dest = !curr + offsDest
             f prefixes (rawToLabel dest)
         | I_unconditional_i8_instr f ->
             let offsDest = int (seekReadSByte ctxt.is (start + (!curr)))
             curr := !curr + 1;
             let dest = !curr + offsDest
             f prefixes (rawToLabel dest)
         | I_invalid_instr -> dprintn ("invalid instruction: "+string !lastb+ (if !lastb = 0xfe then ","+string !lastb2 else "")); I_ret
         | I_tok_instr f ->  
             let (tab,idx) = seekReadUncodedToken ctxt.is (start + (!curr))
             curr := !curr + 4;
             (* REVIEW: this incorrectly labels all MemberRef tokens as ILMethod's: we should go look at the MemberRef sig to determine if it is a field or method *)        
             let token_info = 
               if tab = TableNames.Method || tab = TableNames.MemberRef (* REVIEW:generics or tab = TableNames.MethodSpec *) then 
                 let (MethodData(enclTyp, cc, nm, argtys, retty, minst)) = seekReadMethodDefOrRefNoVarargs ctxt numtypars (uncodedTokenToMethodDefOrRef (tab,idx))
                 ILToken.ILMethod (mkILMethSpecInTyRaw (enclTyp, cc, nm, argtys, retty, minst))
               elif tab = TableNames.Field then 
                 ILToken.ILField (seekReadFieldDefAsFieldSpec ctxt idx)
               elif tab = TableNames.TypeDef || tab = TableNames.TypeRef || tab = TableNames.TypeSpec  then 
                 ILToken.ILType (seekReadTypeDefOrRef ctxt numtypars AsObject ILList.empty (uncodedTokenToTypeDefOrRefOrSpec (tab,idx))) 
               else failwith "bad token for ldtoken" 
             f prefixes token_info
         | I_sig_instr f ->  
             let (tab,idx) = seekReadUncodedToken ctxt.is (start + (!curr))
             curr := !curr + 4;
             if tab <> TableNames.StandAloneSig then dprintn "strange table for callsig token";
             let generic,_genarity,cc,retty,argtys,varargs = readBlobHeapAsMethodSig ctxt numtypars (seekReadStandAloneSigRow ctxt idx)
             if generic then failwith "bad image: a generic method signature ctxt.is begin used at a calli instruction";
             f prefixes (mkILCallSigRaw (cc,argtys,retty), varargs)
         | I_switch_instr f ->  
             let n =  (seekReadInt32 ctxt.is (start + (!curr)))
             curr := !curr + 4;
             let offsets = 
               List.init n (fun _ -> 
                   let i =  (seekReadInt32 ctxt.is (start + (!curr)))
                   curr := !curr + 4; 
                   i) 
             let dests = List.map (fun offs -> rawToLabel (!curr + offs)) offsets
             let next = rawToLabel !curr
             f prefixes (dests,next)
       ibuf.Add instr
   done;
   // Finished reading instructions - mark the end of the instruction stream in case the PDB information refers to it. 
   markAsInstructionStart !curr ibuf.Count;
   // Build the function that maps from raw labels (offsets into the bytecode stream) to indexes in the AbsIL instruction stream 
   let lab2pc lab = 
       try
          ilOffsetsOfLabels.[lab]
       with :? KeyNotFoundException-> 
          failwith ("branch destination "+formatCodeLabel lab+" not found in code")

   // Some offsets used in debug info refer to the end of an instruction, rather than the 
   // start of the subsequent instruction.  But all labels refer to instruction starts, 
   // apart from a final label which refers to the end of the method.  This function finds 
   // the start of the next instruction referred to by the raw offset. 
   let raw2nextLab rawOffset = 
       let isInstrStart x = 
           match tryRawToLabel x with 
           | None -> false
           | Some lab -> ilOffsetsOfLabels.ContainsKey lab
       if  isInstrStart rawOffset then rawToLabel rawOffset 
       elif  isInstrStart (rawOffset+1) then rawToLabel (rawOffset+1)
       else failwith ("the bytecode raw offset "+string rawOffset+" did not refer either to the start or end of an instruction")
   let instrs = ibuf.ToArray()
   instrs,rawToLabel, lab2pc, raw2nextLab

#if FX_NO_PDB_READER
and seekReadMethodRVA ctxt (_idx,nm,_internalcall,noinline,numtypars) rva = 
#else
and seekReadMethodRVA ctxt (idx,nm,_internalcall,noinline,numtypars) rva = 
#endif
  mkMethBodyLazyAux 
   (lazy
     begin 

       // Read any debug information for this method into temporary data structures 
       //    -- a list of locals, marked with the raw offsets (actually closures which accept the resolution function that maps raw offsets to labels) 
       //    -- an overall range for the method 
       //    -- the sequence points for the method 
       let localPdbInfos, methRangePdbInfo, seqpoints = 
#if FX_NO_PDB_READER
           [], None, []
#else
           match ctxt.pdb with 
           | None -> 
               [], None, []
           | Some (pdbr, get_doc) -> 
               try 

                 let pdbm = pdbReaderGetMethod pdbr (uncodedToken TableNames.Method idx)
                 //let rootScope = pdbMethodGetRootScope pdbm 
                 let sps = pdbMethodGetSequencePoints pdbm
                 (*dprintf "#sps for 0x%x = %d\n" (uncodedToken TableNames.Method idx) (Array.length sps);  *)
                 (* let roota,rootb = pdbScopeGetOffsets rootScope in  *)
                 let seqpoints =
                    let arr = 
                       sps |> Array.map (fun sp -> 
                           (* It is VERY annoying to have to call GetURL for the document for each sequence point.  This appears to be a short coming of the PDB reader API.  They should return an index into the array of documents for the reader *)
                           let sourcedoc = get_doc (pdbDocumentGetURL sp.pdbSeqPointDocument)
                           let source = 
                             ILSourceMarker.Create(document = sourcedoc,
                                                 line = sp.pdbSeqPointLine,
                                                 column = sp.pdbSeqPointColumn,
                                                 endLine = sp.pdbSeqPointEndLine,
                                                 endColumn = sp.pdbSeqPointEndColumn)
                           (sp.pdbSeqPointOffset,source))
                         
                    Array.sortInPlaceBy fst arr;
                    
                    Array.toList arr
                 let rec scopes scp = 
                       let a,b = pdbScopeGetOffsets scp
                       let lvs =  pdbScopeGetLocals scp
                       let ilvs = 
                         lvs 
                         |> Array.toList 
                         |> List.filter (fun l -> 
                             let k,_idx = pdbVariableGetAddressAttributes l
                             k = 1 (* ADDR_IL_OFFSET *)) 
                       let ilinfos =
                         ilvs |> List.map (fun ilv -> 
                             let _k,idx = pdbVariableGetAddressAttributes ilv
                             let n = pdbVariableGetName ilv
                             { LocalIndex=  idx; 
                               LocalName=n})
                           
                       let thisOne = 
                         (fun raw2nextLab ->
                           { locRange= (raw2nextLab a,raw2nextLab b); 
                             locInfos = ilinfos })
                       //  this scope covers IL range: "+string a+"-"+string b)
                       let others = List.foldBack (scopes >> (@)) (Array.toList (pdbScopeGetChildren scp)) []
                       thisOne :: others
                 let localPdbInfos = [] (* <REVIEW> scopes fail for mscorlib </REVIEW> scopes rootScope  *)
                 // REVIEW: look through sps to get ranges?  Use GetRanges?? Change AbsIL?? 
                 (localPdbInfos,None,seqpoints)
               with e -> 
                   // "* Warning: PDB info for method "+nm+" could not be read and will be ignored: "+e.Message
                   [],None,[]
#endif
       
       let baseRVA = ctxt.anyV2P("method rva",rva)
       // ": reading body of method "+nm+" at rva "+string rva+", phys "+string baseRVA
       let b = seekReadByte ctxt.is baseRVA
       if (b &&& e_CorILMethod_FormatMask) = e_CorILMethod_TinyFormat then 
           let codeBase = baseRVA + 1
           let codeSize =  (int32 b >>>& 2)
           // tiny format for "+nm+", code size = " + string codeSize);
           let instrs,_,lab2pc,raw2nextLab = seekReadTopCode ctxt numtypars codeSize codeBase seqpoints
           (* Convert the linear code format to the nested code format *)
           let localPdbInfos2 = List.map (fun f -> f raw2nextLab) localPdbInfos
           let code = checkILCode (buildILCode nm lab2pc instrs [] localPdbInfos2)
           MethodBody.IL
             { IsZeroInit=false;
               MaxStack= 8;
               NoInlining=noinline;
               Locals=ILList.empty;
               SourceMarker=methRangePdbInfo; 
               Code=code }

       elif (b &&& e_CorILMethod_FormatMask) = e_CorILMethod_FatFormat then 
           let hasMoreSections = (b &&& e_CorILMethod_MoreSects) <> 0x0uy
           let initlocals = (b &&& e_CorILMethod_InitLocals) <> 0x0uy
           let maxstack = seekReadUInt16AsInt32 ctxt.is (baseRVA + 2)
           let codeSize = seekReadInt32 ctxt.is (baseRVA + 4)
           let localsTab,localToken = seekReadUncodedToken ctxt.is (baseRVA + 8)
           let codeBase = baseRVA + 12
           let locals = 
             if localToken = 0x0 then [] 
             else 
               if localsTab <> TableNames.StandAloneSig then dprintn "strange table for locals token";
               readBlobHeapAsLocalsSig ctxt numtypars (seekReadStandAloneSigRow ctxt localToken) 
             
           // fat format for "+nm+", code size = " + string codeSize+", hasMoreSections = "+(if hasMoreSections then "true" else "false")+",b = "+string b);
           
           // Read the method body 
           let instrs,rawToLabel,lab2pc,raw2nextLab = seekReadTopCode ctxt numtypars ( codeSize) codeBase seqpoints

           // Read all the sections that follow the method body. 
           // These contain the exception clauses. 
           let nextSectionBase = ref (align 4 (codeBase + codeSize))
           let moreSections = ref hasMoreSections
           let seh = ref []
           while !moreSections do
             let sectionBase = !nextSectionBase
             let sectionFlag = seekReadByte ctxt.is sectionBase
             // fat format for "+nm+", sectionFlag = " + string sectionFlag);
             let sectionSize, clauses = 
               if (sectionFlag &&& e_CorILMethod_Sect_FatFormat) <> 0x0uy then 
                   let bigSize = (seekReadInt32 ctxt.is sectionBase) >>>& 8
                   // bigSize = "+string bigSize);
                   let clauses = 
                       if (sectionFlag &&& e_CorILMethod_Sect_EHTable) <> 0x0uy then 
                           // WORKAROUND: The ECMA spec says this should be  
                           // let numClauses =  ((bigSize - 4)  / 24) in  
                           // but the CCI IL generator generates multiples of 24
                           let numClauses =  (bigSize  / 24)
                           
                           List.init numClauses (fun i -> 
                               let clauseBase = sectionBase + 4 + (i * 24)
                               let kind = seekReadInt32 ctxt.is (clauseBase + 0)
                               let st1 = seekReadInt32 ctxt.is (clauseBase + 4)
                               let sz1 = seekReadInt32 ctxt.is (clauseBase + 8)
                               let st2 = seekReadInt32 ctxt.is (clauseBase + 12)
                               let sz2 = seekReadInt32 ctxt.is (clauseBase + 16)
                               let extra = seekReadInt32 ctxt.is (clauseBase + 20)
                               (kind,st1,sz1,st2,sz2,extra))
                       else []
                   bigSize, clauses
               else 
                 let smallSize = seekReadByteAsInt32 ctxt.is (sectionBase + 0x01)
                 let clauses = 
                   if (sectionFlag &&& e_CorILMethod_Sect_EHTable) <> 0x0uy then 
                       // WORKAROUND: The ECMA spec says this should be  
                       // let numClauses =  ((smallSize - 4)  / 12) in  
                       // but the C# compiler (or some IL generator) generates multiples of 12 
                       let numClauses =  (smallSize  / 12)
                       // dprintn (nm+" has " + string numClauses + " tiny seh clauses");
                       List.init numClauses (fun i -> 
                           let clauseBase = sectionBase + 4 + (i * 12)
                           let kind = seekReadUInt16AsInt32 ctxt.is (clauseBase + 0)
                           if logging then dprintn ("One tiny SEH clause, kind = "+string kind);
                           let st1 = seekReadUInt16AsInt32 ctxt.is (clauseBase + 2)
                           let sz1 = seekReadByteAsInt32 ctxt.is (clauseBase + 4)
                           let st2 = seekReadUInt16AsInt32 ctxt.is (clauseBase + 5)
                           let sz2 = seekReadByteAsInt32 ctxt.is (clauseBase + 7)
                           let extra = seekReadInt32 ctxt.is (clauseBase + 8)
                           (kind,st1,sz1,st2,sz2,extra))
                   else 
                       []
                 smallSize, clauses

             // Morph together clauses that cover the same range 
             let sehClauses = 
                let sehMap = Dictionary<_,_>(clauses.Length, HashIdentity.Structural) 
        
                List.iter
                  (fun (kind,st1,sz1,st2,sz2,extra) ->
                    let tryStart = rawToLabel st1
                    let tryFinish = rawToLabel (st1 + sz1)
                    let handlerStart = rawToLabel st2
                    let handlerFinish = rawToLabel (st2 + sz2)
                    let clause = 
                      if kind = e_COR_ILEXCEPTION_CLAUSE_EXCEPTION then 
                        ILExceptionClause.TypeCatch(seekReadTypeDefOrRef ctxt numtypars AsObject ILList.empty (uncodedTokenToTypeDefOrRefOrSpec (i32ToUncodedToken extra)), (handlerStart, handlerFinish) )
                      elif kind = e_COR_ILEXCEPTION_CLAUSE_FILTER then 
                        let filterStart = rawToLabel extra
                        let filterFinish = handlerStart
                        ILExceptionClause.FilterCatch((filterStart, filterFinish), (handlerStart, handlerFinish))
                      elif kind = e_COR_ILEXCEPTION_CLAUSE_FINALLY then 
                        ILExceptionClause.Finally(handlerStart, handlerFinish)
                      elif kind = e_COR_ILEXCEPTION_CLAUSE_FAULT then 
                        ILExceptionClause.Fault(handlerStart, handlerFinish)
                      else begin
                        dprintn (ctxt.infile + ": unknown exception handler kind: "+string kind);
                        ILExceptionClause.Finally(handlerStart, handlerFinish)
                      end
                   
                    let key =  (tryStart, tryFinish)
                    if sehMap.ContainsKey key then 
                        let prev = sehMap.[key]
                        sehMap.[key] <- (prev @ [clause])
                    else 
                        sehMap.[key] <- [clause])
                  clauses;
                Seq.fold  (fun acc (KeyValue(key,bs)) -> {exnRange=key; exnClauses=bs} :: acc)  [] sehMap
             seh := sehClauses;
             moreSections := (sectionFlag &&& e_CorILMethod_Sect_MoreSects) <> 0x0uy;
             nextSectionBase := sectionBase + sectionSize;
           done; (* while *)

           (* Convert the linear code format to the nested code format *)
           if logging then dprintn ("doing localPdbInfos2"); 
           let localPdbInfos2 = List.map (fun f -> f raw2nextLab) localPdbInfos
           if logging then dprintn ("done localPdbInfos2, checking code..."); 
           let code = checkILCode (buildILCode nm lab2pc instrs !seh localPdbInfos2)
           if logging then dprintn ("done checking code."); 
           MethodBody.IL
             { IsZeroInit=initlocals;
               MaxStack= maxstack;
               NoInlining=noinline;
               Locals=mkILLocals locals;
               Code=code;
               SourceMarker=methRangePdbInfo}
       else 
           if logging then failwith "unknown format";
           MethodBody.Abstract
     end)

and int32AsILVariantType ctxt (n:int32) = 
    if List.memAssoc n (Lazy.force ILVariantTypeRevMap) then 
      List.assoc n (Lazy.force ILVariantTypeRevMap)
    elif (n &&& vt_ARRAY) <> 0x0 then ILNativeVariant.Array (int32AsILVariantType ctxt (n &&& (~~~ vt_ARRAY)))
    elif (n &&& vt_VECTOR) <> 0x0 then ILNativeVariant.Vector (int32AsILVariantType ctxt (n &&& (~~~ vt_VECTOR)))
    elif (n &&& vt_BYREF) <> 0x0 then ILNativeVariant.Byref (int32AsILVariantType ctxt (n &&& (~~~ vt_BYREF)))
    else (dprintn (ctxt.infile + ": int32AsILVariantType ctxt: unexpected variant type, n = "+string n) ; ILNativeVariant.Empty)

and readBlobHeapAsNativeType ctxt blobIdx = 
    // reading native type blob "+string blobIdx); 
    let bytes = readBlobHeap ctxt blobIdx
    let res,_ = sigptrGetILNativeType ctxt bytes 0
    res

and sigptrGetILNativeType ctxt bytes sigptr = 
    // reading native type blob, sigptr= "+string sigptr); 
    let ntbyte,sigptr = sigptrGetByte bytes sigptr
    if List.memAssoc ntbyte (Lazy.force ILNativeTypeMap) then 
        List.assoc ntbyte (Lazy.force ILNativeTypeMap), sigptr
    elif ntbyte = 0x0uy then ILNativeType.Empty, sigptr
    elif ntbyte = nt_CUSTOMMARSHALER then  
        // reading native type blob (CM1) , sigptr= "+string sigptr+ ", bytes.Length = "+string bytes.Length); 
        let guidLen,sigptr = sigptrGetZInt32 bytes sigptr
        // reading native type blob (CM2) , sigptr= "+string sigptr+", guidLen = "+string ( guidLen)); 
        let guid,sigptr = sigptrGetBytes ( guidLen) bytes sigptr
        // reading native type blob (CM3) , sigptr= "+string sigptr); 
        let nativeTypeNameLen,sigptr = sigptrGetZInt32 bytes sigptr
        // reading native type blob (CM4) , sigptr= "+string sigptr+", nativeTypeNameLen = "+string ( nativeTypeNameLen)); 
        let nativeTypeName,sigptr = sigptrGetString ( nativeTypeNameLen) bytes sigptr
        // reading native type blob (CM4) , sigptr= "+string sigptr+", nativeTypeName = "+nativeTypeName); 
        // reading native type blob (CM5) , sigptr= "+string sigptr); 
        let custMarshallerNameLen,sigptr = sigptrGetZInt32 bytes sigptr
        // reading native type blob (CM6) , sigptr= "+string sigptr+", custMarshallerNameLen = "+string ( custMarshallerNameLen)); 
        let custMarshallerName,sigptr = sigptrGetString ( custMarshallerNameLen) bytes sigptr
        // reading native type blob (CM7) , sigptr= "+string sigptr+", custMarshallerName = "+custMarshallerName); 
        let cookieStringLen,sigptr = sigptrGetZInt32 bytes sigptr
        // reading native type blob (CM8) , sigptr= "+string sigptr+", cookieStringLen = "+string ( cookieStringLen)); 
        let cookieString,sigptr = sigptrGetBytes ( cookieStringLen) bytes sigptr
        // reading native type blob (CM9) , sigptr= "+string sigptr); 
        ILNativeType.Custom (guid,nativeTypeName,custMarshallerName,cookieString), sigptr
    elif ntbyte = nt_FIXEDSYSSTRING then 
      let i,sigptr = sigptrGetZInt32 bytes sigptr
      ILNativeType.FixedSysString i, sigptr
    elif ntbyte = nt_FIXEDARRAY then 
      let i,sigptr = sigptrGetZInt32 bytes sigptr
      ILNativeType.FixedArray i, sigptr
    elif ntbyte = nt_SAFEARRAY then 
      (if sigptr >= bytes.Length then
         ILNativeType.SafeArray(ILNativeVariant.Empty, None),sigptr
       else 
         let i,sigptr = sigptrGetZInt32 bytes sigptr
         if sigptr >= bytes.Length then
           ILNativeType.SafeArray (int32AsILVariantType ctxt i, None), sigptr
         else 
           let len,sigptr = sigptrGetZInt32 bytes sigptr
           let s,sigptr = sigptrGetString ( len) bytes sigptr
           ILNativeType.SafeArray (int32AsILVariantType ctxt i, Some s), sigptr)
    elif ntbyte = nt_ARRAY then 
       if sigptr >= bytes.Length then
         ILNativeType.Array(None,None),sigptr
       else 
         let nt,sigptr = 
           let u,sigptr' = sigptrGetZInt32 bytes sigptr
           if (u = int nt_MAX) then 
             ILNativeType.Empty, sigptr'
           else
           (* note: go back to start and read native type *)
             sigptrGetILNativeType ctxt bytes sigptr
         if sigptr >= bytes.Length then
           ILNativeType.Array (Some nt,None), sigptr
         else
           let pnum,sigptr = sigptrGetZInt32 bytes sigptr
           if sigptr >= bytes.Length then
             ILNativeType.Array (Some nt,Some(pnum,None)), sigptr
           else 
             let additive,sigptr = 
               if sigptr >= bytes.Length then 0, sigptr
               else sigptrGetZInt32 bytes sigptr
             ILNativeType.Array (Some nt,Some(pnum,Some(additive))), sigptr
    else (dprintn (ctxt.infile + ": unexpected native type, nt = "+string ntbyte); ILNativeType.Empty, sigptr)
      
and seekReadManifestResources ctxt () = 
    mkILResourcesLazy 
      (lazy
         [ for i = 1 to ctxt.getNumRows TableNames.ManifestResource do
             let (offset,flags,nameIdx,implIdx) = seekReadManifestResourceRow ctxt i
             let scoref = seekReadImplAsScopeRef ctxt implIdx
             let datalab = 
               match scoref with
               | ILScopeRef.Local -> 
                  let start = ctxt.anyV2P ("resource",offset + ctxt.resourcesAddr)
                  let len = seekReadInt32 ctxt.is start
                  ILResourceLocation.Local (fun () -> seekReadBytes ctxt.is (start + 4) len)
               | ILScopeRef.Module mref -> ILResourceLocation.File (mref,offset)
               | ILScopeRef.Assembly aref -> ILResourceLocation.Assembly aref

             let r = 
               { Name= readStringHeap ctxt nameIdx;
                 Location = datalab;
                 Access = (if (flags &&& 0x01) <> 0x0 then ILResourceAccess.Public else ILResourceAccess.Private);
                 CustomAttrs =  seekReadCustomAttrs ctxt (TaggedIndex(hca_ManifestResource, i)) }
             yield r ])


and seekReadNestedExportedTypes ctxt parentIdx = 
    mkILNestedExportedTypesLazy
      (lazy
         [ for i = 1 to ctxt.getNumRows TableNames.ExportedType do
               let (flags,_tok,nameIdx,namespaceIdx,implIdx) = seekReadExportedTypeRow ctxt i
               if not (isTopTypeDef flags) then
                   let (TaggedIndex(tag,idx) ) = implIdx
               //let isTopTypeDef =  (idx = 0 || tag <> i_ExportedType) 
               //if not isTopTypeDef then
                   match tag with 
                   | tag when tag = i_ExportedType && idx = parentIdx  ->
                       let nm = readBlobHeapAsTypeName ctxt (nameIdx,namespaceIdx)
                       yield 
                         { Name=nm;
                           Access=(match typeAccessOfFlags flags with ILTypeDefAccess.Nested n -> n | _ -> failwith "non-nested access for a nested type described as being in an auxiliary module");
                           Nested=seekReadNestedExportedTypes ctxt i;
                           CustomAttrs=seekReadCustomAttrs ctxt (TaggedIndex(hca_ExportedType, i)) } 
                   | _ -> () ])
      
and seekReadTopExportedTypes ctxt () = 
    mkILExportedTypesLazy 
      (lazy
           let res = ref []
           for i = 1 to ctxt.getNumRows TableNames.ExportedType do
             let (flags,_tok,nameIdx,namespaceIdx,implIdx) = seekReadExportedTypeRow ctxt i
             if isTopTypeDef flags then 
               let (TaggedIndex(tag,_idx) ) = implIdx
               
               // the nested types will be picked up by their enclosing types
               if tag <> i_ExportedType then
                   let nm = readBlobHeapAsTypeName ctxt (nameIdx,namespaceIdx)
                   
                   let scoref = seekReadImplAsScopeRef ctxt implIdx
                        
                   let entry = 
                     { ScopeRef=scoref;
                       Name=nm;
                       IsForwarder =   ((flags &&& 0x00200000) <> 0);
                       Access=typeAccessOfFlags flags;
                       Nested=seekReadNestedExportedTypes ctxt i;
                       CustomAttrs=seekReadCustomAttrs ctxt (TaggedIndex(hca_ExportedType, i)) } 
                   res := entry :: !res;
           done;
           List.rev !res)

#if FX_NO_PDB_READER
#else         
let getPdbReader opts infile =  
    match opts.pdbPath with 
    | None -> None
    | Some pdbpath ->
         try 
              let pdbr = pdbReadOpen infile pdbpath
              let pdbdocs = pdbReaderGetDocuments pdbr
  
              let tab = new Dictionary<_,_>(Array.length pdbdocs)
              pdbdocs |> Array.iter  (fun pdbdoc -> 
                  let url = pdbDocumentGetURL pdbdoc
                  tab.[url] <-
                      ILSourceDocument.Create(language=Some (pdbDocumentGetLanguage pdbdoc),
                                            vendor = Some (pdbDocumentGetLanguageVendor pdbdoc),
                                            documentType = Some (pdbDocumentGetType pdbdoc),
                                            file = url));

              let docfun url = if tab.ContainsKey url then tab.[url] else failwith ("Document with URL "+url+" not found in list of documents in the PDB file")
              Some (pdbr, docfun)
          with e -> dprintn ("* Warning: PDB file could not be read and will be ignored: "+e.Message); None         
#endif
      
//-----------------------------------------------------------------------
// Crack the binary headers, build a reader context and return the lazy
// read of the AbsIL module.
// ----------------------------------------------------------------------

let rec genOpenBinaryReader infile is opts = 

    (* MSDOS HEADER *)
    let peSignaturePhysLoc = seekReadInt32 is 0x3c

    (* PE HEADER *)
    let peFileHeaderPhysLoc = peSignaturePhysLoc + 0x04
    let peOptionalHeaderPhysLoc = peFileHeaderPhysLoc + 0x14
    let peSignature = seekReadInt32 is (peSignaturePhysLoc + 0)
    if peSignature <>  0x4550 then failwithf "not a PE file - bad magic PE number 0x%08x, is = %A" peSignature is;


    (* PE SIGNATURE *)
    let machine = seekReadUInt16AsInt32 is (peFileHeaderPhysLoc + 0)
    let numSections = seekReadUInt16AsInt32 is (peFileHeaderPhysLoc + 2)
    let optHeaderSize = seekReadUInt16AsInt32 is (peFileHeaderPhysLoc + 16)
    if optHeaderSize <>  0xe0 &&
       optHeaderSize <> 0xf0 then failwith "not a PE file - bad optional header size";
    let x64adjust = optHeaderSize - 0xe0
    let only64 = (optHeaderSize = 0xf0)    (* May want to read in the optional header Magic number and check that as well... *)
    let platform = match machine with | 0x8664 -> Some(AMD64) | 0x200 -> Some(IA64) | _ -> Some(X86) 
    let sectionHeadersStartPhysLoc = peOptionalHeaderPhysLoc + optHeaderSize

    let flags = seekReadUInt16AsInt32 is (peFileHeaderPhysLoc + 18)
    let isDll = (flags &&& 0x2000) <> 0x0

   (* OPTIONAL PE HEADER *)
    let _textPhysSize = seekReadInt32 is (peOptionalHeaderPhysLoc + 4)  (* Size of the code (text) section, or the sum of all code sections if there are multiple sections. *)
     (* x86: 000000a0 *) 
    let _initdataPhysSize   = seekReadInt32 is (peOptionalHeaderPhysLoc + 8) (* Size of the initialized data section, or the sum of all such sections if there are multiple data sections. *)
    let _uninitdataPhysSize = seekReadInt32 is (peOptionalHeaderPhysLoc + 12) (* Size of the uninitialized data section, or the sum of all such sections if there are multiple data sections. *)
    let _entrypointAddr      = seekReadInt32 is (peOptionalHeaderPhysLoc + 16) (* RVA of entry point , needs to point to bytes 0xFF 0x25 followed by the RVA+!0x4000000 in a section marked execute/read for EXEs or 0 for DLLs e.g. 0x0000b57e *)
    let _textAddr            = seekReadInt32 is (peOptionalHeaderPhysLoc + 20) (* e.g. 0x0002000 *)
     (* x86: 000000b0 *) 
    let dataSegmentAddr       = seekReadInt32 is (peOptionalHeaderPhysLoc + 24) (* e.g. 0x0000c000 *)
    (*  REVIEW: For now, we'll use the DWORD at offset 24 for x64.  This currently ok since fsc doesn't support true 64-bit image bases,
        but we'll have to fix this up when such support is added. *)    
    let imageBaseReal = if only64 then dataSegmentAddr else seekReadInt32 is (peOptionalHeaderPhysLoc + 28)  (* Image Base Always 0x400000 (see Section 23.1). - QUERY : no it's not always 0x400000, e.g. 0x034f0000 *)
    let alignVirt      = seekReadInt32 is (peOptionalHeaderPhysLoc + 32)   (*  Section Alignment Always 0x2000 (see Section 23.1). *)
    let alignPhys      = seekReadInt32 is (peOptionalHeaderPhysLoc + 36)  (* File Alignment Either 0x200 or 0x1000. *)
     (* x86: 000000c0 *) 
    let _osMajor     = seekReadUInt16 is (peOptionalHeaderPhysLoc + 40)   (*  OS Major Always 4 (see Section 23.1). *)
    let _osMinor     = seekReadUInt16 is (peOptionalHeaderPhysLoc + 42)   (* OS Minor Always 0 (see Section 23.1). *)
    let _userMajor   = seekReadUInt16 is (peOptionalHeaderPhysLoc + 44)   (* User Major Always 0 (see Section 23.1). *)
    let _userMinor   = seekReadUInt16 is (peOptionalHeaderPhysLoc + 46)   (* User Minor Always 0 (see Section 23.1). *)
    let subsysMajor = seekReadUInt16AsInt32 is (peOptionalHeaderPhysLoc + 48)   (* SubSys Major Always 4 (see Section 23.1). *)
    let subsysMinor = seekReadUInt16AsInt32 is (peOptionalHeaderPhysLoc + 50)   (* SubSys Minor Always 0 (see Section 23.1). *)
     (* x86: 000000d0 *) 
    let _imageEndAddr   = seekReadInt32 is (peOptionalHeaderPhysLoc + 56)  (* Image Size: Size, in bytes, of image, including all headers and padding; shall be a multiple of Section Alignment. e.g. 0x0000e000 *)
    let _headerPhysSize = seekReadInt32 is (peOptionalHeaderPhysLoc + 60)  (* Header Size Combined size of MS-DOS Header, PE Header, PE Optional Header and padding; shall be a multiple of the file alignment. *)
    let subsys           = seekReadUInt16 is (peOptionalHeaderPhysLoc + 68)   (* SubSystem Subsystem required to run this image. Shall be either IMAGE_SUBSYSTEM_WINDOWS_CE_GUI (!0x3) or IMAGE_SUBSYSTEM_WINDOWS_GUI (!0x2). QUERY: Why is this 3 on the images ILASM produces??? *)
    let useHighEnthropyVA = 
        let n = seekReadUInt16 is (peOptionalHeaderPhysLoc + 70)
        let highEnthropyVA = 0x20us
        (n &&& highEnthropyVA) = highEnthropyVA

     (* x86: 000000e0 *) 

    (* WARNING: THESE ARE 64 bit ON x64/ia64 *)
    (*  REVIEW: If we ever decide that we need these values for x64, we'll have to read them in as 64bit and fix up the rest of the offsets.
        Then again, it should suffice to just use the defaults, and still not bother... *)
    (*  let stackReserve = seekReadInt32 is (peOptionalHeaderPhysLoc + 72) in *)  (* Stack Reserve Size Always 0x100000 (1Mb) (see Section 23.1). *)
    (*   let stackCommit = seekReadInt32 is (peOptionalHeaderPhysLoc + 76) in  *) (* Stack Commit Size Always 0x1000 (4Kb) (see Section 23.1). *)
    (*   let heapReserve = seekReadInt32 is (peOptionalHeaderPhysLoc + 80) in *)  (* Heap Reserve Size Always 0x100000 (1Mb) (see Section 23.1). *)
    (*   let heapCommit = seekReadInt32 is (peOptionalHeaderPhysLoc + 84) in *)  (* Heap Commit Size Always 0x1000 (4Kb) (see Section 23.1). *)

     (* x86: 000000f0, x64: 00000100 *) 
    let _numDataDirectories = seekReadInt32 is (peOptionalHeaderPhysLoc + 92 + x64adjust)   (* Number of Data Directories: Always 0x10 (see Section 23.1). *)
     (* 00000100 - these addresses are for x86 - for the x64 location, add x64adjust (0x10) *) 
    let _importTableAddr = seekReadInt32 is (peOptionalHeaderPhysLoc + 104 + x64adjust)   (* Import Table RVA of Import Table, (see clause 24.3.1). e.g. 0000b530 *) 
    let _importTableSize = seekReadInt32 is (peOptionalHeaderPhysLoc + 108 + x64adjust)  (* Size of Import Table, (see clause 24.3.1).  *)
    let nativeResourcesAddr = seekReadInt32 is (peOptionalHeaderPhysLoc + 112 + x64adjust)
    let nativeResourcesSize = seekReadInt32 is (peOptionalHeaderPhysLoc + 116 + x64adjust)
     (* 00000110 *) 
     (* 00000120 *) 
  (*   let base_relocTableNames.addr = seekReadInt32 is (peOptionalHeaderPhysLoc + 136)
    let base_relocTableNames.size = seekReadInt32 is (peOptionalHeaderPhysLoc + 140) in  *)
     (* 00000130 *) 
     (* 00000140 *) 
     (* 00000150 *) 
    let _importAddrTableAddr = seekReadInt32 is (peOptionalHeaderPhysLoc + 192 + x64adjust)   (* RVA of Import Addr Table, (see clause 24.3.1). e.g. 0x00002000 *) 
    let _importAddrTableSize = seekReadInt32 is (peOptionalHeaderPhysLoc + 196 + x64adjust)  (* Size of Import Addr Table, (see clause 24.3.1). e.g. 0x00002000 *) 
     (* 00000160 *) 
    let cliHeaderAddr = seekReadInt32 is (peOptionalHeaderPhysLoc + 208 + x64adjust)
    let _cliHeaderSize = seekReadInt32 is (peOptionalHeaderPhysLoc + 212 + x64adjust)
     (* 00000170 *) 


    (* Crack section headers *)

    let sectionHeaders = 
      [ for i in 0 .. numSections-1 do
          let pos = sectionHeadersStartPhysLoc + i * 0x28
          let virtSize = seekReadInt32 is (pos + 8)
          let virtAddr = seekReadInt32 is (pos + 12)
          let physLoc = seekReadInt32 is (pos + 20)
          yield (virtAddr,virtSize,physLoc) ]

    let findSectionHeader addr = 
      let rec look i pos = 
        if i >= numSections then 0x0 
        else
          let virtSize = seekReadInt32 is (pos + 8)
          let virtAddr = seekReadInt32 is (pos + 12)
          if (addr >= virtAddr && addr < virtAddr + virtSize) then pos 
          else look (i+1) (pos + 0x28)
      look 0 sectionHeadersStartPhysLoc
    
    let textHeaderStart = findSectionHeader cliHeaderAddr
    let dataHeaderStart = findSectionHeader dataSegmentAddr
  (*  let relocHeaderStart = findSectionHeader base_relocTableNames.addr in  *)

    let _textSize = if textHeaderStart = 0x0 then 0x0 else seekReadInt32 is (textHeaderStart + 8)
    let _textAddr = if textHeaderStart = 0x0 then 0x0 else seekReadInt32 is (textHeaderStart + 12)
    let textSegmentPhysicalSize = if textHeaderStart = 0x0 then 0x0 else seekReadInt32 is (textHeaderStart + 16)
    let textSegmentPhysicalLoc = if textHeaderStart = 0x0 then 0x0 else seekReadInt32 is (textHeaderStart + 20)

    if logging then dprintn (infile + ": textHeaderStart = "+string textHeaderStart);
    if logging then dprintn (infile + ": dataHeaderStart = "+string dataHeaderStart);
    if logging then  dprintn (infile + ": dataSegmentAddr (pre section crack) = "+string dataSegmentAddr);

    let dataSegmentSize = if dataHeaderStart = 0x0 then 0x0 else seekReadInt32 is (dataHeaderStart + 8)
    let dataSegmentAddr = if dataHeaderStart = 0x0 then 0x0 else seekReadInt32 is (dataHeaderStart + 12)
    let dataSegmentPhysicalSize = if dataHeaderStart = 0x0 then 0x0 else seekReadInt32 is (dataHeaderStart + 16)
    let dataSegmentPhysicalLoc = if dataHeaderStart = 0x0 then 0x0 else seekReadInt32 is (dataHeaderStart + 20)

    if logging then dprintn (infile + ": dataSegmentAddr (post section crack) = "+string dataSegmentAddr);

    let anyV2P (n,v) = 
      let rec look i pos = 
        if i >= numSections then (failwith (infile + ": bad "+n+", rva "+string v); 0x0)
        else
          let virtSize = seekReadInt32 is (pos + 8)
          let virtAddr = seekReadInt32 is (pos + 12)
          let physLoc = seekReadInt32 is (pos + 20)
          if (v >= virtAddr && (v < virtAddr + virtSize)) then (v - virtAddr) + physLoc 
          else look (i+1) (pos + 0x28)
      look 0 sectionHeadersStartPhysLoc

    if logging then dprintn (infile + ": numSections = "+string numSections); 
    if logging then dprintn (infile + ": cliHeaderAddr = "+string cliHeaderAddr); 
    if logging then dprintn (infile + ": cliHeaderPhys = "+string (anyV2P ("cli header",cliHeaderAddr))); 
    if logging then dprintn (infile + ": dataSegmentSize = "+string dataSegmentSize); 
    if logging then dprintn (infile + ": dataSegmentAddr = "+string dataSegmentAddr); 

    let cliHeaderPhysLoc = anyV2P ("cli header",cliHeaderAddr)

    let _majorRuntimeVersion = seekReadUInt16 is (cliHeaderPhysLoc + 4)
    let _minorRuntimeVersion = seekReadUInt16 is (cliHeaderPhysLoc + 6)
    let metadataAddr         = seekReadInt32 is (cliHeaderPhysLoc + 8)
    let _metadataSegmentSize         = seekReadInt32 is (cliHeaderPhysLoc + 12)
    let cliFlags             = seekReadInt32 is (cliHeaderPhysLoc + 16)
    
    let ilOnly             = (cliFlags &&& 0x01) <> 0x00
    let only32             = (cliFlags &&& 0x02) <> 0x00
    let is32bitpreferred   = (cliFlags &&& 0x00020003) <> 0x00
    let _strongnameSigned  = (cliFlags &&& 0x08) <> 0x00
    let _trackdebugdata     = (cliFlags &&& 0x010000) <> 0x00
    
    let entryPointToken = seekReadUncodedToken is (cliHeaderPhysLoc + 20)
    let resourcesAddr     = seekReadInt32 is (cliHeaderPhysLoc + 24)
    let resourcesSize     = seekReadInt32 is (cliHeaderPhysLoc + 28)
    let strongnameAddr    = seekReadInt32 is (cliHeaderPhysLoc + 32)
    let _strongnameSize    = seekReadInt32 is (cliHeaderPhysLoc + 36)
    let vtableFixupsAddr = seekReadInt32 is (cliHeaderPhysLoc + 40)
    let _vtableFixupsSize = seekReadInt32 is (cliHeaderPhysLoc + 44)

    if logging then dprintn (infile + ": metadataAddr = "+string metadataAddr); 
    if logging then dprintn (infile + ": resourcesAddr = "+string resourcesAddr); 
    if logging then dprintn (infile + ": resourcesSize = "+string resourcesSize); 
    if logging then dprintn (infile + ": nativeResourcesAddr = "+string nativeResourcesAddr); 
    if logging then dprintn (infile + ": nativeResourcesSize = "+string nativeResourcesSize); 

    let metadataPhysLoc = anyV2P ("metadata",metadataAddr)
    let magic = seekReadUInt16AsInt32 is metadataPhysLoc
    if magic <> 0x5342 then failwith (infile + ": bad metadata magic number: " + string magic);
    let magic2 = seekReadUInt16AsInt32 is (metadataPhysLoc + 2)
    if magic2 <> 0x424a then failwith "bad metadata magic number";
    let _majorMetadataVersion = seekReadUInt16 is (metadataPhysLoc + 4)
    let _minorMetadataVersion = seekReadUInt16 is (metadataPhysLoc + 6)

    let versionLength = seekReadInt32 is (metadataPhysLoc + 12)
    let ilMetadataVersion = seekReadBytes is (metadataPhysLoc + 16) versionLength |> Array.filter (fun b -> b <> 0uy)
    let x = align 0x04 (16 + versionLength)
    let numStreams = seekReadUInt16AsInt32 is (metadataPhysLoc + x + 2)
    let streamHeadersStart = (metadataPhysLoc + x + 4)

    if logging then dprintn (infile + ": numStreams = "+string numStreams); 
    if logging then dprintn (infile + ": streamHeadersStart = "+string streamHeadersStart); 

  (* Crack stream headers *)

    let tryFindStream name = 
      let rec look i pos = 
        if i >= numStreams then None
        else
          let offset = seekReadInt32 is (pos + 0)
          let length = seekReadInt32 is (pos + 4)
          let res = ref true
          let fin = ref false
          let n = ref 0
          // read and compare the stream name byte by byte 
          while (not !fin) do 
              let c= seekReadByteAsInt32 is (pos + 8 + (!n))
              if c = 0 then 
                  fin := true
              elif !n >= Array.length name || c <> name.[!n] then 
                  res := false;
              incr n
          if !res then Some(offset + metadataPhysLoc,length) 
          else look (i+1) (align 0x04 (pos + 8 + (!n)))
      look 0 streamHeadersStart

    let findStream name = 
        match tryFindStream name with
        | None -> (0x0, 0x0)
        | Some positions ->  positions

    let (tablesStreamPhysLoc, tablesStreamSize) = 
      match tryFindStream [| 0x23; 0x7e |] (* #~ *) with
      | Some res -> res
      | None -> 
        match tryFindStream [| 0x23; 0x2d |] (* #-: at least one DLL I've seen uses this! *)   with
        | Some res -> res
        | None -> 
         dprintf "no metadata tables found under stream names '#~' or '#-', please report this\n";
         let firstStreamOffset = seekReadInt32 is (streamHeadersStart + 0)
         let firstStreamLength = seekReadInt32 is (streamHeadersStart + 4)
         firstStreamOffset,firstStreamLength

    let (stringsStreamPhysicalLoc, stringsStreamSize) = findStream [| 0x23; 0x53; 0x74; 0x72; 0x69; 0x6e; 0x67; 0x73; |] (* #Strings *)
    let (userStringsStreamPhysicalLoc, userStringsStreamSize) = findStream [| 0x23; 0x55; 0x53; |] (* #US *)
    let (guidsStreamPhysicalLoc, _guidsStreamSize) = findStream [| 0x23; 0x47; 0x55; 0x49; 0x44; |] (* #GUID *)
    let (blobsStreamPhysicalLoc, blobsStreamSize) = findStream [| 0x23; 0x42; 0x6c; 0x6f; 0x62; |] (* #Blob *)

    if logging then dprintn (infile + ": tablesAddr = "+string tablesStreamPhysLoc); 
    if logging then dprintn (infile + ": tablesSize = "+string tablesStreamSize); 
    if logging then dprintn (infile + ": stringsAddr = "+string stringsStreamPhysicalLoc);
    if logging then dprintn (infile + ": stringsSize = "+string stringsStreamSize); 
    if logging then dprintn (infile + ": user_stringsAddr = "+string userStringsStreamPhysicalLoc); 
    if logging then dprintn (infile + ": guidsAddr = "+string guidsStreamPhysicalLoc); 
    if logging then dprintn (infile + ": blobsAddr = "+string blobsStreamPhysicalLoc); 

    let tables_streamMajor_version = seekReadByteAsInt32 is (tablesStreamPhysLoc + 4)
    let tables_streamMinor_version = seekReadByteAsInt32 is (tablesStreamPhysLoc + 5)

    let usingWhidbeyBeta1TableSchemeForGenericParam = (tables_streamMajor_version = 1) && (tables_streamMinor_version = 1)

    let tableKinds = 
        [|kindModule               (* Table 0  *); 
          kindTypeRef              (* Table 1  *);
          kindTypeDef              (* Table 2  *);
          kindIllegal (* kindFieldPtr *)             (* Table 3  *);
          kindFieldDef                (* Table 4  *);
          kindIllegal (* kindMethodPtr *)            (* Table 5  *);
          kindMethodDef               (* Table 6  *);
          kindIllegal (* kindParamPtr *)             (* Table 7  *);
          kindParam                (* Table 8  *);
          kindInterfaceImpl        (* Table 9  *);
          kindMemberRef            (* Table 10 *);
          kindConstant             (* Table 11 *);
          kindCustomAttribute      (* Table 12 *);
          kindFieldMarshal         (* Table 13 *);
          kindDeclSecurity         (* Table 14 *);
          kindClassLayout          (* Table 15 *);
          kindFieldLayout          (* Table 16 *);
          kindStandAloneSig        (* Table 17 *);
          kindEventMap             (* Table 18 *);
          kindIllegal (* kindEventPtr *)             (* Table 19 *);
          kindEvent                (* Table 20 *);
          kindPropertyMap          (* Table 21 *);
          kindIllegal (* kindPropertyPtr *)          (* Table 22 *);
          kindProperty             (* Table 23 *);
          kindMethodSemantics      (* Table 24 *);
          kindMethodImpl           (* Table 25 *);
          kindModuleRef            (* Table 26 *);
          kindTypeSpec             (* Table 27 *);
          kindImplMap              (* Table 28 *);
          kindFieldRVA             (* Table 29 *);
          kindIllegal (* kindENCLog *)               (* Table 30 *);
          kindIllegal (* kindENCMap *)               (* Table 31 *);
          kindAssembly             (* Table 32 *);
          kindIllegal (* kindAssemblyProcessor *)    (* Table 33 *);
          kindIllegal (* kindAssemblyOS *)           (* Table 34 *);
          kindAssemblyRef          (* Table 35 *);
          kindIllegal (* kindAssemblyRefProcessor *) (* Table 36 *);
          kindIllegal (* kindAssemblyRefOS *)        (* Table 37 *);
          kindFileRef                 (* Table 38 *);
          kindExportedType         (* Table 39 *);
          kindManifestResource     (* Table 40 *);
          kindNested               (* Table 41 *);
         (if usingWhidbeyBeta1TableSchemeForGenericParam then kindGenericParam_v1_1 else  kindGenericParam_v2_0);        (* Table 42 *)
          kindMethodSpec         (* Table 43 *);
          kindGenericParamConstraint         (* Table 44 *);
          kindIllegal         (* Table 45 *);
          kindIllegal         (* Table 46 *);
          kindIllegal         (* Table 47 *);
          kindIllegal         (* Table 48 *);
          kindIllegal         (* Table 49 *);
          kindIllegal         (* Table 50 *);
          kindIllegal         (* Table 51 *);
          kindIllegal         (* Table 52 *);
          kindIllegal         (* Table 53 *);
          kindIllegal         (* Table 54 *);
          kindIllegal         (* Table 55 *);
          kindIllegal         (* Table 56 *);
          kindIllegal         (* Table 57 *);
          kindIllegal         (* Table 58 *);
          kindIllegal         (* Table 59 *);
          kindIllegal         (* Table 60 *);
          kindIllegal         (* Table 61 *);
          kindIllegal         (* Table 62 *);
          kindIllegal         (* Table 63 *);
        |]

    let heapSizes = seekReadByteAsInt32 is (tablesStreamPhysLoc + 6)
    let valid = seekReadInt64 is (tablesStreamPhysLoc + 8)
    let sorted = seekReadInt64 is (tablesStreamPhysLoc + 16)
    let tablesPresent, tableRowCount, startOfTables = 
        let present = ref []
        let numRows = Array.create 64 0
        let prevNumRowIdx = ref (tablesStreamPhysLoc + 24)
        for i = 0 to 63 do 
            if (valid &&& (int64 1 <<< i)) <> int64  0 then 
                present := i :: !present;
                numRows.[i] <-  (seekReadInt32 is !prevNumRowIdx);
                prevNumRowIdx := !prevNumRowIdx + 4
        List.rev !present, numRows, !prevNumRowIdx

    let getNumRows (tab:TableName) = tableRowCount.[tab.Index]
    let numTables = tablesPresent.Length
    let stringsBigness = (heapSizes &&& 1) <> 0
    let guidsBigness = (heapSizes &&& 2) <> 0
    let blobsBigness = (heapSizes &&& 4) <> 0

    if logging then dprintn (infile + ": numTables = "+string numTables);
    if logging && stringsBigness then dprintn (infile + ": strings are big");
    if logging && blobsBigness then dprintn (infile + ": blobs are big");

    let tableBigness = Array.map (fun n -> n >= 0x10000) tableRowCount
      
    let codedBigness nbits tab =
      let rows = getNumRows tab
      rows >= (0x10000 >>>& nbits)
    
    let tdorBigness = 
      codedBigness 2 TableNames.TypeDef || 
      codedBigness 2 TableNames.TypeRef || 
      codedBigness 2 TableNames.TypeSpec
    
    let tomdBigness = 
      codedBigness 1 TableNames.TypeDef || 
      codedBigness 1 TableNames.Method
    
    let hcBigness = 
      codedBigness 2 TableNames.Field ||
      codedBigness 2 TableNames.Param ||
      codedBigness 2 TableNames.Property
    
    let hcaBigness = 
      codedBigness 5 TableNames.Method ||
      codedBigness 5 TableNames.Field ||
      codedBigness 5 TableNames.TypeRef  ||
      codedBigness 5 TableNames.TypeDef ||
      codedBigness 5 TableNames.Param ||
      codedBigness 5 TableNames.InterfaceImpl ||
      codedBigness 5 TableNames.MemberRef ||
      codedBigness 5 TableNames.Module ||
      codedBigness 5 TableNames.Permission ||
      codedBigness 5 TableNames.Property ||
      codedBigness 5 TableNames.Event ||
      codedBigness 5 TableNames.StandAloneSig ||
      codedBigness 5 TableNames.ModuleRef ||
      codedBigness 5 TableNames.TypeSpec ||
      codedBigness 5 TableNames.Assembly ||
      codedBigness 5 TableNames.AssemblyRef ||
      codedBigness 5 TableNames.File ||
      codedBigness 5 TableNames.ExportedType ||
      codedBigness 5 TableNames.ManifestResource ||
      codedBigness 5 TableNames.GenericParam ||
      codedBigness 5 TableNames.GenericParamConstraint ||
      codedBigness 5 TableNames.MethodSpec

    
    let hfmBigness = 
      codedBigness 1 TableNames.Field || 
      codedBigness 1 TableNames.Param
    
    let hdsBigness = 
      codedBigness 2 TableNames.TypeDef || 
      codedBigness 2 TableNames.Method ||
      codedBigness 2 TableNames.Assembly
    
    let mrpBigness = 
      codedBigness 3 TableNames.TypeRef ||
      codedBigness 3 TableNames.ModuleRef ||
      codedBigness 3 TableNames.Method ||
      codedBigness 3 TableNames.TypeSpec
    
    let hsBigness = 
      codedBigness 1 TableNames.Event || 
      codedBigness 1 TableNames.Property 
    
    let mdorBigness =
      codedBigness 1 TableNames.Method ||    
      codedBigness 1 TableNames.MemberRef 
    
    let mfBigness =
      codedBigness 1 TableNames.Field ||
      codedBigness 1 TableNames.Method 
    
    let iBigness =
      codedBigness 2 TableNames.File || 
      codedBigness 2 TableNames.AssemblyRef ||    
      codedBigness 2 TableNames.ExportedType 
    
    let catBigness =  
      codedBigness 3 TableNames.Method ||    
      codedBigness 3 TableNames.MemberRef 
    
    let rsBigness = 
      codedBigness 2 TableNames.Module ||    
      codedBigness 2 TableNames.ModuleRef || 
      codedBigness 2 TableNames.AssemblyRef  ||
      codedBigness 2 TableNames.TypeRef
      
    let rowKindSize (RowKind kinds) = 
      kinds |> List.sumBy (fun x -> 
            match x with 
            | UShort -> 2
            | ULong -> 4
            | Byte -> 1
            | Data -> 4
            | GGuid -> (if guidsBigness then 4 else 2)
            | Blob  -> (if blobsBigness then 4 else 2)
            | SString  -> (if stringsBigness then 4 else 2)
            | SimpleIndex tab -> (if tableBigness.[tab.Index] then 4 else 2)
            | TypeDefOrRefOrSpec -> (if tdorBigness then 4 else 2)
            | TypeOrMethodDef -> (if tomdBigness then 4 else 2)
            | HasConstant  -> (if hcBigness then 4 else 2)
            | HasCustomAttribute -> (if hcaBigness then 4 else 2)
            | HasFieldMarshal  -> (if hfmBigness then 4 else 2)
            | HasDeclSecurity  -> (if hdsBigness then 4 else 2)
            | MemberRefParent  -> (if mrpBigness then 4 else 2)
            | HasSemantics  -> (if hsBigness then 4 else 2)
            | MethodDefOrRef -> (if mdorBigness then 4 else 2)
            | MemberForwarded -> (if mfBigness then 4 else 2)
            | Implementation  -> (if iBigness then 4 else 2)
            | CustomAttributeType -> (if catBigness then 4 else 2)
            | ResolutionScope -> (if rsBigness then 4 else 2)) 

    let tableRowSizes = tableKinds |> Array.map rowKindSize 

    let tablePhysLocations = 
         let res = Array.create 64 0x0
         let prevTablePhysLoc = ref startOfTables
         for i = 0 to 63 do 
             res.[i] <- !prevTablePhysLoc;
             prevTablePhysLoc := !prevTablePhysLoc + (tableRowCount.[i] * tableRowSizes.[i]);
             if logging then dprintf "tablePhysLocations.[%d] = %d, offset from startOfTables = 0x%08x\n" i res.[i] (res.[i] -  startOfTables);
         res
    
    let inbase = Filename.fileNameOfPath infile + ": "

    // All the caches.  The sizes are guesstimates for the rough sharing-density of the assembly 
    let cacheAssemblyRef               = mkCacheInt32 opts.optimizeForMemory inbase "ILAssemblyRef"  (getNumRows TableNames.AssemblyRef)
    let cacheMethodSpecAsMethodData    = mkCacheGeneric opts.optimizeForMemory inbase "MethodSpecAsMethodData" (getNumRows TableNames.MethodSpec / 20 + 1)
    let cacheMemberRefAsMemberData     = mkCacheGeneric opts.optimizeForMemory inbase "MemberRefAsMemberData" (getNumRows TableNames.MemberRef / 20 + 1)
    let cacheCustomAttr                = mkCacheGeneric opts.optimizeForMemory inbase "CustomAttr" (getNumRows TableNames.CustomAttribute / 50 + 1)
    let cacheTypeRef                   = mkCacheInt32 opts.optimizeForMemory inbase "ILTypeRef" (getNumRows TableNames.TypeRef / 20 + 1)
    let cacheTypeRefAsType             = mkCacheGeneric opts.optimizeForMemory inbase "TypeRefAsType" (getNumRows TableNames.TypeRef / 20 + 1)
    let cacheBlobHeapAsPropertySig     = mkCacheGeneric opts.optimizeForMemory inbase "BlobHeapAsPropertySig" (getNumRows TableNames.Property / 20 + 1)
    let cacheBlobHeapAsFieldSig        = mkCacheGeneric opts.optimizeForMemory inbase "BlobHeapAsFieldSig" (getNumRows TableNames.Field / 20 + 1)
    let cacheBlobHeapAsMethodSig       = mkCacheGeneric opts.optimizeForMemory inbase "BlobHeapAsMethodSig" (getNumRows TableNames.Method / 20 + 1)
    let cacheTypeDefAsType             = mkCacheGeneric opts.optimizeForMemory inbase "TypeDefAsType" (getNumRows TableNames.TypeDef / 20 + 1)
    let cacheMethodDefAsMethodData     = mkCacheInt32 opts.optimizeForMemory inbase "MethodDefAsMethodData" (getNumRows TableNames.Method / 20 + 1)
    let cacheGenericParams             = mkCacheGeneric opts.optimizeForMemory inbase "GenericParams" (getNumRows TableNames.GenericParam / 20 + 1)
    let cacheFieldDefAsFieldSpec       = mkCacheInt32 opts.optimizeForMemory inbase "FieldDefAsFieldSpec" (getNumRows TableNames.Field / 20 + 1)
    let cacheUserStringHeap            = mkCacheInt32 opts.optimizeForMemory inbase "UserStringHeap" ( userStringsStreamSize / 20 + 1)
    // nb. Lots and lots of cache hits on this cache, hence never optimize cache away 
    let cacheStringHeap                = mkCacheInt32 false inbase "string heap" ( stringsStreamSize / 50 + 1)
    let cacheBlobHeap                  = mkCacheInt32 opts.optimizeForMemory inbase "blob heap" ( blobsStreamSize / 50 + 1) 

     // These tables are not required to enforce sharing fo the final data 
     // structure, but are very useful as searching these tables gives rise to many reads 
     // in standard applications.  
     
    let cacheNestedRow          = mkCacheInt32 opts.optimizeForMemory inbase "Nested Table Rows" (getNumRows TableNames.Nested / 20 + 1)
    let cacheConstantRow        = mkCacheInt32 opts.optimizeForMemory inbase "Constant Rows" (getNumRows TableNames.Constant / 20 + 1)
    let cacheMethodSemanticsRow = mkCacheInt32 opts.optimizeForMemory inbase "MethodSemantics Rows" (getNumRows TableNames.MethodSemantics / 20 + 1)
    let cacheTypeDefRow         = mkCacheInt32 opts.optimizeForMemory inbase "ILTypeDef Rows" (getNumRows TableNames.TypeDef / 20 + 1)
    let cacheInterfaceImplRow   = mkCacheInt32 opts.optimizeForMemory inbase "InterfaceImpl Rows" (getNumRows TableNames.InterfaceImpl / 20 + 1)
    let cacheFieldMarshalRow    = mkCacheInt32 opts.optimizeForMemory inbase "FieldMarshal Rows" (getNumRows TableNames.FieldMarshal / 20 + 1)
    let cachePropertyMapRow     = mkCacheInt32 opts.optimizeForMemory inbase "PropertyMap Rows" (getNumRows TableNames.PropertyMap / 20 + 1)

    let mkRowCounter _nm  =
       let count = ref 0
#if DEBUG
#if STATISTICS
       addReport (fun oc -> if !count <> 0 then oc.WriteLine (inbase+string !count + " "+_nm+" rows read"));
#endif
#else
       _nm |> ignore
#endif
       count

    let countTypeRef                = mkRowCounter "ILTypeRef"
    let countTypeDef                = mkRowCounter "ILTypeDef"
    let countField                  = mkRowCounter "Field"
    let countMethod                 = mkRowCounter "Method"
    let countParam                  = mkRowCounter "Param"
    let countInterfaceImpl          = mkRowCounter "InterfaceImpl"
    let countMemberRef              = mkRowCounter "MemberRef"
    let countConstant               = mkRowCounter "Constant"
    let countCustomAttribute        = mkRowCounter "CustomAttribute"
    let countFieldMarshal           = mkRowCounter "FieldMarshal"
    let countPermission             = mkRowCounter "Permission"
    let countClassLayout            = mkRowCounter "ClassLayout"
    let countFieldLayout            = mkRowCounter "FieldLayout"
    let countStandAloneSig          = mkRowCounter "StandAloneSig"
    let countEventMap               = mkRowCounter "EventMap"
    let countEvent                  = mkRowCounter "Event"
    let countPropertyMap            = mkRowCounter "PropertyMap"
    let countProperty               = mkRowCounter "Property"
    let countMethodSemantics        = mkRowCounter "MethodSemantics"
    let countMethodImpl             = mkRowCounter "MethodImpl"
    let countModuleRef              = mkRowCounter "ILModuleRef"
    let countTypeSpec               = mkRowCounter "ILTypeSpec"
    let countImplMap                = mkRowCounter "ImplMap"
    let countFieldRVA               = mkRowCounter "FieldRVA"
    let countAssembly               = mkRowCounter "Assembly"
    let countAssemblyRef            = mkRowCounter "ILAssemblyRef"
    let countFile                   = mkRowCounter "File"
    let countExportedType           = mkRowCounter "ILExportedTypeOrForwarder"
    let countManifestResource       = mkRowCounter "ManifestResource"
    let countNested                 = mkRowCounter "Nested"
    let countGenericParam           = mkRowCounter "GenericParam"
    let countGenericParamConstraint = mkRowCounter "GenericParamConstraint"
    let countMethodSpec             = mkRowCounter "ILMethodSpec"


   //-----------------------------------------------------------------------
   // Set up the PDB reader so we can read debug info for methods.
   // ----------------------------------------------------------------------
#if FX_NO_PDB_READER
    let pdb = None
#else
    let pdb = 
#if ENABLE_MONO_SUPPORT
        if runningOnMono then 
            None 
        else 
#endif
            getPdbReader opts infile
#endif

    let rowAddr (tab:TableName) idx = tablePhysLocations.[tab.Index] + (idx - 1) * tableRowSizes.[tab.Index]


    // Build the reader context
    // Use an initialization hole 
    let ctxtH = ref None
    let ctxt = { ilg=opts.ilGlobals; 
                 dataEndPoints = dataEndPoints ctxtH;
                 pdb=pdb;
                 sorted=sorted;
                 getNumRows=getNumRows; 
                 textSegmentPhysicalLoc=textSegmentPhysicalLoc; 
                 textSegmentPhysicalSize=textSegmentPhysicalSize;
                 dataSegmentPhysicalLoc=dataSegmentPhysicalLoc;
                 dataSegmentPhysicalSize=dataSegmentPhysicalSize;
                 anyV2P=anyV2P;
                 metadataAddr=metadataAddr;
                 sectionHeaders=sectionHeaders;
                 nativeResourcesAddr=nativeResourcesAddr;
                 nativeResourcesSize=nativeResourcesSize;
                 resourcesAddr=resourcesAddr;
                 strongnameAddr=strongnameAddr;
                 vtableFixupsAddr=vtableFixupsAddr;
                 is=is;
                 infile=infile;
                 userStringsStreamPhysicalLoc   = userStringsStreamPhysicalLoc;
                 stringsStreamPhysicalLoc       = stringsStreamPhysicalLoc;
                 blobsStreamPhysicalLoc         = blobsStreamPhysicalLoc;
                 blobsStreamSize                = blobsStreamSize;
                 memoizeString                  = Tables.memoize id;
                 readUserStringHeap             = cacheUserStringHeap (readUserStringHeapUncached ctxtH);
                 readStringHeap                 = cacheStringHeap (readStringHeapUncached ctxtH);
                 readBlobHeap                   = cacheBlobHeap (readBlobHeapUncached ctxtH);
                 seekReadNestedRow              = cacheNestedRow  (seekReadNestedRowUncached ctxtH);
                 seekReadConstantRow            = cacheConstantRow  (seekReadConstantRowUncached ctxtH);
                 seekReadMethodSemanticsRow     = cacheMethodSemanticsRow  (seekReadMethodSemanticsRowUncached ctxtH);
                 seekReadTypeDefRow             = cacheTypeDefRow  (seekReadTypeDefRowUncached ctxtH);
                 seekReadInterfaceImplRow       = cacheInterfaceImplRow  (seekReadInterfaceImplRowUncached ctxtH);
                 seekReadFieldMarshalRow        = cacheFieldMarshalRow  (seekReadFieldMarshalRowUncached ctxtH);
                 seekReadPropertyMapRow         = cachePropertyMapRow  (seekReadPropertyMapRowUncached ctxtH);
                 seekReadAssemblyRef            = cacheAssemblyRef  (seekReadAssemblyRefUncached ctxtH);
                 seekReadMethodSpecAsMethodData = cacheMethodSpecAsMethodData  (seekReadMethodSpecAsMethodDataUncached ctxtH);
                 seekReadMemberRefAsMethodData  = cacheMemberRefAsMemberData  (seekReadMemberRefAsMethodDataUncached ctxtH);
                 seekReadMemberRefAsFieldSpec   = seekReadMemberRefAsFieldSpecUncached ctxtH;
                 seekReadCustomAttr             = cacheCustomAttr  (seekReadCustomAttrUncached ctxtH);
                 seekReadSecurityDecl           = seekReadSecurityDeclUncached ctxtH;
                 seekReadTypeRef                = cacheTypeRef (seekReadTypeRefUncached ctxtH);
                 readBlobHeapAsPropertySig      = cacheBlobHeapAsPropertySig (readBlobHeapAsPropertySigUncached ctxtH);
                 readBlobHeapAsFieldSig         = cacheBlobHeapAsFieldSig (readBlobHeapAsFieldSigUncached ctxtH);
                 readBlobHeapAsMethodSig        = cacheBlobHeapAsMethodSig (readBlobHeapAsMethodSigUncached ctxtH);
                 readBlobHeapAsLocalsSig        = readBlobHeapAsLocalsSigUncached ctxtH;
                 seekReadTypeDefAsType          = cacheTypeDefAsType (seekReadTypeDefAsTypeUncached ctxtH);
                 seekReadTypeRefAsType          = cacheTypeRefAsType (seekReadTypeRefAsTypeUncached ctxtH);
                 seekReadMethodDefAsMethodData  = cacheMethodDefAsMethodData (seekReadMethodDefAsMethodDataUncached ctxtH);
                 seekReadGenericParams          = cacheGenericParams (seekReadGenericParamsUncached ctxtH);
                 seekReadFieldDefAsFieldSpec    = cacheFieldDefAsFieldSpec (seekReadFieldDefAsFieldSpecUncached ctxtH);
                 guidsStreamPhysicalLoc = guidsStreamPhysicalLoc;
                 rowAddr=rowAddr;
                 entryPointToken=entryPointToken; 
                 rsBigness=rsBigness;
                 tdorBigness=tdorBigness;
                 tomdBigness=tomdBigness;   
                 hcBigness=hcBigness;   
                 hcaBigness=hcaBigness;   
                 hfmBigness=hfmBigness;   
                 hdsBigness=hdsBigness;
                 mrpBigness=mrpBigness;
                 hsBigness=hsBigness;
                 mdorBigness=mdorBigness;
                 mfBigness=mfBigness;
                 iBigness=iBigness;
                 catBigness=catBigness; 
                 stringsBigness=stringsBigness;
                 guidsBigness=guidsBigness;
                 blobsBigness=blobsBigness;
                 tableBigness=tableBigness;
                 countTypeRef                = countTypeRef;             
                 countTypeDef                = countTypeDef;             
                 countField                  = countField;               
                 countMethod                 = countMethod;              
                 countParam                  = countParam;               
                 countInterfaceImpl          = countInterfaceImpl;       
                 countMemberRef              = countMemberRef;           
                 countConstant               = countConstant;            
                 countCustomAttribute        = countCustomAttribute;     
                 countFieldMarshal           = countFieldMarshal;        
                 countPermission             = countPermission;         
                 countClassLayout            = countClassLayout;        
                 countFieldLayout            = countFieldLayout;         
                 countStandAloneSig          = countStandAloneSig;       
                 countEventMap               = countEventMap;            
                 countEvent                  = countEvent;               
                 countPropertyMap            = countPropertyMap;         
                 countProperty               = countProperty;            
                 countMethodSemantics        = countMethodSemantics;     
                 countMethodImpl             = countMethodImpl;          
                 countModuleRef              = countModuleRef;           
                 countTypeSpec               = countTypeSpec;            
                 countImplMap                = countImplMap;             
                 countFieldRVA               = countFieldRVA;            
                 countAssembly               = countAssembly;            
                 countAssemblyRef            = countAssemblyRef;         
                 countFile                   = countFile;                
                 countExportedType           = countExportedType;        
                 countManifestResource       = countManifestResource;    
                 countNested                 = countNested;              
                 countGenericParam           = countGenericParam;              
                 countGenericParamConstraint = countGenericParamConstraint;              
                 countMethodSpec             = countMethodSpec;  } 
    ctxtH := Some ctxt;
     
    let ilModule = seekReadModule ctxt (subsys, (subsysMajor, subsysMinor), useHighEnthropyVA, ilOnly,only32,is32bitpreferred,only64,platform,isDll, alignVirt,alignPhys,imageBaseReal,System.Text.Encoding.UTF8.GetString (ilMetadataVersion, 0, ilMetadataVersion.Length)) 1
    let ilAssemblyRefs = lazy [ for i in 1 .. getNumRows TableNames.AssemblyRef do yield seekReadAssemblyRef ctxt i ]

    ilModule,ilAssemblyRefs,pdb
  
let CloseILModuleReader x = x.dispose()

let mkDefault ilg = 
    { optimizeForMemory=false; 
      pdbPath= None; 
      ilGlobals = ilg } 

#if FX_NO_PDB_READER
let ClosePdbReader _x =  ()
#else
let ClosePdbReader pdb =  
    match pdb with 
    | Some (pdbr,_) -> pdbReadClose pdbr
    | None -> ()
#endif

let OpenILModuleReader infile opts = 

   try 
        let mmap = MemoryMappedFile.Create infile
        let modul,ilAssemblyRefs,pdb = genOpenBinaryReader infile mmap opts
        { modul = modul; 
          ilAssemblyRefs=ilAssemblyRefs;
          dispose = (fun () -> 
            mmap.Close();
            ClosePdbReader pdb) }
    with _ ->
        let mc = ByteFile.OpenIn infile
        let modul,ilAssemblyRefs,pdb = genOpenBinaryReader infile mc opts
        { modul = modul; 
          ilAssemblyRefs = ilAssemblyRefs;
          dispose = (fun () -> 
<<<<<<< HEAD
            cell := None;
            is.Dispose();
=======
>>>>>>> 136fc2ff
            ClosePdbReader pdb) }

// ++GLOBAL MUTABLE STATE
let ilModuleReaderCache = 
    new Internal.Utilities.Collections.AgedLookup<(string * System.DateTime),ILModuleReader>(0, areSame=(fun (x,y) -> x = y))


let OpenILModuleReaderAfterReadingAllBytes infile opts = 
    // Pseudo-normalize the paths.
    let key,succeeded = 
        try (FileSystem.GetFullPathShim(infile), FileSystem.GetLastWriteTimeShim(infile)), true
        with e -> 
            System.Diagnostics.Debug.Assert(false, "Failed to compute key in OpenILModuleReaderAfterReadingAllBytes cache. Falling back to uncached.") 
            ("",System.DateTime.Now), false
    let cacheResult = 
        if not succeeded then None // Fall back to uncached.
        else if opts.pdbPath.IsSome then None // can't used a cached entry when reading PDBs, since it makes the returned object IDisposable
        else ilModuleReaderCache.TryGet(key) 
    match cacheResult with 
    | Some(ilModuleReader) -> ilModuleReader
    | None -> 
        let mc = ByteFile.OpenIn infile
        let modul,ilAssemblyRefs,pdb = genOpenBinaryReader infile mc opts
        let ilModuleReader = 
            { modul = modul; 
              ilAssemblyRefs = ilAssemblyRefs
              dispose = (fun () -> ClosePdbReader pdb) }
        if isNone pdb && succeeded then 
            ilModuleReaderCache.Put(key, ilModuleReader)
        ilModuleReader

let OpenILModuleReaderFromBytes fileNameForDebugOutput bytes opts = 
        assert opts.pdbPath.IsNone
        let mc = ByteFile.OpenBytes bytes
        let modul,ilAssemblyRefs,pdb = genOpenBinaryReader fileNameForDebugOutput mc opts
        let ilModuleReader = 
            { modul = modul; 
              ilAssemblyRefs = ilAssemblyRefs
              dispose = (fun () -> ClosePdbReader pdb) }
        ilModuleReader



<|MERGE_RESOLUTION|>--- conflicted
+++ resolved
@@ -215,6 +215,7 @@
         new System.String(NativePtr.ofNativeInt (m.Addr i), 0, n, System.Text.Encoding.UTF8)
 #endif
 
+
 //---------------------------------------------------------------------
 // Read file from memory blocks 
 //---------------------------------------------------------------------
@@ -249,14 +250,14 @@
         let b0 = is.ReadByte addr
         let b1 = is.ReadByte (addr+1)
         uint16 b0 ||| (uint16 b1 <<< 8) 
-
+    
 let seekReadByte (is:BinaryFile) addr = is.ReadByte addr
 let seekReadBytes (is:BinaryFile) addr len = is.ReadBytes addr len
 let seekReadInt32 (is:BinaryFile) addr = is.ReadInt32 addr
 let seekReadUInt16 (is:BinaryFile) addr = is.ReadUInt16 addr
-
+    
 let seekReadByteAsInt32 is addr = int32 (seekReadByte is addr)
-
+  
 let seekReadInt64 is addr = 
     let b0 = seekReadByte is addr
     let b1 = seekReadByte is (addr+1)
@@ -270,7 +271,7 @@
     (int64 b4 <<< 32) ||| (int64 b5 <<< 40) ||| (int64 b6 <<< 48) ||| (int64 b7 <<< 56)
 
 let seekReadUInt16AsInt32 is addr = int32 (seekReadUInt16 is addr)
-
+    
 let seekReadCompressedUInt32 is addr = 
     let b0 = seekReadByte is addr
     if b0 <= 0x7Fuy then int b0, addr+1
@@ -307,13 +308,13 @@
     let len, addr = seekReadCompressedUInt32 is addr
     let bytes = seekReadBytes is addr (len - 1)
     System.Text.Encoding.Unicode.GetString(bytes, 0, bytes.Length)
-    
+
 let seekReadGuid is addr =  seekReadBytes is addr 0x10
 
 let seekReadUncodedToken is addr  = 
     i32ToUncodedToken (seekReadInt32 is addr)
 
-    
+       
 //---------------------------------------------------------------------
 // Primitives to help read signatures.  These do not use the file cursor
 //---------------------------------------------------------------------
@@ -1022,7 +1023,7 @@
     seekReadMethodDefAsMethodData : int -> MethodData;
     seekReadGenericParams : GenericParamsIdx -> ILGenericParameterDef list;
     seekReadFieldDefAsFieldSpec : int -> ILFieldSpec; }
-
+   
 let count c = 
 #if DEBUG
     incr c
@@ -3987,11 +3988,6 @@
         { modul = modul; 
           ilAssemblyRefs = ilAssemblyRefs;
           dispose = (fun () -> 
-<<<<<<< HEAD
-            cell := None;
-            is.Dispose();
-=======
->>>>>>> 136fc2ff
             ClosePdbReader pdb) }
 
 // ++GLOBAL MUTABLE STATE
