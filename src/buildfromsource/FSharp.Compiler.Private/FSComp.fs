--- conflicted
+++ resolved
@@ -4350,7 +4350,6 @@
     static member chkNoSpanLikeVariable(a0 : System.String) = (3235, GetStringFunc("chkNoSpanLikeVariable",",,,%s,,,") a0)
     /// A Span or IsByRefLike value returned from the expression cannot be used at ths point. This is to ensure the address of the local value does not escape its scope.
     /// (Originally from ..\FSComp.txt:1441)
-<<<<<<< HEAD
     static member chkNoSpanLikeValueFromExpression() = (3236, GetStringFunc("chkNoSpanLikeValueFromExpression",",,,") )
     /// Cannot take the address of the value returned from the expression. Assign the returned value to a let-bound value before taking the address.
     /// (Originally from ..\FSComp.txt:1442)
@@ -4361,24 +4360,18 @@
     /// Byref types are not allowed to have optional type extensions.
     /// (Originally from ..\FSComp.txt:1444)
     static member tcByrefsMayNotHaveTypeExtensions() = (3239, GetStringFunc("tcByrefsMayNotHaveTypeExtensions",",,,") )
-=======
-    static member tastCantTakeAddressOfExpression() = (3236, GetStringFunc("tastCantTakeAddressOfExpression",",,,") )
     /// Cannot call the byref extension method '%s. The first parameter requires the value to be mutable or a non-readonly byref type.
-    /// (Originally from ..\FSComp.txt:1442)
-    static member tcCannotCallExtensionMethodInrefToByref(a0 : System.String) = (3237, GetStringFunc("tcCannotCallExtensionMethodInrefToByref",",,,%s,,,") a0)
-    /// Byref types are not allowed to have optional type extensions.
-    /// (Originally from ..\FSComp.txt:1443)
-    static member tcByrefsMayNotHaveTypeExtensions() = (3238, GetStringFunc("tcByrefsMayNotHaveTypeExtensions",",,,") )
+    /// (Originally from ..\FSComp.txt:1445)
+    static member tcCannotCallExtensionMethodInrefToByref(a0 : System.String) = (3240, GetStringFunc("tcCannotCallExtensionMethodInrefToByref",",,,%s,,,") a0)
     /// Cannot partially apply the extension method '%s' because the first parameter is a byref type.
-    /// (Originally from ..\FSComp.txt:1444)
-    static member tcCannotPartiallyApplyExtensionMethodForByref(a0 : System.String) = (3239, GetStringFunc("tcCannotPartiallyApplyExtensionMethodForByref",",,,%s,,,") a0)
+    /// (Originally from ..\FSComp.txt:1446)
+    static member tcCannotPartiallyApplyExtensionMethodForByref(a0 : System.String) = (3241, GetStringFunc("tcCannotPartiallyApplyExtensionMethodForByref",",,,%s,,,") a0)
     /// The parameter '%s' has an invalid type '%s'. This is not permitted by the rules of Common IL.
-    /// (Originally from ..\FSComp.txt:1444)
+    /// (Originally from ..\FSComp.txt:1447)
     static member chkInvalidFunctionParameterType(a0 : System.String, a1 : System.String) = (3300, GetStringFunc("chkInvalidFunctionParameterType",",,,%s,,,%s,,,") a0 a1)
     /// The function or method has an invalid return type '%s'. This is not permitted by the rules of Common IL.
-    /// (Originally from ..\FSComp.txt:1445)
+    /// (Originally from ..\FSComp.txt:1448)
     static member chkInvalidFunctionReturnType(a0 : System.String) = (3301, GetStringFunc("chkInvalidFunctionReturnType",",,,%s,,,") a0)
->>>>>>> 04f3a361
 
     /// Call this method once to validate that all known resources are valid; throws if not
     static member RunStartupValidation() =
@@ -5795,8 +5788,9 @@
         ignore(GetString("chkNoSpanLikeVariable"))
         ignore(GetString("chkNoSpanLikeValueFromExpression"))
         ignore(GetString("tastCantTakeAddressOfExpression"))
+        ignore(GetString("tcCannotCallExtensionMemberInrefToByref"))
+        ignore(GetString("tcByrefsMayNotHaveTypeExtensions"))
         ignore(GetString("tcCannotCallExtensionMethodInrefToByref"))
-        ignore(GetString("tcByrefsMayNotHaveTypeExtensions"))
         ignore(GetString("tcCannotPartiallyApplyExtensionMethodForByref"))
         ignore(GetString("chkInvalidFunctionParameterType"))
         ignore(GetString("chkInvalidFunctionReturnType"))
