﻿<?xml version="1.0" encoding="utf-8"?>
<root>
  <!--
    Microsoft ResX Schema 

    Version 2.0

    The primary goals of this format is to allow a simple XML format
    that is mostly human readable. The generation and parsing of the
    various data types are done through the TypeConverter classes
    associated with the data types.

    Example:

    ... ado.net/XML headers & schema ...
    <resheader name="resmimetype">text/microsoft-resx</resheader>
    <resheader name="version">2.0</resheader>
    <resheader name="reader">System.Resources.ResXResourceReader, System.Windows.Forms, ...</resheader>
    <resheader name="writer">System.Resources.ResXResourceWriter, System.Windows.Forms, ...</resheader>
    <data name="Name1"><value>this is my long string</value><comment>this is a comment</comment></data>
    <data name="Color1" type="System.Drawing.Color, System.Drawing">Blue</data>
    <data name="Bitmap1" mimetype="application/x-microsoft.net.object.binary.base64">
        <value>[base64 mime encoded serialized .NET Framework object]</value>
    </data>
    <data name="Icon1" type="System.Drawing.Icon, System.Drawing" mimetype="application/x-microsoft.net.object.bytearray.base64">
        <value>[base64 mime encoded string representing a byte array form of the .NET Framework object]</value>
        <comment>This is a comment</comment>
    </data>

    There are any number of "resheader" rows that contain simple 
    name/value pairs.

    Each data row contains a name, and value. The row also contains a
    type or mimetype. Type corresponds to a .NET class that support
    text/value conversion through the TypeConverter architecture.
    Classes that don't support this are serialized and stored with the
    mimetype set.

    The mimetype is used for serialized objects, and tells the
    ResXResourceReader how to depersist the object. This is currently not
    extensible. For a given mimetype the value must be set accordingly:

    Note - application/x-microsoft.net.object.binary.base64 is the format
    that the ResXResourceWriter will generate, however the reader can
    read any of the formats listed below.

    mimetype: application/x-microsoft.net.object.binary.base64
    value   : The object must be serialized with
            : System.Runtime.Serialization.Formatters.Binary.BinaryFormatter
            : and then encoded with base64 encoding.

    mimetype: application/x-microsoft.net.object.soap.base64
    value   : The object must be serialized with
            : System.Runtime.Serialization.Formatters.Soap.SoapFormatter
            : and then encoded with base64 encoding.

    mimetype: application/x-microsoft.net.object.bytearray.base64
    value   : The object must be serialized into a byte array
            : using a System.ComponentModel.TypeConverter
            : and then encoded with base64 encoding.
    -->
  <xsd:schema id="root" xmlns="" xmlns:xsd="http://www.w3.org/2001/XMLSchema" xmlns:msdata="urn:schemas-microsoft-com:xml-msdata">
    <xsd:import namespace="http://www.w3.org/XML/1998/namespace" />
    <xsd:element name="root" msdata:IsDataSet="true">
      <xsd:complexType>
        <xsd:choice maxOccurs="unbounded">
          <xsd:element name="metadata">
            <xsd:complexType>
              <xsd:sequence>
                <xsd:element name="value" type="xsd:string" minOccurs="0" />
              </xsd:sequence>
              <xsd:attribute name="name" use="required" type="xsd:string" />
              <xsd:attribute name="type" type="xsd:string" />
              <xsd:attribute name="mimetype" type="xsd:string" />
              <xsd:attribute ref="xml:space" />
            </xsd:complexType>
          </xsd:element>
          <xsd:element name="assembly">
            <xsd:complexType>
              <xsd:attribute name="alias" type="xsd:string" />
              <xsd:attribute name="name" type="xsd:string" />
            </xsd:complexType>
          </xsd:element>
          <xsd:element name="data">
            <xsd:complexType>
              <xsd:sequence>
                <xsd:element name="value" type="xsd:string" minOccurs="0" msdata:Ordinal="1" />
                <xsd:element name="comment" type="xsd:string" minOccurs="0" msdata:Ordinal="2" />
              </xsd:sequence>
              <xsd:attribute name="name" type="xsd:string" use="required" msdata:Ordinal="1" />
              <xsd:attribute name="type" type="xsd:string" msdata:Ordinal="3" />
              <xsd:attribute name="mimetype" type="xsd:string" msdata:Ordinal="4" />
              <xsd:attribute ref="xml:space" />
            </xsd:complexType>
          </xsd:element>
          <xsd:element name="resheader">
            <xsd:complexType>
              <xsd:sequence>
                <xsd:element name="value" type="xsd:string" minOccurs="0" msdata:Ordinal="1" />
              </xsd:sequence>
              <xsd:attribute name="name" type="xsd:string" use="required" />
            </xsd:complexType>
          </xsd:element>
        </xsd:choice>
      </xsd:complexType>
    </xsd:element>
  </xsd:schema>
  <resheader name="resmimetype">
    <value>text/microsoft-resx</value>
  </resheader>
  <resheader name="version">
    <value>2.0</value>
  </resheader>
  <resheader name="reader">
    <value>System.Resources.ResXResourceReader, System.Windows.Forms, Version=4.0.0.0, Culture=neutral, PublicKeyToken=b77a5c561934e089</value>
  </resheader>
  <resheader name="writer">
    <value>System.Resources.ResXResourceWriter, System.Windows.Forms, Version=4.0.0.0, Culture=neutral, PublicKeyToken=b77a5c561934e089</value>
  </resheader>
  <data name="undefinedNameNamespace" xml:space="preserve">
    <value>The namespace '{0}' is not defined.</value>
  </data>
  <data name="undefinedNameNamespaceOrModule" xml:space="preserve">
    <value>The namespace or module '{0}' is not defined.</value>
  </data>
  <data name="undefinedNameFieldConstructorOrMember" xml:space="preserve">
    <value>The field, constructor or member '{0}' is not defined.</value>
  </data>
  <data name="undefinedNameValueConstructorNamespaceOrType" xml:space="preserve">
    <value>The value, constructor, namespace or type '{0}' is not defined.</value>
  </data>
  <data name="undefinedNameValueOfConstructor" xml:space="preserve">
    <value>The value or constructor '{0}' is not defined.</value>
  </data>
  <data name="undefinedNameValueNamespaceTypeOrModule" xml:space="preserve">
    <value>The value, namespace, type or module '{0}' is not defined.</value>
  </data>
  <data name="undefinedNameConstructorModuleOrNamespace" xml:space="preserve">
    <value>The constructor, module or namespace '{0}' is not defined.</value>
  </data>
  <data name="undefinedNameType" xml:space="preserve">
    <value>The type '{0}' is not defined.</value>
  </data>
  <data name="undefinedNameTypeIn" xml:space="preserve">
    <value>The type '{0}' is not defined in '{1}'.</value>
  </data>
  <data name="undefinedNameRecordLabelOrNamespace" xml:space="preserve">
    <value>The record label or namespace '{0}' is not defined.</value>
  </data>
  <data name="undefinedNameRecordLabel" xml:space="preserve">
    <value>The record label '{0}' is not defined.</value>
  </data>
  <data name="undefinedNameSuggestionsIntro" xml:space="preserve">
    <value>Maybe you want one of the following:</value>
  </data>
  <data name="undefinedNameTypeParameter" xml:space="preserve">
    <value>The type parameter {0} is not defined.</value>
  </data>
  <data name="undefinedNamePatternDiscriminator" xml:space="preserve">
    <value>The pattern discriminator '{0}' is not defined.</value>
  </data>
  <data name="replaceWithSuggestion" xml:space="preserve">
    <value>Replace with '{0}'</value>
  </data>
  <data name="addIndexerDot" xml:space="preserve">
    <value>Add . for indexer access.</value>
  </data>
  <data name="listElementHasWrongType" xml:space="preserve">
    <value>All elements of a list must be of the same type as the first element, which here is '{0}'. This element has type '{1}'.</value>
  </data>
  <data name="arrayElementHasWrongType" xml:space="preserve">
    <value>All elements of an array must be of the same type as the first element, which here is '{0}'. This element has type '{1}'.</value>
  </data>
  <data name="missingElseBranch" xml:space="preserve">
    <value>This 'if' expression is missing an 'else' branch. Because 'if' is an expression, and not a statement, add an 'else' branch which also returns a value of type '{0}'.</value>
  </data>
  <data name="ifExpression" xml:space="preserve">
    <value>The 'if' expression needs to have type '{0}' to satisfy context type requirements. It currently has type '{1}'.</value>
  </data>
  <data name="elseBranchHasWrongType" xml:space="preserve">
    <value>All branches of an 'if' expression must return values of the same type as the first branch, which here is '{0}'. This branch returns a value of type '{1}'.</value>
  </data>
  <data name="followingPatternMatchClauseHasWrongType" xml:space="preserve">
    <value>All branches of a pattern match expression must return values of the same type as the first branch, which here is '{0}'. This branch returns a value of type '{1}'.</value>
  </data>
  <data name="patternMatchGuardIsNotBool" xml:space="preserve">
    <value>A pattern match guard must be of type 'bool', but this 'when' expression is of type '{0}'.</value>
  </data>
  <data name="commaInsteadOfSemicolonInRecord" xml:space="preserve">
    <value>A ';' is used to separate field values in records. Consider replacing ',' with ';'.</value>
  </data>
  <data name="derefInsteadOfNot" xml:space="preserve">
    <value>The '!' operator is used to dereference a ref cell. Consider using 'not expr' here.</value>
  </data>
  <data name="buildUnexpectedTypeArgs" xml:space="preserve">
    <value>The non-generic type '{0}' does not expect any type arguments, but here is given {1} type argument(s)</value>
  </data>
  <data name="returnUsedInsteadOfReturnBang" xml:space="preserve">
    <value>Consider using 'return!' instead of 'return'.</value>
  </data>
  <data name="yieldUsedInsteadOfYieldBang" xml:space="preserve">
    <value>Consider using 'yield!' instead of 'yield'.</value>
  </data>
  <data name="tupleRequiredInAbstractMethod" xml:space="preserve">
    <value>\nA tuple type is required for one or more arguments. Consider wrapping the given arguments in additional parentheses or review the definition of the interface.</value>
  </data>
  <data name="buildInvalidWarningNumber" xml:space="preserve">
    <value>Invalid warning number '{0}'</value>
  </data>
  <data name="buildInvalidVersionString" xml:space="preserve">
    <value>Invalid version string '{0}'</value>
  </data>
  <data name="buildInvalidVersionFile" xml:space="preserve">
    <value>Invalid version file '{0}'</value>
  </data>
  <data name="buildProductName" xml:space="preserve">
    <value>Microsoft (R) F# Compiler version {0}</value>
  </data>
  <data name="buildProductNameCommunity" xml:space="preserve">
    <value>F# Compiler for F# {0}</value>
  </data>
  <data name="buildProblemWithFilename" xml:space="preserve">
    <value>Problem with filename '{0}': {1}</value>
  </data>
  <data name="buildNoInputsSpecified" xml:space="preserve">
    <value>No inputs specified</value>
  </data>
  <data name="buildPdbRequiresDebug" xml:space="preserve">
    <value>The '--pdb' option requires the '--debug' option to be used</value>
  </data>
  <data name="buildInvalidSearchDirectory" xml:space="preserve">
    <value>The search directory '{0}' is invalid</value>
  </data>
  <data name="buildSearchDirectoryNotFound" xml:space="preserve">
    <value>The search directory '{0}' could not be found</value>
  </data>
  <data name="buildInvalidFilename" xml:space="preserve">
    <value>'{0}' is not a valid filename</value>
  </data>
  <data name="buildInvalidAssemblyName" xml:space="preserve">
    <value>'{0}' is not a valid assembly name</value>
  </data>
  <data name="buildInvalidPrivacy" xml:space="preserve">
    <value>Unrecognized privacy setting '{0}' for managed resource, valid options are 'public' and 'private'</value>
  </data>
  <data name="buildMultipleReferencesNotAllowed" xml:space="preserve">
    <value>Multiple references to '{0}.dll' are not permitted</value>
  </data>
  <data name="buildCouldNotReadVersionInfoFromMscorlib" xml:space="preserve">
    <value>Could not read version from mscorlib.dll</value>
  </data>
  <data name="buildCannotReadAssembly" xml:space="preserve">
    <value>Unable to read assembly '{0}'</value>
  </data>
  <data name="buildAssemblyResolutionFailed" xml:space="preserve">
    <value>Assembly resolution failure at or near this location</value>
  </data>
  <data name="buildImplicitModuleIsNotLegalIdentifier" xml:space="preserve">
    <value>The declarations in this file will be placed in an implicit module '{0}' based on the file name '{1}'. However this is not a valid F# identifier, so the contents will not be accessible from other files. Consider renaming the file or adding a 'module' or 'namespace' declaration at the top of the file.</value>
  </data>
  <data name="buildMultiFileRequiresNamespaceOrModule" xml:space="preserve">
    <value>Files in libraries or multiple-file applications must begin with a namespace or module declaration, e.g. 'namespace SomeNamespace.SubNamespace' or 'module SomeNamespace.SomeModule'. Only the last source file of an application may omit such a declaration.</value>
  </data>
  <data name="noEqualSignAfterModule" xml:space="preserve">
    <value>Files in libraries or multiple-file applications must begin with a namespace or module declaration. When using a module declaration at the start of a file the '=' sign is not allowed. If this is a top-level module, consider removing the = to resolve this error.</value>
  </data>
  <data name="buildMultipleToplevelModules" xml:space="preserve">
    <value>This file contains multiple declarations of the form 'module SomeNamespace.SomeModule'. Only one declaration of this form is permitted in a file. Change your file to use an initial namespace declaration and/or use 'module ModuleName = ...' to define your modules.</value>
  </data>
  <data name="buildOptionRequiresParameter" xml:space="preserve">
    <value>Option requires parameter: {0}</value>
  </data>
  <data name="buildCouldNotFindSourceFile" xml:space="preserve">
    <value>Source file '{0}' could not be found</value>
  </data>
  <data name="buildInvalidSourceFileExtension" xml:space="preserve">
    <value>The file extension of '{0}' is not recognized. Source files must have extension .fs, .fsi, .fsx, .fsscript, .ml or .mli.</value>
  </data>
  <data name="buildCouldNotResolveAssembly" xml:space="preserve">
    <value>Could not resolve assembly '{0}'</value>
  </data>
  <data name="buildCouldNotResolveAssemblyRequiredByFile" xml:space="preserve">
    <value>Could not resolve assembly '{0}' required by '{1}'</value>
  </data>
  <data name="buildErrorOpeningBinaryFile" xml:space="preserve">
    <value>Error opening binary file '{0}': {1}</value>
  </data>
  <data name="buildDifferentVersionMustRecompile" xml:space="preserve">
    <value>The F#-compiled DLL '{0}' needs to be recompiled to be used with this version of F#</value>
  </data>
  <data name="buildInvalidHashIDirective" xml:space="preserve">
    <value>Invalid directive. Expected '#I \"&lt;path&gt;\"'.</value>
  </data>
  <data name="buildInvalidHashrDirective" xml:space="preserve">
    <value>Invalid directive. Expected '#r \"&lt;file-or-assembly&gt;\"'.</value>
  </data>
  <data name="buildInvalidHashloadDirective" xml:space="preserve">
    <value>Invalid directive. Expected '#load \"&lt;file&gt;\" ... \"&lt;file&gt;\"'.</value>
  </data>
  <data name="buildInvalidHashtimeDirective" xml:space="preserve">
    <value>Invalid directive. Expected '#time', '#time \"on\"' or '#time \"off\"'.</value>
  </data>
  <data name="buildDirectivesInModulesAreIgnored" xml:space="preserve">
    <value>Directives inside modules are ignored</value>
  </data>
  <data name="buildSignatureAlreadySpecified" xml:space="preserve">
    <value>A signature for the file or module '{0}' has already been specified</value>
  </data>
  <data name="buildImplementationAlreadyGivenDetail" xml:space="preserve">
    <value>An implementation of file or module '{0}' has already been given. Compilation order is significant in F# because of type inference. You may need to adjust the order of your files to place the signature file before the implementation. In Visual Studio files are type-checked in the order they appear in the project file, which can be edited manually or adjusted using the solution explorer.</value>
  </data>
  <data name="buildImplementationAlreadyGiven" xml:space="preserve">
    <value>An implementation of the file or module '{0}' has already been given</value>
  </data>
  <data name="buildSignatureWithoutImplementation" xml:space="preserve">
    <value>The signature file '{0}' does not have a corresponding implementation file. If an implementation file exists then check the 'module' and 'namespace' declarations in the signature and implementation files match.</value>
  </data>
  <data name="buildArgInvalidInt" xml:space="preserve">
    <value>'{0}' is not a valid integer argument</value>
  </data>
  <data name="buildArgInvalidFloat" xml:space="preserve">
    <value>'{0}' is not a valid floating point argument</value>
  </data>
  <data name="buildUnrecognizedOption" xml:space="preserve">
    <value>Unrecognized option: '{0}'</value>
  </data>
  <data name="buildInvalidModuleOrNamespaceName" xml:space="preserve">
    <value>Invalid module or namespace name</value>
  </data>
  <data name="pickleErrorReadingWritingMetadata" xml:space="preserve">
    <value>Error reading/writing metadata for the F# compiled DLL '{0}'. Was the DLL compiled with an earlier version of the F# compiler? (error: '{1}').</value>
  </data>
  <data name="tastTypeOrModuleNotConcrete" xml:space="preserve">
    <value>The type/module '{0}' is not a concrete module or type</value>
  </data>
  <data name="tastTypeHasAssemblyCodeRepresentation" xml:space="preserve">
    <value>The type '{0}' has an inline assembly code representation</value>
  </data>
  <data name="tastNamespaceAndModuleWithSameNameInAssembly" xml:space="preserve">
    <value>A namespace and a module named '{0}' both occur in two parts of this assembly</value>
  </data>
  <data name="tastTwoModulesWithSameNameInAssembly" xml:space="preserve">
    <value>Two modules named '{0}' occur in two parts of this assembly</value>
  </data>
  <data name="tastDuplicateTypeDefinitionInAssembly" xml:space="preserve">
    <value>Two type definitions named '{0}' occur in namespace '{1}' in two parts of this assembly</value>
  </data>
  <data name="tastConflictingModuleAndTypeDefinitionInAssembly" xml:space="preserve">
    <value>A module and a type definition named '{0}' occur in namespace '{1}' in two parts of this assembly</value>
  </data>
  <data name="tastInvalidMemberSignature" xml:space="preserve">
    <value>Invalid member signature encountered because of an earlier error</value>
  </data>
  <data name="tastValueDoesNotHaveSetterType" xml:space="preserve">
    <value>This value does not have a valid property setter type</value>
  </data>
  <data name="tastInvalidFormForPropertyGetter" xml:space="preserve">
    <value>Invalid form for a property getter. At least one '()' argument is required when using the explicit syntax.</value>
  </data>
  <data name="tastInvalidFormForPropertySetter" xml:space="preserve">
    <value>Invalid form for a property setter. At least one argument is required.</value>
  </data>
  <data name="tastUnexpectedByRef" xml:space="preserve">
    <value>Unexpected use of a byref-typed variable</value>
  </data>
  <data name="tastValueMustBeMutable" xml:space="preserve">
    <value>A value must be mutable in order to mutate the contents or take the address of a value type, e.g. 'let mutable x = ...'</value>
  </data>
  <data name="tastInvalidMutationOfConstant" xml:space="preserve">
    <value>Invalid mutation of a constant expression. Consider copying the expression to a mutable local, e.g. 'let mutable x = ...'.</value>
  </data>
  <data name="tastValueHasBeenCopied" xml:space="preserve">
    <value>The value has been copied to ensure the original is not mutated by this operation or because the copy is implicit when returning a struct from a member and another member is then accessed</value>
  </data>
  <data name="tastRecursiveValuesMayNotBeInConstructionOfTuple" xml:space="preserve">
    <value>Recursively defined values cannot appear directly as part of the construction of a tuple value within a recursive binding</value>
  </data>
  <data name="tastRecursiveValuesMayNotAppearInConstructionOfType" xml:space="preserve">
    <value>Recursive values cannot appear directly as a construction of the type '{0}' within a recursive binding. This feature has been removed from the F# language. Consider using a record instead.</value>
  </data>
  <data name="tastRecursiveValuesMayNotBeAssignedToNonMutableField" xml:space="preserve">
    <value>Recursive values cannot be directly assigned to the non-mutable field '{0}' of the type '{1}' within a recursive binding. Consider using a mutable field instead.</value>
  </data>
  <data name="tastUnexpectedDecodeOfAutoOpenAttribute" xml:space="preserve">
    <value>Unexpected decode of AutoOpenAttribute</value>
  </data>
  <data name="tastUnexpectedDecodeOfInternalsVisibleToAttribute" xml:space="preserve">
    <value>Unexpected decode of InternalsVisibleToAttribute</value>
  </data>
  <data name="tastUnexpectedDecodeOfInterfaceDataVersionAttribute" xml:space="preserve">
    <value>Unexpected decode of InterfaceDataVersionAttribute</value>
  </data>
  <data name="tastActivePatternsLimitedToSeven" xml:space="preserve">
    <value>Active patterns cannot return more than 7 possibilities</value>
  </data>
  <data name="tastNotAConstantExpression" xml:space="preserve">
    <value>This is not a valid constant expression or custom attribute value</value>
  </data>
  <data name="ValueNotContainedMutabilityAttributesDiffer" xml:space="preserve">
    <value>Module '{0}' contains\n    {1}    \nbut its signature specifies\n    {2}    \nThe mutability attributes differ</value>
  </data>
  <data name="ValueNotContainedMutabilityNamesDiffer" xml:space="preserve">
    <value>Module '{0}' contains\n    {1}    \nbut its signature specifies\n    {2}    \nThe names differ</value>
  </data>
  <data name="ValueNotContainedMutabilityCompiledNamesDiffer" xml:space="preserve">
    <value>Module '{0}' contains\n    {1}    \nbut its signature specifies\n    {2}    \nThe compiled names differ</value>
  </data>
  <data name="ValueNotContainedMutabilityDisplayNamesDiffer" xml:space="preserve">
    <value>Module '{0}' contains\n    {1}    \nbut its signature specifies\n    {2}    \nThe display names differ</value>
  </data>
  <data name="ValueNotContainedMutabilityAccessibilityMore" xml:space="preserve">
    <value>Module '{0}' contains\n    {1}    \nbut its signature specifies\n    {2}    \nThe accessibility specified in the signature is more than that specified in the implementation</value>
  </data>
  <data name="ValueNotContainedMutabilityInlineFlagsDiffer" xml:space="preserve">
    <value>Module '{0}' contains\n    {1}    \nbut its signature specifies\n    {2}    \nThe inline flags differ</value>
  </data>
  <data name="ValueNotContainedMutabilityLiteralConstantValuesDiffer" xml:space="preserve">
    <value>Module '{0}' contains\n    {1}    \nbut its signature specifies\n    {2}    \nThe literal constant values and/or attributes differ</value>
  </data>
  <data name="ValueNotContainedMutabilityOneIsTypeFunction" xml:space="preserve">
    <value>Module '{0}' contains\n    {1}    \nbut its signature specifies\n    {2}    \nOne is a type function and the other is not. The signature requires explicit type parameters if they are present in the implementation.</value>
  </data>
  <data name="ValueNotContainedMutabilityParameterCountsDiffer" xml:space="preserve">
    <value>Module '{0}' contains\n    {1}    \nbut its signature specifies\n    {2}    \nThe respective type parameter counts differ</value>
  </data>
  <data name="ValueNotContainedMutabilityTypesDiffer" xml:space="preserve">
    <value>Module '{0}' contains\n    {1}    \nbut its signature specifies\n    {2}    \nThe types differ</value>
  </data>
  <data name="ValueNotContainedMutabilityExtensionsDiffer" xml:space="preserve">
    <value>Module '{0}' contains\n    {1}    \nbut its signature specifies\n    {2}    \nOne is an extension member and the other is not</value>
  </data>
  <data name="ValueNotContainedMutabilityArityNotInferred" xml:space="preserve">
    <value>Module '{0}' contains\n    {1}    \nbut its signature specifies\n    {2}    \nAn arity was not inferred for this value</value>
  </data>
  <data name="ValueNotContainedMutabilityGenericParametersDiffer" xml:space="preserve">
    <value>Module '{0}' contains\n    {1}    \nbut its signature specifies\n    {2}    \nThe number of generic parameters in the signature and implementation differ (the signature declares {3} but the implementation declares {4}</value>
  </data>
  <data name="ValueNotContainedMutabilityGenericParametersAreDifferentKinds" xml:space="preserve">
    <value>Module '{0}' contains\n    {1}    \nbut its signature specifies\n    {2}    \nThe generic parameters in the signature and implementation have different kinds. Perhaps there is a missing [&lt;Measure&gt;] attribute.</value>
  </data>
  <data name="ValueNotContainedMutabilityAritiesDiffer" xml:space="preserve">
    <value>Module '{0}' contains\n    {1}    \nbut its signature specifies\n    {2}    \nThe arities in the signature and implementation differ. The signature specifies that '{3}' is function definition or lambda expression accepting at least {4} argument(s), but the implementation is a computed function value. To declare that a computed function value is a permitted implementation simply parenthesize its type in the signature, e.g.\n\tval {5}: int -&gt; (int -&gt; int)\ninstead of\n\tval {6}: int -&gt; int -&gt; int.</value>
  </data>
  <data name="ValueNotContainedMutabilityDotNetNamesDiffer" xml:space="preserve">
    <value>Module '{0}' contains\n    {1}    \nbut its signature specifies\n    {2}    \nThe CLI member names differ</value>
  </data>
  <data name="ValueNotContainedMutabilityStaticsDiffer" xml:space="preserve">
    <value>Module '{0}' contains\n    {1}    \nbut its signature specifies\n    {2}    \nOne is static and the other isn't</value>
  </data>
  <data name="ValueNotContainedMutabilityVirtualsDiffer" xml:space="preserve">
    <value>Module '{0}' contains\n    {1}    \nbut its signature specifies\n    {2}    \nOne is virtual and the other isn't</value>
  </data>
  <data name="ValueNotContainedMutabilityAbstractsDiffer" xml:space="preserve">
    <value>Module '{0}' contains\n    {1}    \nbut its signature specifies\n    {2}    \nOne is abstract and the other isn't</value>
  </data>
  <data name="ValueNotContainedMutabilityFinalsDiffer" xml:space="preserve">
    <value>Module '{0}' contains\n    {1}    \nbut its signature specifies\n    {2}    \nOne is final and the other isn't</value>
  </data>
  <data name="ValueNotContainedMutabilityOverridesDiffer" xml:space="preserve">
    <value>Module '{0}' contains\n    {1}    \nbut its signature specifies\n    {2}    \nOne is marked as an override and the other isn't</value>
  </data>
  <data name="ValueNotContainedMutabilityOneIsConstructor" xml:space="preserve">
    <value>Module '{0}' contains\n    {1}    \nbut its signature specifies\n    {2}    \nOne is a constructor/property and the other is not</value>
  </data>
  <data name="ValueNotContainedMutabilityStaticButInstance" xml:space="preserve">
    <value>Module '{0}' contains\n    {1}    \nbut its signature specifies\n    {2}    \nThe compiled representation of this method is as a static member but the signature indicates its compiled representation is as an instance member</value>
  </data>
  <data name="ValueNotContainedMutabilityInstanceButStatic" xml:space="preserve">
    <value>Module '{0}' contains\n    {1}    \nbut its signature specifies\n    {2}    \nThe compiled representation of this method is as an instance member, but the signature indicates its compiled representation is as a static member</value>
  </data>
  <data name="DefinitionsInSigAndImplNotCompatibleNamesDiffer" xml:space="preserve">
    <value>The {0} definitions in the signature and implementation are not compatible because the names differ. The type is called '{1}' in the signature file but '{2}' in implementation.</value>
  </data>
  <data name="DefinitionsInSigAndImplNotCompatibleParameterCountsDiffer" xml:space="preserve">
    <value>The {0} definitions for type '{1}' in the signature and implementation are not compatible because the respective type parameter counts differ</value>
  </data>
  <data name="DefinitionsInSigAndImplNotCompatibleAccessibilityDiffer" xml:space="preserve">
    <value>The {0} definitions for type '{1}' in the signature and implementation are not compatible because the accessibility specified in the signature is more than that specified in the implementation</value>
  </data>
  <data name="DefinitionsInSigAndImplNotCompatibleMissingInterface" xml:space="preserve">
    <value>The {0} definitions for type '{1}' in the signature and implementation are not compatible because the signature requires that the type supports the interface {2} but the interface has not been implemented</value>
  </data>
  <data name="DefinitionsInSigAndImplNotCompatibleImplementationSaysNull" xml:space="preserve">
    <value>The {0} definitions for type '{1}' in the signature and implementation are not compatible because the implementation says this type may use nulls as a representation but the signature does not</value>
  </data>
  <data name="DefinitionsInSigAndImplNotCompatibleImplementationSaysNull2" xml:space="preserve">
    <value>The {0} definitions for type '{1}' in the signature and implementation are not compatible because the implementation says this type may use nulls as an extra value but the signature does not</value>
  </data>
  <data name="DefinitionsInSigAndImplNotCompatibleSignatureSaysNull" xml:space="preserve">
    <value>The {0} definitions for type '{1}' in the signature and implementation are not compatible because the signature says this type may use nulls as a representation but the implementation does not</value>
  </data>
  <data name="DefinitionsInSigAndImplNotCompatibleSignatureSaysNull2" xml:space="preserve">
    <value>The {0} definitions for type '{1}' in the signature and implementation are not compatible because the signature says this type may use nulls as an extra value but the implementation does not</value>
  </data>
  <data name="DefinitionsInSigAndImplNotCompatibleImplementationSealed" xml:space="preserve">
    <value>The {0} definitions for type '{1}' in the signature and implementation are not compatible because the implementation type is sealed but the signature implies it is not. Consider adding the [&lt;Sealed&gt;] attribute to the signature.</value>
  </data>
  <data name="DefinitionsInSigAndImplNotCompatibleImplementationIsNotSealed" xml:space="preserve">
    <value>The {0} definitions for type '{1}' in the signature and implementation are not compatible because the implementation type is not sealed but signature implies it is. Consider adding the [&lt;Sealed&gt;] attribute to the implementation.</value>
  </data>
  <data name="DefinitionsInSigAndImplNotCompatibleImplementationIsAbstract" xml:space="preserve">
    <value>The {0} definitions for type '{1}' in the signature and implementation are not compatible because the implementation is an abstract class but the signature is not. Consider adding the [&lt;AbstractClass&gt;] attribute to the signature.</value>
  </data>
  <data name="DefinitionsInSigAndImplNotCompatibleSignatureIsAbstract" xml:space="preserve">
    <value>The {0} definitions for type '{1}' in the signature and implementation are not compatible because the signature is an abstract class but the implementation is not. Consider adding the [&lt;AbstractClass&gt;] attribute to the implementation.</value>
  </data>
  <data name="DefinitionsInSigAndImplNotCompatibleTypesHaveDifferentBaseTypes" xml:space="preserve">
    <value>The {0} definitions for type '{1}' in the signature and implementation are not compatible because the types have different base types</value>
  </data>
  <data name="DefinitionsInSigAndImplNotCompatibleNumbersDiffer" xml:space="preserve">
    <value>The {0} definitions for type '{1}' in the signature and implementation are not compatible because the number of {2}s differ</value>
  </data>
  <data name="DefinitionsInSigAndImplNotCompatibleSignatureDefinesButImplDoesNot" xml:space="preserve">
    <value>The {0} definitions for type '{1}' in the signature and implementation are not compatible because the signature defines the {2} '{3}' but the implementation does not (or does, but not in the same order)</value>
  </data>
  <data name="DefinitionsInSigAndImplNotCompatibleImplDefinesButSignatureDoesNot" xml:space="preserve">
    <value>The {0} definitions for type '{1}' in the signature and implementation are not compatible because the implementation defines the {2} '{3}' but the signature does not (or does, but not in the same order)</value>
  </data>
  <data name="DefinitionsInSigAndImplNotCompatibleImplDefinesStruct" xml:space="preserve">
    <value>The {0} definitions for type '{1}' in the signature and implementation are not compatible because the implementation defines a struct but the signature defines a type with a hidden representation</value>
  </data>
  <data name="DefinitionsInSigAndImplNotCompatibleDotNetTypeRepresentationIsHidden" xml:space="preserve">
    <value>The {0} definitions for type '{1}' in the signature and implementation are not compatible because a CLI type representation is being hidden by a signature</value>
  </data>
  <data name="DefinitionsInSigAndImplNotCompatibleTypeIsHidden" xml:space="preserve">
    <value>The {0} definitions for type '{1}' in the signature and implementation are not compatible because a type representation is being hidden by a signature</value>
  </data>
  <data name="DefinitionsInSigAndImplNotCompatibleTypeIsDifferentKind" xml:space="preserve">
    <value>The {0} definitions for type '{1}' in the signature and implementation are not compatible because the types are of different kinds</value>
  </data>
  <data name="DefinitionsInSigAndImplNotCompatibleILDiffer" xml:space="preserve">
    <value>The {0} definitions for type '{1}' in the signature and implementation are not compatible because the IL representations differ</value>
  </data>
  <data name="DefinitionsInSigAndImplNotCompatibleRepresentationsDiffer" xml:space="preserve">
    <value>The {0} definitions for type '{1}' in the signature and implementation are not compatible because the representations differ</value>
  </data>
  <data name="DefinitionsInSigAndImplNotCompatibleFieldWasPresent" xml:space="preserve">
    <value>The {0} definitions for type '{1}' in the signature and implementation are not compatible because the field {2} was present in the implementation but not in the signature</value>
  </data>
  <data name="DefinitionsInSigAndImplNotCompatibleFieldOrderDiffer" xml:space="preserve">
    <value>The {0} definitions for type '{1}' in the signature and implementation are not compatible because the order of the fields is different in the signature and implementation</value>
  </data>
  <data name="DefinitionsInSigAndImplNotCompatibleFieldRequiredButNotSpecified" xml:space="preserve">
    <value>The {0} definitions for type '{1}' in the signature and implementation are not compatible because the field {2} was required by the signature but was not specified by the implementation</value>
  </data>
  <data name="DefinitionsInSigAndImplNotCompatibleFieldIsInImplButNotSig" xml:space="preserve">
    <value>The {0} definitions for type '{1}' in the signature and implementation are not compatible because the field '{2}' was present in the implementation but not in the signature. Struct types must now reveal their fields in the signature for the type, though the fields may still be labelled 'private' or 'internal'.</value>
  </data>
  <data name="DefinitionsInSigAndImplNotCompatibleAbstractMemberMissingInImpl" xml:space="preserve">
    <value>The {0} definitions for type '{1}' in the signature and implementation are not compatible because the abstract member '{2}' was required by the signature but was not specified by the implementation</value>
  </data>
  <data name="DefinitionsInSigAndImplNotCompatibleAbstractMemberMissingInSig" xml:space="preserve">
    <value>The {0} definitions for type '{1}' in the signature and implementation are not compatible because the abstract member '{2}' was present in the implementation but not in the signature</value>
  </data>
  <data name="DefinitionsInSigAndImplNotCompatibleSignatureDeclaresDiffer" xml:space="preserve">
    <value>The {0} definitions for type '{1}' in the signature and implementation are not compatible because the signature declares a {2} while the implementation declares a {3}</value>
  </data>
  <data name="DefinitionsInSigAndImplNotCompatibleAbbreviationsDiffer" xml:space="preserve">
    <value>The {0} definitions for type '{1}' in the signature and implementation are not compatible because the abbreviations differ: {2} versus {3}</value>
  </data>
  <data name="DefinitionsInSigAndImplNotCompatibleAbbreviationHiddenBySig" xml:space="preserve">
    <value>The {0} definitions for type '{1}' in the signature and implementation are not compatible because an abbreviation is being hidden by a signature. The abbreviation must be visible to other CLI languages. Consider making the abbreviation visible in the signature.</value>
  </data>
  <data name="DefinitionsInSigAndImplNotCompatibleSigHasAbbreviation" xml:space="preserve">
    <value>The {0} definitions for type '{1}' in the signature and implementation are not compatible because the signature has an abbreviation while the implementation does not</value>
  </data>
  <data name="ModuleContainsConstructorButNamesDiffer" xml:space="preserve">
    <value>The module contains the constructor\n    {0}    \nbut its signature specifies\n    {1}    \nThe names differ</value>
  </data>
  <data name="ModuleContainsConstructorButDataFieldsDiffer" xml:space="preserve">
    <value>The module contains the constructor\n    {0}    \nbut its signature specifies\n    {1}    \nThe respective number of data fields differ</value>
  </data>
  <data name="ModuleContainsConstructorButTypesOfFieldsDiffer" xml:space="preserve">
    <value>The module contains the constructor\n    {0}    \nbut its signature specifies\n    {1}    \nThe types of the fields differ</value>
  </data>
  <data name="ModuleContainsConstructorButAccessibilityDiffers" xml:space="preserve">
    <value>The module contains the constructor\n    {0}    \nbut its signature specifies\n    {1}    \nthe accessibility specified in the signature is more than that specified in the implementation</value>
  </data>
  <data name="FieldNotContainedNamesDiffer" xml:space="preserve">
    <value>The module contains the field\n    {0}    \nbut its signature specifies\n    {1}    \nThe names differ</value>
  </data>
  <data name="FieldNotContainedAccessibilitiesDiffer" xml:space="preserve">
    <value>The module contains the field\n    {0}    \nbut its signature specifies\n    {1}    \nthe accessibility specified in the signature is more than that specified in the implementation</value>
  </data>
  <data name="FieldNotContainedStaticsDiffer" xml:space="preserve">
    <value>The module contains the field\n    {0}    \nbut its signature specifies\n    {1}    \nThe 'static' modifiers differ</value>
  </data>
  <data name="FieldNotContainedMutablesDiffer" xml:space="preserve">
    <value>The module contains the field\n    {0}    \nbut its signature specifies\n    {1}    \nThe 'mutable' modifiers differ</value>
  </data>
  <data name="FieldNotContainedLiteralsDiffer" xml:space="preserve">
    <value>The module contains the field\n    {0}    \nbut its signature specifies\n    {1}    \nThe 'literal' modifiers differ</value>
  </data>
  <data name="FieldNotContainedTypesDiffer" xml:space="preserve">
    <value>The module contains the field\n    {0}    \nbut its signature specifies\n    {1}    \nThe types differ</value>
  </data>
  <data name="typrelCannotResolveImplicitGenericInstantiation" xml:space="preserve">
    <value>The implicit instantiation of a generic construct at or near this point could not be resolved because it could resolve to multiple unrelated types, e.g. '{0}' and '{1}'. Consider using type annotations to resolve the ambiguity</value>
  </data>
  <data name="typrelCannotResolveAmbiguityInPrintf" xml:space="preserve">
    <value>Could not resolve the ambiguity inherent in the use of a 'printf'-style format string</value>
  </data>
  <data name="typrelCannotResolveAmbiguityInEnum" xml:space="preserve">
    <value>Could not resolve the ambiguity in the use of a generic construct with an 'enum' constraint at or near this position</value>
  </data>
  <data name="typrelCannotResolveAmbiguityInDelegate" xml:space="preserve">
    <value>Could not resolve the ambiguity in the use of a generic construct with a 'delegate' constraint at or near this position</value>
  </data>
  <data name="typrelInvalidValue" xml:space="preserve">
    <value>Invalid value</value>
  </data>
  <data name="typrelSigImplNotCompatibleParamCountsDiffer" xml:space="preserve">
    <value>The signature and implementation are not compatible because the respective type parameter counts differ</value>
  </data>
  <data name="typrelSigImplNotCompatibleCompileTimeRequirementsDiffer" xml:space="preserve">
    <value>The signature and implementation are not compatible because the type parameter in the class/signature has a different compile-time requirement to the one in the member/implementation</value>
  </data>
  <data name="typrelSigImplNotCompatibleConstraintsDiffer" xml:space="preserve">
    <value>The signature and implementation are not compatible because the declaration of the type parameter '{0}' requires a constraint of the form {1}</value>
  </data>
  <data name="typrelSigImplNotCompatibleConstraintsDifferRemove" xml:space="preserve">
    <value>The signature and implementation are not compatible because the type parameter '{0}' has a constraint of the form {1} but the implementation does not. Either remove this constraint from the signature or add it to the implementation.</value>
  </data>
  <data name="typrelTypeImplementsIComparableShouldOverrideObjectEquals" xml:space="preserve">
    <value>The type '{0}' implements 'System.IComparable'. Consider also adding an explicit override for 'Object.Equals'</value>
  </data>
  <data name="typrelTypeImplementsIComparableDefaultObjectEqualsProvided" xml:space="preserve">
    <value>The type '{0}' implements 'System.IComparable' explicitly but provides no corresponding override for 'Object.Equals'. An implementation of 'Object.Equals' has been automatically provided, implemented via 'System.IComparable'. Consider implementing the override 'Object.Equals' explicitly</value>
  </data>
  <data name="typrelExplicitImplementationOfGetHashCodeOrEquals" xml:space="preserve">
    <value>The struct, record or union type '{0}' has an explicit implementation of 'Object.GetHashCode' or 'Object.Equals'. You must apply the 'CustomEquality' attribute to the type</value>
  </data>
  <data name="typrelExplicitImplementationOfGetHashCode" xml:space="preserve">
    <value>The struct, record or union type '{0}' has an explicit implementation of 'Object.GetHashCode'. Consider implementing a matching override for 'Object.Equals(obj)'</value>
  </data>
  <data name="typrelExplicitImplementationOfEquals" xml:space="preserve">
    <value>The struct, record or union type '{0}' has an explicit implementation of 'Object.Equals'. Consider implementing a matching override for 'Object.GetHashCode()'</value>
  </data>
  <data name="ExceptionDefsNotCompatibleHiddenBySignature" xml:space="preserve">
    <value>The exception definitions are not compatible because a CLI exception mapping is being hidden by a signature. The exception mapping must be visible to other modules. The module contains the exception definition\n    {0}    \nbut its signature specifies\n\t{1}</value>
  </data>
  <data name="ExceptionDefsNotCompatibleDotNetRepresentationsDiffer" xml:space="preserve">
    <value>The exception definitions are not compatible because the CLI representations differ. The module contains the exception definition\n    {0}    \nbut its signature specifies\n\t{1}</value>
  </data>
  <data name="ExceptionDefsNotCompatibleAbbreviationHiddenBySignature" xml:space="preserve">
    <value>The exception definitions are not compatible because the exception abbreviation is being hidden by the signature. The abbreviation must be visible to other CLI languages. Consider making the abbreviation visible in the signature. The module contains the exception definition\n    {0}    \nbut its signature specifies\n\t{1}.</value>
  </data>
  <data name="ExceptionDefsNotCompatibleSignaturesDiffer" xml:space="preserve">
    <value>The exception definitions are not compatible because the exception abbreviations in the signature and implementation differ. The module contains the exception definition\n    {0}    \nbut its signature specifies\n\t{1}.</value>
  </data>
  <data name="ExceptionDefsNotCompatibleExceptionDeclarationsDiffer" xml:space="preserve">
    <value>The exception definitions are not compatible because the exception declarations differ. The module contains the exception definition\n    {0}    \nbut its signature specifies\n\t{1}.</value>
  </data>
  <data name="ExceptionDefsNotCompatibleFieldInSigButNotImpl" xml:space="preserve">
    <value>The exception definitions are not compatible because the field '{0}' was required by the signature but was not specified by the implementation. The module contains the exception definition\n    {1}    \nbut its signature specifies\n\t{2}.</value>
  </data>
  <data name="ExceptionDefsNotCompatibleFieldInImplButNotSig" xml:space="preserve">
    <value>The exception definitions are not compatible because the field '{0}' was present in the implementation but not in the signature. The module contains the exception definition\n    {1}    \nbut its signature specifies\n\t{2}.</value>
  </data>
  <data name="ExceptionDefsNotCompatibleFieldOrderDiffers" xml:space="preserve">
    <value>The exception definitions are not compatible because the order of the fields is different in the signature and implementation. The module contains the exception definition\n    {0}    \nbut its signature specifies\n\t{1}.</value>
  </data>
  <data name="typrelModuleNamespaceAttributesDifferInSigAndImpl" xml:space="preserve">
    <value>The namespace or module attributes differ between signature and implementation</value>
  </data>
  <data name="typrelMethodIsOverconstrained" xml:space="preserve">
    <value>This method is over-constrained in its type parameters</value>
  </data>
  <data name="typrelOverloadNotFound" xml:space="preserve">
    <value>No implementations of '{0}' had the correct number of arguments and type parameters. The required signature is '{1}'.</value>
  </data>
  <data name="typrelOverrideWasAmbiguous" xml:space="preserve">
    <value>The override for '{0}' was ambiguous</value>
  </data>
  <data name="typrelMoreThenOneOverride" xml:space="preserve">
    <value>More than one override implements '{0}'</value>
  </data>
  <data name="typrelMethodIsSealed" xml:space="preserve">
    <value>The method '{0}' is sealed and cannot be overridden</value>
  </data>
  <data name="typrelOverrideImplementsMoreThenOneSlot" xml:space="preserve">
    <value>The override '{0}' implements more than one abstract slot, e.g. '{1}' and '{2}'</value>
  </data>
  <data name="typrelDuplicateInterface" xml:space="preserve">
    <value>Duplicate or redundant interface</value>
  </data>
  <data name="typrelNeedExplicitImplementation" xml:space="preserve">
    <value>The interface '{0}' is included in multiple explicitly implemented interface types. Add an explicit implementation of this interface.</value>
  </data>
  <data name="typrelNamedArgumentHasBeenAssignedMoreThenOnce" xml:space="preserve">
    <value>A named argument has been assigned more than one value</value>
  </data>
  <data name="typrelNoImplementationGiven" xml:space="preserve">
    <value>No implementation was given for '{0}'</value>
  </data>
  <data name="typrelNoImplementationGivenWithSuggestion" xml:space="preserve">
    <value>No implementation was given for '{0}'. Note that all interface members must be implemented and listed under an appropriate 'interface' declaration, e.g. 'interface ... with member ...'.</value>
  </data>
  <data name="typrelMemberDoesNotHaveCorrectNumberOfArguments" xml:space="preserve">
    <value>The member '{0}' does not have the correct number of arguments. The required signature is '{1}'.</value>
  </data>
  <data name="typrelMemberDoesNotHaveCorrectNumberOfTypeParameters" xml:space="preserve">
    <value>The member '{0}' does not have the correct number of method type parameters. The required signature is '{1}'.</value>
  </data>
  <data name="typrelMemberDoesNotHaveCorrectKindsOfGenericParameters" xml:space="preserve">
    <value>The member '{0}' does not have the correct kinds of generic parameters. The required signature is '{1}'.</value>
  </data>
  <data name="typrelMemberCannotImplement" xml:space="preserve">
    <value>The member '{0}' cannot be used to implement '{1}'. The required signature is '{2}'.</value>
  </data>
  <data name="astParseEmbeddedILError" xml:space="preserve">
    <value>Error while parsing embedded IL</value>
  </data>
  <data name="astParseEmbeddedILTypeError" xml:space="preserve">
    <value>Error while parsing embedded IL type</value>
  </data>
  <data name="astDeprecatedIndexerNotation" xml:space="preserve">
    <value>This indexer notation has been removed from the F# language</value>
  </data>
  <data name="astInvalidExprLeftHandOfAssignment" xml:space="preserve">
    <value>Invalid expression on left of assignment</value>
  </data>
  <data name="augNoRefEqualsOnStruct" xml:space="preserve">
    <value>The 'ReferenceEquality' attribute cannot be used on structs. Consider using the 'StructuralEquality' attribute instead, or implement an override for 'System.Object.Equals(obj)'.</value>
  </data>
  <data name="augInvalidAttrs" xml:space="preserve">
    <value>This type uses an invalid mix of the attributes 'NoEquality', 'ReferenceEquality', 'StructuralEquality', 'NoComparison' and 'StructuralComparison'</value>
  </data>
  <data name="augNoEqualityNeedsNoComparison" xml:space="preserve">
    <value>The 'NoEquality' attribute must be used in conjunction with the 'NoComparison' attribute</value>
  </data>
  <data name="augStructCompNeedsStructEquality" xml:space="preserve">
    <value>The 'StructuralComparison' attribute must be used in conjunction with the 'StructuralEquality' attribute</value>
  </data>
  <data name="augStructEqNeedsNoCompOrStructComp" xml:space="preserve">
    <value>The 'StructuralEquality' attribute must be used in conjunction with the 'NoComparison' or 'StructuralComparison' attributes</value>
  </data>
  <data name="augTypeCantHaveRefEqAndStructAttrs" xml:space="preserve">
    <value>A type cannot have both the 'ReferenceEquality' and 'StructuralEquality' or 'StructuralComparison' attributes</value>
  </data>
  <data name="augOnlyCertainTypesCanHaveAttrs" xml:space="preserve">
    <value>Only record, union, exception and struct types may be augmented with the 'ReferenceEquality', 'StructuralEquality' and 'StructuralComparison' attributes</value>
  </data>
  <data name="augRefEqCantHaveObjEquals" xml:space="preserve">
    <value>A type with attribute 'ReferenceEquality' cannot have an explicit implementation of 'Object.Equals(obj)', 'System.IEquatable&lt;_&gt;' or 'System.Collections.IStructuralEquatable'</value>
  </data>
  <data name="augCustomEqNeedsObjEquals" xml:space="preserve">
    <value>A type with attribute 'CustomEquality' must have an explicit implementation of at least one of 'Object.Equals(obj)', 'System.IEquatable&lt;_&gt;' or 'System.Collections.IStructuralEquatable'</value>
  </data>
  <data name="augCustomCompareNeedsIComp" xml:space="preserve">
    <value>A type with attribute 'CustomComparison' must have an explicit implementation of at least one of 'System.IComparable' or 'System.Collections.IStructuralComparable'</value>
  </data>
  <data name="augNoEqNeedsNoObjEquals" xml:space="preserve">
    <value>A type with attribute 'NoEquality' should not usually have an explicit implementation of 'Object.Equals(obj)'. Disable this warning if this is intentional for interoperability purposes</value>
  </data>
  <data name="augNoCompCantImpIComp" xml:space="preserve">
    <value>A type with attribute 'NoComparison' should not usually have an explicit implementation of 'System.IComparable', 'System.IComparable&lt;_&gt;' or 'System.Collections.IStructuralComparable'. Disable this warning if this is intentional for interoperability purposes</value>
  </data>
  <data name="augCustomEqNeedsNoCompOrCustomComp" xml:space="preserve">
    <value>The 'CustomEquality' attribute must be used in conjunction with the 'NoComparison' or 'CustomComparison' attributes</value>
  </data>
  <data name="forPositionalSpecifiersNotPermitted" xml:space="preserve">
    <value>Positional specifiers are not permitted in format strings</value>
  </data>
  <data name="forMissingFormatSpecifier" xml:space="preserve">
    <value>Missing format specifier</value>
  </data>
  <data name="forFlagSetTwice" xml:space="preserve">
    <value>'{0}' flag set twice</value>
  </data>
  <data name="forPrefixFlagSpacePlusSetTwice" xml:space="preserve">
    <value>Prefix flag (' ' or '+') set twice</value>
  </data>
  <data name="forHashSpecifierIsInvalid" xml:space="preserve">
    <value>The # formatting modifier is invalid in F#</value>
  </data>
  <data name="forBadPrecision" xml:space="preserve">
    <value>Bad precision in format specifier</value>
  </data>
  <data name="forBadWidth" xml:space="preserve">
    <value>Bad width in format specifier</value>
  </data>
  <data name="forDoesNotSupportZeroFlag" xml:space="preserve">
    <value>'{0}' format does not support '0' flag</value>
  </data>
  <data name="forPrecisionMissingAfterDot" xml:space="preserve">
    <value>Precision missing after the '.'</value>
  </data>
  <data name="forFormatDoesntSupportPrecision" xml:space="preserve">
    <value>'{0}' format does not support precision</value>
  </data>
  <data name="forBadFormatSpecifier" xml:space="preserve">
    <value>Bad format specifier (after l or L): Expected ld,li,lo,lu,lx or lX. In F# code you can use %d, %x, %o or %u instead, which are overloaded to work with all basic integer types.</value>
  </data>
  <data name="forLIsUnnecessary" xml:space="preserve">
    <value>The 'l' or 'L' in this format specifier is unnecessary. In F# code you can use %d, %x, %o or %u instead, which are overloaded to work with all basic integer types.</value>
  </data>
  <data name="forHIsUnnecessary" xml:space="preserve">
    <value>The 'h' or 'H' in this format specifier is unnecessary. You can use %d, %x, %o or %u instead, which are overloaded to work with all basic integer types.</value>
  </data>
  <data name="forDoesNotSupportPrefixFlag" xml:space="preserve">
    <value>'{0}' does not support prefix '{1}' flag</value>
  </data>
  <data name="forBadFormatSpecifierGeneral" xml:space="preserve">
    <value>Bad format specifier: '{0}'</value>
  </data>
  <data name="elSysEnvExitDidntExit" xml:space="preserve">
    <value>System.Environment.Exit did not exit</value>
  </data>
  <data name="elDeprecatedOperator" xml:space="preserve">
    <value>The treatment of this operator is now handled directly by the F# compiler and its meaning cannot be redefined</value>
  </data>
  <data name="chkProtectedOrBaseCalled" xml:space="preserve">
    <value>A protected member is called or 'base' is being used. This is only allowed in the direct implementation of members since they could escape their object scope.</value>
  </data>
  <data name="chkByrefUsedInInvalidWay" xml:space="preserve">
    <value>The byref-typed variable '{0}' is used in an invalid way. Byrefs cannot be captured by closures or passed to inner functions.</value>
  </data>
  <data name="chkBaseUsedInInvalidWay" xml:space="preserve">
    <value>The 'base' keyword is used in an invalid way. Base calls cannot be used in closures. Consider using a private member to make base calls.</value>
  </data>
  <data name="chkVariableUsedInInvalidWay" xml:space="preserve">
    <value>The variable '{0}' is used in an invalid way</value>
  </data>
  <data name="chkTypeLessAccessibleThanType" xml:space="preserve">
    <value>The type '{0}' is less accessible than the value, member or type '{1}' it is used in.</value>
  </data>
  <data name="chkSystemVoidOnlyInTypeof" xml:space="preserve">
    <value>'System.Void' can only be used as 'typeof&lt;System.Void&gt;' in F#</value>
  </data>
  <data name="chkErrorUseOfByref" xml:space="preserve">
    <value>A type instantiation involves a byref type. This is not permitted by the rules of Common IL.</value>
  </data>
  <data name="chkErrorContainsCallToRethrow" xml:space="preserve">
    <value>Calls to 'reraise' may only occur directly in a handler of a try-with</value>
  </data>
  <data name="chkSplicingOnlyInQuotations" xml:space="preserve">
    <value>Expression-splicing operators may only be used within quotations</value>
  </data>
  <data name="chkNoFirstClassSplicing" xml:space="preserve">
    <value>First-class uses of the expression-splicing operator are not permitted</value>
  </data>
  <data name="chkNoFirstClassAddressOf" xml:space="preserve">
    <value>First-class uses of the address-of operators are not permitted</value>
  </data>
  <data name="chkNoFirstClassRethrow" xml:space="preserve">
    <value>First-class uses of the 'reraise' function is not permitted</value>
  </data>
  <data name="chkNoByrefAtThisPoint" xml:space="preserve">
    <value>The byref typed value '{0}' cannot be used at this point</value>
  </data>
  <data name="chkLimitationsOfBaseKeyword" xml:space="preserve">
    <value>'base' values may only be used to make direct calls to the base implementations of overridden members</value>
  </data>
  <data name="chkObjCtorsCantUseExceptionHandling" xml:space="preserve">
    <value>Object constructors cannot directly use try/with and try/finally prior to the initialization of the object. This includes constructs such as 'for x in ...' that may elaborate to uses of these constructs. This is a limitation imposed by Common IL.</value>
  </data>
  <data name="chkNoAddressOfAtThisPoint" xml:space="preserve">
    <value>The address of the variable '{0}' cannot be used at this point</value>
  </data>
  <data name="chkNoAddressStaticFieldAtThisPoint" xml:space="preserve">
    <value>The address of the static field '{0}' cannot be used at this point</value>
  </data>
  <data name="chkNoAddressFieldAtThisPoint" xml:space="preserve">
    <value>The address of the field '{0}' cannot be used at this point</value>
  </data>
  <data name="chkNoAddressOfArrayElementAtThisPoint" xml:space="preserve">
    <value>The address of an array element cannot be used at this point</value>
  </data>
  <data name="chkFirstClassFuncNoByref" xml:space="preserve">
    <value>The type of a first-class function cannot contain byrefs</value>
  </data>
  <data name="chkReturnTypeNoByref" xml:space="preserve">
    <value>A method return type would contain byrefs which is not permitted</value>
  </data>
  <data name="chkInvalidCustAttrVal" xml:space="preserve">
    <value>Invalid custom attribute value (not a constant or literal)</value>
  </data>
  <data name="chkAttrHasAllowMultiFalse" xml:space="preserve">
    <value>The attribute type '{0}' has 'AllowMultiple=false'. Multiple instances of this attribute cannot be attached to a single language element.</value>
  </data>
  <data name="chkMemberUsedInInvalidWay" xml:space="preserve">
    <value>The member '{0}' is used in an invalid way. A use of '{1}' has been inferred prior to its definition at or near '{2}'. This is an invalid forward reference.</value>
  </data>
  <data name="chkNoByrefAsTopValue" xml:space="preserve">
    <value>A byref typed value would be stored here. Top-level let-bound byref values are not permitted.</value>
  </data>
  <data name="chkReflectedDefCantSplice" xml:space="preserve">
    <value>[&lt;ReflectedDefinition&gt;] terms cannot contain uses of the prefix splice operator '%'</value>
  </data>
  <data name="chkEntryPointUsage" xml:space="preserve">
    <value>A function labeled with the 'EntryPointAttribute' attribute must be the last declaration in the last file in the compilation sequence.</value>
  </data>
  <data name="chkUnionCaseCompiledForm" xml:space="preserve">
    <value>compiled form of the union case</value>
  </data>
  <data name="chkUnionCaseDefaultAugmentation" xml:space="preserve">
    <value>default augmentation of the union case</value>
  </data>
  <data name="chkPropertySameNameMethod" xml:space="preserve">
    <value>The property '{0}' has the same name as a method in type '{1}'.</value>
  </data>
  <data name="chkGetterSetterDoNotMatchAbstract" xml:space="preserve">
    <value>The property '{0}' of type '{1}' has a getter and a setter that do not match. If one is abstract then the other must be as well.</value>
  </data>
  <data name="chkPropertySameNameIndexer" xml:space="preserve">
    <value>The property '{0}' has the same name as another property in type '{1}', but one takes indexer arguments and the other does not. You may be missing an indexer argument to one of your properties.</value>
  </data>
  <data name="chkCantStoreByrefValue" xml:space="preserve">
    <value>A type would store a byref typed value. This is not permitted by Common IL.</value>
  </data>
  <data name="chkDuplicateMethod" xml:space="preserve">
    <value>Duplicate method. The method '{0}' has the same name and signature as another method in type '{1}'.</value>
  </data>
  <data name="chkDuplicateMethodWithSuffix" xml:space="preserve">
    <value>Duplicate method. The method '{0}' has the same name and signature as another method in type '{1}' once tuples, functions, units of measure and/or provided types are erased.</value>
  </data>
  <data name="chkDuplicateMethodCurried" xml:space="preserve">
    <value>The method '{0}' has curried arguments but has the same name as another method in type '{1}'. Methods with curried arguments cannot be overloaded. Consider using a method taking tupled arguments.</value>
  </data>
  <data name="chkCurriedMethodsCantHaveOutParams" xml:space="preserve">
    <value>Methods with curried arguments cannot declare 'out', 'ParamArray', 'optional', 'ReflectedDefinition', 'byref', 'CallerLineNumber', 'CallerMemberName', or 'CallerFilePath' arguments</value>
  </data>
  <data name="chkDuplicateProperty" xml:space="preserve">
    <value>Duplicate property. The property '{0}' has the same name and signature as another property in type '{1}'.</value>
  </data>
  <data name="chkDuplicatePropertyWithSuffix" xml:space="preserve">
    <value>Duplicate property. The property '{0}' has the same name and signature as another property in type '{1}' once tuples, functions, units of measure and/or provided types are erased.</value>
  </data>
  <data name="chkDuplicateMethodInheritedType" xml:space="preserve">
    <value>Duplicate method. The abstract method '{0}' has the same name and signature as an abstract method in an inherited type.</value>
  </data>
  <data name="chkDuplicateMethodInheritedTypeWithSuffix" xml:space="preserve">
    <value>Duplicate method. The abstract method '{0}' has the same name and signature as an abstract method in an inherited type once tuples, functions, units of measure and/or provided types are erased.</value>
  </data>
  <data name="chkMultipleGenericInterfaceInstantiations" xml:space="preserve">
    <value>This type implements the same interface at different generic instantiations '{0}' and '{1}'. This is not permitted in this version of F#.</value>
  </data>
  <data name="chkValueWithDefaultValueMustHaveDefaultValue" xml:space="preserve">
    <value>The type of a field using the 'DefaultValue' attribute must admit default initialization, i.e. have 'null' as a proper value or be a struct type whose fields all admit default initialization. You can use 'DefaultValue(false)' to disable this check</value>
  </data>
  <data name="chkNoByrefInTypeAbbrev" xml:space="preserve">
    <value>The type abbreviation contains byrefs. This is not permitted by F#.</value>
  </data>
  <data name="crefBoundVarUsedInSplice" xml:space="preserve">
    <value>The variable '{0}' is bound in a quotation but is used as part of a spliced expression. This is not permitted since it may escape its scope.</value>
  </data>
  <data name="crefQuotationsCantContainGenericExprs" xml:space="preserve">
    <value>Quotations cannot contain uses of generic expressions</value>
  </data>
  <data name="crefQuotationsCantContainGenericFunctions" xml:space="preserve">
    <value>Quotations cannot contain function definitions that are inferred or declared to be generic. Consider adding some type constraints to make this a valid quoted expression.</value>
  </data>
  <data name="crefQuotationsCantContainObjExprs" xml:space="preserve">
    <value>Quotations cannot contain object expressions</value>
  </data>
  <data name="crefQuotationsCantContainAddressOf" xml:space="preserve">
    <value>Quotations cannot contain expressions that take the address of a field</value>
  </data>
  <data name="crefQuotationsCantContainStaticFieldRef" xml:space="preserve">
    <value>Quotations cannot contain expressions that fetch static fields</value>
  </data>
  <data name="crefQuotationsCantContainInlineIL" xml:space="preserve">
    <value>Quotations cannot contain inline assembly code or pattern matching on arrays</value>
  </data>
  <data name="crefQuotationsCantContainDescendingForLoops" xml:space="preserve">
    <value>Quotations cannot contain descending for loops</value>
  </data>
  <data name="crefQuotationsCantFetchUnionIndexes" xml:space="preserve">
    <value>Quotations cannot contain expressions that fetch union case indexes</value>
  </data>
  <data name="crefQuotationsCantSetUnionFields" xml:space="preserve">
    <value>Quotations cannot contain expressions that set union case fields</value>
  </data>
  <data name="crefQuotationsCantSetExceptionFields" xml:space="preserve">
    <value>Quotations cannot contain expressions that set fields in exception values</value>
  </data>
  <data name="crefQuotationsCantRequireByref" xml:space="preserve">
    <value>Quotations cannot contain expressions that require byref pointers</value>
  </data>
  <data name="crefQuotationsCantCallTraitMembers" xml:space="preserve">
    <value>Quotations cannot contain expressions that make member constraint calls, or uses of operators that implicitly resolve to a member constraint call</value>
  </data>
  <data name="crefQuotationsCantContainThisConstant" xml:space="preserve">
    <value>Quotations cannot contain this kind of constant</value>
  </data>
  <data name="crefQuotationsCantContainThisPatternMatch" xml:space="preserve">
    <value>Quotations cannot contain this kind of pattern match</value>
  </data>
  <data name="crefQuotationsCantContainArrayPatternMatching" xml:space="preserve">
    <value>Quotations cannot contain array pattern matching</value>
  </data>
  <data name="crefQuotationsCantContainThisType" xml:space="preserve">
    <value>Quotations cannot contain this kind of type</value>
  </data>
  <data name="csTypeCannotBeResolvedAtCompileTime" xml:space="preserve">
    <value>The declared type parameter '{0}' cannot be used here since the type parameter cannot be resolved at compile time</value>
  </data>
  <data name="csCodeLessGeneric" xml:space="preserve">
    <value>This code is less generic than indicated by its annotations. A unit-of-measure specified using '_' has been determined to be '1', i.e. dimensionless. Consider making the code generic, or removing the use of '_'.</value>
  </data>
  <data name="csTypeInferenceMaxDepth" xml:space="preserve">
    <value>Type inference problem too complicated (maximum iteration depth reached). Consider adding further type annotations.</value>
  </data>
  <data name="csExpectedArguments" xml:space="preserve">
    <value>Expected arguments to an instance member</value>
  </data>
  <data name="csIndexArgumentMismatch" xml:space="preserve">
    <value>This indexer expects {0} arguments but is here given {1}</value>
  </data>
  <data name="csExpectTypeWithOperatorButGivenFunction" xml:space="preserve">
    <value>Expecting a type supporting the operator '{0}' but given a function type. You may be missing an argument to a function.</value>
  </data>
  <data name="csExpectTypeWithOperatorButGivenTuple" xml:space="preserve">
    <value>Expecting a type supporting the operator '{0}' but given a tuple type</value>
  </data>
  <data name="csTypesDoNotSupportOperator" xml:space="preserve">
    <value>None of the types '{0}' support the operator '{1}'</value>
  </data>
  <data name="csTypeDoesNotSupportOperator" xml:space="preserve">
    <value>The type '{0}' does not support the operator '{1}'</value>
  </data>
  <data name="csTypesDoNotSupportOperatorNullable" xml:space="preserve">
    <value>None of the types '{0}' support the operator '{1}'. Consider opening the module 'Microsoft.FSharp.Linq.NullableOperators'.</value>
  </data>
  <data name="csTypeDoesNotSupportOperatorNullable" xml:space="preserve">
    <value>The type '{0}' does not support the operator '{1}'. Consider opening the module 'Microsoft.FSharp.Linq.NullableOperators'.</value>
  </data>
  <data name="csTypeDoesNotSupportConversion" xml:space="preserve">
    <value>The type '{0}' does not support a conversion to the type '{1}'</value>
  </data>
  <data name="csMethodFoundButIsStatic" xml:space="preserve">
    <value>The type '{0}' has a method '{1}' (full name '{2}'), but the method is static</value>
  </data>
  <data name="csMethodFoundButIsNotStatic" xml:space="preserve">
    <value>The type '{0}' has a method '{1}' (full name '{2}'), but the method is not static</value>
  </data>
  <data name="csStructConstraintInconsistent" xml:space="preserve">
    <value>The constraints 'struct' and 'not struct' are inconsistent</value>
  </data>
  <data name="csNullNotNullConstraintInconsistent" xml:space="preserve">
    <value>The constraints 'null' and 'not null' are inconsistent</value>
  </data>
  <data name="csStructNullConstraintInconsistent" xml:space="preserve">
    <value>The constraints 'struct' and 'null' are inconsistent</value>
  </data>
  <data name="csDelegateComparisonConstraintInconsistent" xml:space="preserve">
    <value>The constraints 'delegate' and 'comparison' are inconsistent</value>
  </data>
  <data name="csTypeDoesNotHaveNull" xml:space="preserve">
    <value>The type '{0}' does not have 'null' as a proper value</value>
  </data>
  <data name="csTypeHasNullAsTrueValue" xml:space="preserve">
    <value>The type '{0}' has 'null' as a true representation value but a constraint does not permit this</value>
  </data>
  <data name="csTypeHasNullAsExtraValue" xml:space="preserve">
    <value>The type '{0}' has 'null' as an extra value but a constraint does not permit this</value>
  </data>
  <data name="csNullableTypeDoesNotHaveNull" xml:space="preserve">
    <value>The type '{0}' does not have 'null' as a proper value. To create a null value for a Nullable type use 'System.Nullable()'.</value>
  </data>
  <data name="csTypeDoesNotSupportComparison1" xml:space="preserve">
    <value>The type '{0}' does not support the 'comparison' constraint because it has the 'NoComparison' attribute</value>
  </data>
  <data name="csTypeDoesNotSupportComparison2" xml:space="preserve">
    <value>The type '{0}' does not support the 'comparison' constraint. For example, it does not support the 'System.IComparable' interface</value>
  </data>
  <data name="csTypeDoesNotSupportComparison3" xml:space="preserve">
    <value>The type '{0}' does not support the 'comparison' constraint because it is a record, union or struct with one or more structural element types which do not support the 'comparison' constraint. Either avoid the use of comparison with this type, or add the 'StructuralComparison' attribute to the type to determine which field type does not support comparison</value>
  </data>
  <data name="csTypeDoesNotSupportEquality1" xml:space="preserve">
    <value>The type '{0}' does not support the 'equality' constraint because it has the 'NoEquality' attribute</value>
  </data>
  <data name="csTypeDoesNotSupportEquality2" xml:space="preserve">
    <value>The type '{0}' does not support the 'equality' constraint because it is a function type</value>
  </data>
  <data name="csTypeDoesNotSupportEquality3" xml:space="preserve">
    <value>The type '{0}' does not support the 'equality' constraint because it is a record, union or struct with one or more structural element types which do not support the 'equality' constraint. Either avoid the use of equality with this type, or add the 'StructuralEquality' attribute to the type to determine which field type does not support equality</value>
  </data>
  <data name="csTypeIsNotEnumType" xml:space="preserve">
    <value>The type '{0}' is not a CLI enum type</value>
  </data>
  <data name="csTypeHasNonStandardDelegateType" xml:space="preserve">
    <value>The type '{0}' has a non-standard delegate type</value>
  </data>
  <data name="csTypeIsNotDelegateType" xml:space="preserve">
    <value>The type '{0}' is not a CLI delegate type</value>
  </data>
  <data name="csTypeParameterCannotBeNullable" xml:space="preserve">
    <value>This type parameter cannot be instantiated to 'Nullable'. This is a restriction imposed in order to ensure the meaning of 'null' in some CLI languages is not confusing when used in conjunction with 'Nullable' values.</value>
  </data>
  <data name="csGenericConstructRequiresStructType" xml:space="preserve">
    <value>A generic construct requires that the type '{0}' is a CLI or F# struct type</value>
  </data>
  <data name="csGenericConstructRequiresUnmanagedType" xml:space="preserve">
    <value>A generic construct requires that the type '{0}' is an unmanaged type</value>
  </data>
  <data name="csTypeNotCompatibleBecauseOfPrintf" xml:space="preserve">
    <value>The type '{0}' is not compatible with any of the types {1}, arising from the use of a printf-style format string</value>
  </data>
  <data name="csGenericConstructRequiresReferenceSemantics" xml:space="preserve">
    <value>A generic construct requires that the type '{0}' have reference semantics, but it does not, i.e. it is a struct</value>
  </data>
  <data name="csGenericConstructRequiresNonAbstract" xml:space="preserve">
    <value>A generic construct requires that the type '{0}' be non-abstract</value>
  </data>
  <data name="csGenericConstructRequiresPublicDefaultConstructor" xml:space="preserve">
    <value>A generic construct requires that the type '{0}' have a public default constructor</value>
  </data>
  <data name="csTypeInstantiationLengthMismatch" xml:space="preserve">
    <value>Type instantiation length mismatch</value>
  </data>
  <data name="csOptionalArgumentNotPermittedHere" xml:space="preserve">
    <value>Optional arguments not permitted here</value>
  </data>
  <data name="csMemberIsNotStatic" xml:space="preserve">
    <value>{0} is not a static member</value>
  </data>
  <data name="csMemberIsNotInstance" xml:space="preserve">
    <value>{0} is not an instance member</value>
  </data>
  <data name="csArgumentLengthMismatch" xml:space="preserve">
    <value>Argument length mismatch</value>
  </data>
  <data name="csArgumentTypesDoNotMatch" xml:space="preserve">
    <value>The argument types don't match</value>
  </data>
  <data name="csMethodExpectsParams" xml:space="preserve">
    <value>This method expects a CLI 'params' parameter in this position. 'params' is a way of passing a variable number of arguments to a method in languages such as C#. Consider passing an array for this argument</value>
  </data>
  <data name="csMemberIsNotAccessible" xml:space="preserve">
    <value>The member or object constructor '{0}' is not {1}</value>
  </data>
  <data name="csMemberIsNotAccessible2" xml:space="preserve">
    <value>The member or object constructor '{0}' is not {1}. Private members may only be accessed from within the declaring type. Protected members may only be accessed from an extending type and cannot be accessed from inner lambda expressions.</value>
  </data>
  <data name="csMethodIsNotAStaticMethod" xml:space="preserve">
    <value>{0} is not a static method</value>
  </data>
  <data name="csMethodIsNotAnInstanceMethod" xml:space="preserve">
    <value>{0} is not an instance method</value>
  </data>
  <data name="csMemberHasNoArgumentOrReturnProperty" xml:space="preserve">
    <value>The member or object constructor '{0}' has no argument or settable return property '{1}'. {2}.</value>
  </data>
  <data name="csCtorHasNoArgumentOrReturnProperty" xml:space="preserve">
    <value>The object constructor '{0}' has no argument or settable return property '{1}'. {2}.</value>
  </data>
  <data name="csRequiredSignatureIs" xml:space="preserve">
    <value>The required signature is {0}</value>
  </data>
  <data name="csMemberSignatureMismatch" xml:space="preserve">
    <value>The member or object constructor '{0}' requires {1} argument(s). The required signature is '{2}'.</value>
  </data>
  <data name="csMemberSignatureMismatch2" xml:space="preserve">
    <value>The member or object constructor '{0}' requires {1} additional argument(s). The required signature is '{2}'.</value>
  </data>
  <data name="csMemberSignatureMismatch3" xml:space="preserve">
    <value>The member or object constructor '{0}' requires {1} argument(s). The required signature is '{2}'. Some names for missing arguments are {3}.</value>
  </data>
  <data name="csMemberSignatureMismatch4" xml:space="preserve">
    <value>The member or object constructor '{0}' requires {1} additional argument(s). The required signature is '{2}'. Some names for missing arguments are {3}.</value>
  </data>
  <data name="csMemberSignatureMismatchArityNamed" xml:space="preserve">
    <value>The member or object constructor '{0}' requires {1} argument(s) but is here given {2} unnamed and {3} named argument(s). The required signature is '{4}'.</value>
  </data>
  <data name="csMemberSignatureMismatchArity" xml:space="preserve">
    <value>The member or object constructor '{0}' takes {1} argument(s) but is here given {2}. The required signature is '{3}'.</value>
  </data>
  <data name="csCtorSignatureMismatchArity" xml:space="preserve">
    <value>The object constructor '{0}' takes {1} argument(s) but is here given {2}. The required signature is '{3}'.</value>
  </data>
  <data name="csCtorSignatureMismatchArityProp" xml:space="preserve">
    <value>The object constructor '{0}' takes {1} argument(s) but is here given {2}. The required signature is '{3}'. If some of the arguments are meant to assign values to properties, consider separating those arguments with a comma (',').</value>
  </data>
  <data name="csMemberSignatureMismatchArityType" xml:space="preserve">
    <value>The member or object constructor '{0}' takes {1} type argument(s) but is here given {2}. The required signature is '{3}'.</value>
  </data>
  <data name="csMemberNotAccessible" xml:space="preserve">
    <value>A member or object constructor '{0}' taking {1} arguments is not accessible from this code location. All accessible versions of method '{2}' take {3} arguments.</value>
  </data>
  <data name="csIncorrectGenericInstantiation" xml:space="preserve">
    <value>Incorrect generic instantiation. No {0} member named '{1}' takes {2} generic arguments.</value>
  </data>
  <data name="csMemberOverloadArityMismatch" xml:space="preserve">
    <value>The member or object constructor '{0}' does not take {1} argument(s). An overload was found taking {2} arguments.</value>
  </data>
  <data name="csNoMemberTakesTheseArguments" xml:space="preserve">
    <value>No {0} member or object constructor named '{1}' takes {2} arguments</value>
  </data>
  <data name="csNoMemberTakesTheseArguments2" xml:space="preserve">
    <value>No {0} member or object constructor named '{1}' takes {2} arguments. Note the call to this member also provides {3} named arguments.</value>
  </data>
  <data name="csNoMemberTakesTheseArguments3" xml:space="preserve">
    <value>No {0} member or object constructor named '{1}' takes {2} arguments. The named argument '{3}' doesn't correspond to any argument or settable return property for any overload.</value>
  </data>
  <data name="csMethodNotFound" xml:space="preserve">
    <value>Method or object constructor '{0}' not found</value>
  </data>
  <data name="csNoOverloadsFound" xml:space="preserve">
    <value>No overloads match for method '{0}'.</value>
  </data>
  <data name="csMethodIsOverloaded" xml:space="preserve">
    <value>A unique overload for method '{0}' could not be determined based on type information prior to this program point. A type annotation may be needed.</value>
  </data>
  <data name="csCandidates" xml:space="preserve">
    <value>Candidates: {0}</value>
  </data>
  <data name="csSeeAvailableOverloads" xml:space="preserve">
    <value>The available overloads are shown below.</value>
  </data>
  <data name="parsDoCannotHaveVisibilityDeclarations" xml:space="preserve">
    <value>Accessibility modifiers are not permitted on 'do' bindings, but '{0}' was given.</value>
  </data>
  <data name="parsEofInHashIf" xml:space="preserve">
    <value>End of file in #if section begun at or after here</value>
  </data>
  <data name="parsEofInString" xml:space="preserve">
    <value>End of file in string begun at or before here</value>
  </data>
  <data name="parsEofInVerbatimString" xml:space="preserve">
    <value>End of file in verbatim string begun at or before here</value>
  </data>
  <data name="parsEofInComment" xml:space="preserve">
    <value>End of file in comment begun at or before here</value>
  </data>
  <data name="parsEofInStringInComment" xml:space="preserve">
    <value>End of file in string embedded in comment begun at or before here</value>
  </data>
  <data name="parsEofInVerbatimStringInComment" xml:space="preserve">
    <value>End of file in verbatim string embedded in comment begun at or before here</value>
  </data>
  <data name="parsEofInIfOcaml" xml:space="preserve">
    <value>End of file in IF-OCAML section begun at or before here</value>
  </data>
  <data name="parsEofInDirective" xml:space="preserve">
    <value>End of file in directive begun at or before here</value>
  </data>
  <data name="parsNoHashEndIfFound" xml:space="preserve">
    <value>No #endif found for #if or #else</value>
  </data>
  <data name="parsAttributesIgnored" xml:space="preserve">
    <value>Attributes have been ignored in this construct</value>
  </data>
  <data name="parsUseBindingsIllegalInImplicitClassConstructors" xml:space="preserve">
    <value>'use' bindings are not permitted in primary constructors</value>
  </data>
  <data name="parsUseBindingsIllegalInModules" xml:space="preserve">
    <value>'use' bindings are not permitted in modules and are treated as 'let' bindings</value>
  </data>
  <data name="parsIntegerForLoopRequiresSimpleIdentifier" xml:space="preserve">
    <value>An integer for loop must use a simple identifier</value>
  </data>
  <data name="parsOnlyOneWithAugmentationAllowed" xml:space="preserve">
    <value>At most one 'with' augmentation is permitted</value>
  </data>
  <data name="parsUnexpectedSemicolon" xml:space="preserve">
    <value>A semicolon is not expected at this point</value>
  </data>
  <data name="parsUnexpectedEndOfFile" xml:space="preserve">
    <value>Unexpected end of input</value>
  </data>
  <data name="parsUnexpectedVisibilityDeclaration" xml:space="preserve">
    <value>Accessibility modifiers are not permitted here, but '{0}' was given.</value>
  </data>
  <data name="parsOnlyHashDirectivesAllowed" xml:space="preserve">
    <value>Only '#' compiler directives may occur prior to the first 'namespace' declaration</value>
  </data>
  <data name="parsVisibilityDeclarationsShouldComePriorToIdentifier" xml:space="preserve">
    <value>Accessibility modifiers should come immediately prior to the identifier naming a construct</value>
  </data>
  <data name="parsNamespaceOrModuleNotBoth" xml:space="preserve">
    <value>Files should begin with either a namespace or module declaration, e.g. 'namespace SomeNamespace.SubNamespace' or 'module SomeNamespace.SomeModule', but not both. To define a module within a namespace use 'module SomeModule = ...'</value>
  </data>
  <data name="parsModuleAbbreviationMustBeSimpleName" xml:space="preserve">
    <value>A module abbreviation must be a simple name, not a path</value>
  </data>
  <data name="parsIgnoreAttributesOnModuleAbbreviation" xml:space="preserve">
    <value>Ignoring attributes on module abbreviation</value>
  </data>
  <data name="parsIgnoreAttributesOnModuleAbbreviationAlwaysPrivate" xml:space="preserve">
    <value>The '{0}' accessibility attribute is not allowed on module abbreviation. Module abbreviations are always private.</value>
  </data>
  <data name="parsIgnoreVisibilityOnModuleAbbreviationAlwaysPrivate" xml:space="preserve">
    <value>The '{0}' visibility attribute is not allowed on module abbreviation. Module abbreviations are always private.</value>
  </data>
  <data name="parsUnClosedBlockInHashLight" xml:space="preserve">
    <value>Unclosed block</value>
  </data>
  <data name="parsUnmatchedBeginOrStruct" xml:space="preserve">
    <value>Unmatched 'begin' or 'struct'</value>
  </data>
  <data name="parsModuleDefnMustBeSimpleName" xml:space="preserve">
    <value>A module name must be a simple name, not a path</value>
  </data>
  <data name="parsUnexpectedEmptyModuleDefn" xml:space="preserve">
    <value>Unexpected empty type moduleDefn list</value>
  </data>
  <data name="parsAttributesMustComeBeforeVal" xml:space="preserve">
    <value>Attributes should be placed before 'val'</value>
  </data>
  <data name="parsAttributesAreNotPermittedOnInterfaceImplementations" xml:space="preserve">
    <value>Attributes are not permitted on interface implementations</value>
  </data>
  <data name="parsSyntaxError" xml:space="preserve">
    <value>Syntax error</value>
  </data>
  <data name="parsAugmentationsIllegalOnDelegateType" xml:space="preserve">
    <value>Augmentations are not permitted on delegate type moduleDefns</value>
  </data>
  <data name="parsUnmatchedClassInterfaceOrStruct" xml:space="preserve">
    <value>Unmatched 'class', 'interface' or 'struct'</value>
  </data>
  <data name="parsEmptyTypeDefinition" xml:space="preserve">
    <value>A type definition requires one or more members or other declarations. If you intend to define an empty class, struct or interface, then use 'type ... = class end', 'interface end' or 'struct end'.</value>
  </data>
  <data name="parsUnmatchedWith" xml:space="preserve">
    <value>Unmatched 'with' or badly formatted 'with' block</value>
  </data>
  <data name="parsGetOrSetRequired" xml:space="preserve">
    <value>'get', 'set' or 'get,set' required</value>
  </data>
  <data name="parsOnlyClassCanTakeValueArguments" xml:space="preserve">
    <value>Only class types may take value arguments</value>
  </data>
  <data name="parsUnmatchedBegin" xml:space="preserve">
    <value>Unmatched 'begin'</value>
  </data>
  <data name="parsInvalidDeclarationSyntax" xml:space="preserve">
    <value>Invalid declaration syntax</value>
  </data>
  <data name="parsGetAndOrSetRequired" xml:space="preserve">
    <value>'get' and/or 'set' required</value>
  </data>
  <data name="parsTypeAnnotationsOnGetSet" xml:space="preserve">
    <value>Type annotations on property getters and setters must be given after the 'get()' or 'set(v)', e.g. 'with get() : string = ...'</value>
  </data>
  <data name="parsGetterMustHaveAtLeastOneArgument" xml:space="preserve">
    <value>A getter property is expected to be a function, e.g. 'get() = ...' or 'get(index) = ...'</value>
  </data>
  <data name="parsMultipleAccessibilitiesForGetSet" xml:space="preserve">
    <value>Multiple accessibilities given for property getter or setter</value>
  </data>
  <data name="parsSetSyntax" xml:space="preserve">
    <value>Property setters must be defined using 'set value = ', 'set idx value = ' or 'set (idx1,...,idxN) value = ... '</value>
  </data>
  <data name="parsInterfacesHaveSameVisibilityAsEnclosingType" xml:space="preserve">
    <value>Interfaces always have the same visibility as the enclosing type</value>
  </data>
  <data name="parsAccessibilityModsIllegalForAbstract" xml:space="preserve">
    <value>Accessibility modifiers are not allowed on this member. Abstract slots always have the same visibility as the enclosing type.</value>
  </data>
  <data name="parsAttributesIllegalOnInherit" xml:space="preserve">
    <value>Attributes are not permitted on 'inherit' declarations</value>
  </data>
  <data name="parsVisibilityIllegalOnInherit" xml:space="preserve">
    <value>Accessibility modifiers are not permitted on an 'inherits' declaration</value>
  </data>
  <data name="parsInheritDeclarationsCannotHaveAsBindings" xml:space="preserve">
    <value>'inherit' declarations cannot have 'as' bindings. To access members of the base class when overriding a method, the syntax 'base.SomeMember' may be used; 'base' is a keyword. Remove this 'as' binding.</value>
  </data>
  <data name="parsAttributesIllegalHere" xml:space="preserve">
    <value>Attributes are not allowed here</value>
  </data>
  <data name="parsTypeAbbreviationsCannotHaveVisibilityDeclarations" xml:space="preserve">
    <value>Accessibility modifiers are not permitted in this position for type abbreviations</value>
  </data>
  <data name="parsEnumTypesCannotHaveVisibilityDeclarations" xml:space="preserve">
    <value>Accessibility modifiers are not permitted in this position for enum types</value>
  </data>
  <data name="parsAllEnumFieldsRequireValues" xml:space="preserve">
    <value>All enum fields must be given values</value>
  </data>
  <data name="parsInlineAssemblyCannotHaveVisibilityDeclarations" xml:space="preserve">
    <value>Accessibility modifiers are not permitted on inline assembly code types</value>
  </data>
  <data name="parsUnexpectedIdentifier" xml:space="preserve">
    <value>Unexpected identifier: '{0}'</value>
  </data>
  <data name="parsUnionCasesCannotHaveVisibilityDeclarations" xml:space="preserve">
    <value>Accessibility modifiers are not permitted on union cases. Use 'type U = internal ...' or 'type U = private ...' to give an accessibility to the whole representation.</value>
  </data>
  <data name="parsEnumFieldsCannotHaveVisibilityDeclarations" xml:space="preserve">
    <value>Accessibility modifiers are not permitted on enumeration fields</value>
  </data>
  <data name="parsConsiderUsingSeparateRecordType" xml:space="preserve">
    <value>Consider using a separate record type instead</value>
  </data>
  <data name="parsRecordFieldsCannotHaveVisibilityDeclarations" xml:space="preserve">
    <value>Accessibility modifiers are not permitted on record fields. Use 'type R = internal ...' or 'type R = private ...' to give an accessibility to the whole representation.</value>
  </data>
  <data name="parsLetAndForNonRecBindings" xml:space="preserve">
    <value>The declaration form 'let ... and ...' for non-recursive bindings is not used in F# code. Consider using a sequence of 'let' bindings</value>
  </data>
  <data name="parsUnmatchedParen" xml:space="preserve">
    <value>Unmatched '('</value>
  </data>
  <data name="parsSuccessivePatternsShouldBeSpacedOrTupled" xml:space="preserve">
    <value>Successive patterns should be separated by spaces or tupled</value>
  </data>
  <data name="parsNoMatchingInForLet" xml:space="preserve">
    <value>No matching 'in' found for this 'let'</value>
  </data>
  <data name="parsErrorInReturnForLetIncorrectIndentation" xml:space="preserve">
    <value>Error in the return expression for this 'let'. Possible incorrect indentation.</value>
  </data>
  <data name="parsExpectedExpressionAfterLet" xml:space="preserve">
    <value>The block following this '{0}' is unfinished. Every code block is an expression and must have a result. '{1}' cannot be the final code element in a block. Consider giving this block an explicit result.</value>
  </data>
  <data name="parsIncompleteIf" xml:space="preserve">
    <value>Incomplete conditional. Expected 'if &lt;expr&gt; then &lt;expr&gt;' or 'if &lt;expr&gt; then &lt;expr&gt; else &lt;expr&gt;'.</value>
  </data>
  <data name="parsAssertIsNotFirstClassValue" xml:space="preserve">
    <value>'assert' may not be used as a first class value. Use 'assert &lt;expr&gt;' instead.</value>
  </data>
  <data name="parsIdentifierExpected" xml:space="preserve">
    <value>Identifier expected</value>
  </data>
  <data name="parsInOrEqualExpected" xml:space="preserve">
    <value>'in' or '=' expected</value>
  </data>
  <data name="parsArrowUseIsLimited" xml:space="preserve">
    <value>The use of '-&gt;' in sequence and computation expressions is limited to the form 'for pat in expr -&gt; expr'. Use the syntax 'for ... in ... do ... yield...' to generate elements in more complex sequence expressions.</value>
  </data>
  <data name="parsSuccessiveArgsShouldBeSpacedOrTupled" xml:space="preserve">
    <value>Successive arguments should be separated by spaces or tupled, and arguments involving function or method applications should be parenthesized</value>
  </data>
  <data name="parsUnmatchedBracket" xml:space="preserve">
    <value>Unmatched '['</value>
  </data>
  <data name="parsMissingQualificationAfterDot" xml:space="preserve">
    <value>Missing qualification after '.'</value>
  </data>
  <data name="parsParenFormIsForML" xml:space="preserve">
    <value>In F# code you may use 'expr.[expr]'. A type annotation may be required to indicate the first expression is an array</value>
  </data>
  <data name="parsMismatchedQuote" xml:space="preserve">
    <value>Mismatched quotation, beginning with '{0}'</value>
  </data>
  <data name="parsUnmatched" xml:space="preserve">
    <value>Unmatched '{0}'</value>
  </data>
  <data name="parsUnmatchedBracketBar" xml:space="preserve">
    <value>Unmatched '[|'</value>
  </data>
  <data name="parsUnmatchedBrace" xml:space="preserve">
    <value>Unmatched '{{'</value>
  </data>
  <data name="parsUnmatchedBraceBar" xml:space="preserve">
    <value>Unmatched '{{|'</value>
  </data>
  <data name="parsFieldBinding" xml:space="preserve">
    <value>Field bindings must have the form 'id = expr;'</value>
  </data>
  <data name="parsMemberIllegalInObjectImplementation" xml:space="preserve">
    <value>This member is not permitted in an object implementation</value>
  </data>
  <data name="parsMissingFunctionBody" xml:space="preserve">
    <value>Missing function body</value>
  </data>
  <data name="parsSyntaxErrorInLabeledType" xml:space="preserve">
    <value>Syntax error in labelled type argument</value>
  </data>
  <data name="parsUnexpectedInfixOperator" xml:space="preserve">
    <value>Unexpected infix operator in type expression</value>
  </data>
  <data name="parsMultiArgumentGenericTypeFormDeprecated" xml:space="preserve">
    <value>The syntax '(typ,...,typ) ident' is not used in F# code. Consider using 'ident&lt;typ,...,typ&gt;' instead</value>
  </data>
  <data name="parsInvalidLiteralInType" xml:space="preserve">
    <value>Invalid literal in type</value>
  </data>
  <data name="parsUnexpectedOperatorForUnitOfMeasure" xml:space="preserve">
    <value>Unexpected infix operator in unit-of-measure expression. Legal operators are '*', '/' and '^'.</value>
  </data>
  <data name="parsUnexpectedIntegerLiteralForUnitOfMeasure" xml:space="preserve">
    <value>Unexpected integer literal in unit-of-measure expression</value>
  </data>
  <data name="parsUnexpectedTypeParameter" xml:space="preserve">
    <value>Syntax error: unexpected type parameter specification</value>
  </data>
  <data name="parsMismatchedQuotationName" xml:space="preserve">
    <value>Mismatched quotation operator name, beginning with '{0}'</value>
  </data>
  <data name="parsActivePatternCaseMustBeginWithUpperCase" xml:space="preserve">
    <value>Active pattern case identifiers must begin with an uppercase letter</value>
  </data>
  <data name="parsActivePatternCaseContainsPipe" xml:space="preserve">
    <value>The '|' character is not permitted in active pattern case identifiers</value>
  </data>
  <data name="parsIllegalDenominatorForMeasureExponent" xml:space="preserve">
    <value>Denominator must not be 0 in unit-of-measure exponent</value>
  </data>
  <data name="parsNoEqualShouldFollowNamespace" xml:space="preserve">
    <value>No '=' symbol should follow a 'namespace' declaration</value>
  </data>
  <data name="parsSyntaxModuleStructEndDeprecated" xml:space="preserve">
    <value>The syntax 'module ... = struct .. end' is not used in F# code. Consider using 'module ... = begin .. end'</value>
  </data>
  <data name="parsSyntaxModuleSigEndDeprecated" xml:space="preserve">
    <value>The syntax 'module ... : sig .. end' is not used in F# code. Consider using 'module ... = begin .. end'</value>
  </data>
  <data name="tcStaticFieldUsedWhenInstanceFieldExpected" xml:space="preserve">
    <value>A static field was used where an instance field is expected</value>
  </data>
  <data name="tcMethodNotAccessible" xml:space="preserve">
    <value>Method '{0}' is not accessible from this code location</value>
  </data>
  <data name="tcImplicitMeasureFollowingSlash" xml:space="preserve">
    <value>Implicit product of measures following /</value>
  </data>
  <data name="tcUnexpectedMeasureAnon" xml:space="preserve">
    <value>Unexpected SynMeasure.Anon</value>
  </data>
  <data name="tcNonZeroConstantCannotHaveGenericUnit" xml:space="preserve">
    <value>Non-zero constants cannot have generic units. For generic zero, write 0.0&lt;_&gt;.</value>
  </data>
  <data name="tcSeqResultsUseYield" xml:space="preserve">
    <value>In sequence expressions, results are generated using 'yield'</value>
  </data>
  <data name="tcUnexpectedBigRationalConstant" xml:space="preserve">
    <value>Unexpected big rational constant</value>
  </data>
  <data name="tcInvalidTypeForUnitsOfMeasure" xml:space="preserve">
    <value>Units-of-measure supported only on float, float32, decimal and signed integer types</value>
  </data>
  <data name="tcUnexpectedConstUint16Array" xml:space="preserve">
    <value>Unexpected Const_uint16array</value>
  </data>
  <data name="tcUnexpectedConstByteArray" xml:space="preserve">
    <value>Unexpected Const_bytearray</value>
  </data>
  <data name="tcParameterRequiresName" xml:space="preserve">
    <value>A parameter with attributes must also be given a name, e.g. '[&lt;Attribute&gt;] Name : Type'</value>
  </data>
  <data name="tcReturnValuesCannotHaveNames" xml:space="preserve">
    <value>Return values cannot have names</value>
  </data>
  <data name="tcMemberKindPropertyGetSetNotExpected" xml:space="preserve">
    <value>MemberKind.PropertyGetSet only expected in parse trees</value>
  </data>
  <data name="tcNamespaceCannotContainValues" xml:space="preserve">
    <value>Namespaces cannot contain values. Consider using a module to hold your value declarations.</value>
  </data>
  <data name="tcNamespaceCannotContainExtensionMembers" xml:space="preserve">
    <value>Namespaces cannot contain extension members except in the same file and namespace declaration group where the type is defined. Consider using a module to hold declarations of extension members.</value>
  </data>
  <data name="tcMultipleVisibilityAttributes" xml:space="preserve">
    <value>Multiple visibility attributes have been specified for this identifier</value>
  </data>
  <data name="tcMultipleVisibilityAttributesWithLet" xml:space="preserve">
    <value>Multiple visibility attributes have been specified for this identifier. 'let' bindings in classes are always private, as are any 'let' bindings inside expressions.</value>
  </data>
  <data name="tcInvalidMethodNameForRelationalOperator" xml:space="preserve">
    <value>The name '({0})' should not be used as a member name. To define comparison semantics for a type, implement the 'System.IComparable' interface. If defining a static member for use from other CLI languages then use the name '{1}' instead.</value>
  </data>
  <data name="tcInvalidMethodNameForEquality" xml:space="preserve">
    <value>The name '({0})' should not be used as a member name. To define equality semantics for a type, override the 'Object.Equals' member. If defining a static member for use from other CLI languages then use the name '{1}' instead.</value>
  </data>
  <data name="tcInvalidMemberName" xml:space="preserve">
    <value>The name '({0})' should not be used as a member name. If defining a static member for use from other CLI languages then use the name '{1}' instead.</value>
  </data>
  <data name="tcInvalidMemberNameFixedTypes" xml:space="preserve">
    <value>The name '({0})' should not be used as a member name because it is given a standard definition in the F# library over fixed types</value>
  </data>
  <data name="tcInvalidOperatorDefinitionRelational" xml:space="preserve">
    <value>The '{0}' operator should not normally be redefined. To define overloaded comparison semantics for a particular type, implement the 'System.IComparable' interface in the definition of that type.</value>
  </data>
  <data name="tcInvalidOperatorDefinitionEquality" xml:space="preserve">
    <value>The '{0}' operator should not normally be redefined. To define equality semantics for a type, override the 'Object.Equals' member in the definition of that type.</value>
  </data>
  <data name="tcInvalidOperatorDefinition" xml:space="preserve">
    <value>The '{0}' operator should not normally be redefined. Consider using a different operator name</value>
  </data>
  <data name="tcInvalidIndexOperatorDefinition" xml:space="preserve">
    <value>The '{0}' operator cannot be redefined. Consider using a different operator name</value>
  </data>
  <data name="tcExpectModuleOrNamespaceParent" xml:space="preserve">
    <value>Expected module or namespace parent {0}</value>
  </data>
  <data name="tcImplementsIComparableExplicitly" xml:space="preserve">
    <value>The struct, record or union type '{0}' implements the interface 'System.IComparable' explicitly. You must apply the 'CustomComparison' attribute to the type.</value>
  </data>
  <data name="tcImplementsGenericIComparableExplicitly" xml:space="preserve">
    <value>The struct, record or union type '{0}' implements the interface 'System.IComparable&lt;_&gt;' explicitly. You must apply the 'CustomComparison' attribute to the type, and should also provide a consistent implementation of the non-generic interface System.IComparable.</value>
  </data>
  <data name="tcImplementsIStructuralComparableExplicitly" xml:space="preserve">
    <value>The struct, record or union type '{0}' implements the interface 'System.IStructuralComparable' explicitly. Apply the 'CustomComparison' attribute to the type.</value>
  </data>
  <data name="tcRecordFieldInconsistentTypes" xml:space="preserve">
    <value>This record contains fields from inconsistent types</value>
  </data>
  <data name="tcDllImportStubsCannotBeInlined" xml:space="preserve">
    <value>DLLImport stubs cannot be inlined</value>
  </data>
  <data name="tcStructsCanOnlyBindThisAtMemberDeclaration" xml:space="preserve">
    <value>Structs may only bind a 'this' parameter at member declarations</value>
  </data>
  <data name="tcUnexpectedExprAtRecInfPoint" xml:space="preserve">
    <value>Unexpected expression at recursive inference point</value>
  </data>
  <data name="tcLessGenericBecauseOfAnnotation" xml:space="preserve">
    <value>This code is less generic than required by its annotations because the explicit type variable '{0}' could not be generalized. It was constrained to be '{1}'.</value>
  </data>
  <data name="tcConstrainedTypeVariableCannotBeGeneralized" xml:space="preserve">
    <value>One or more of the explicit class or function type variables for this binding could not be generalized, because they were constrained to other types</value>
  </data>
  <data name="tcGenericParameterHasBeenConstrained" xml:space="preserve">
    <value>A generic type parameter has been used in a way that constrains it to always be '{0}'</value>
  </data>
  <data name="tcTypeParameterHasBeenConstrained" xml:space="preserve">
    <value>This type parameter has been used in a way that constrains it to always be '{0}'</value>
  </data>
  <data name="tcTypeParametersInferredAreNotStable" xml:space="preserve">
    <value>The type parameters inferred for this value are not stable under the erasure of type abbreviations. This is due to the use of type abbreviations which drop or reorder type parameters, e.g. \n\ttype taggedInt&lt;'a&gt; = int or\n\ttype swap&lt;'a,'b&gt; = 'b * 'a.\nConsider declaring the type parameters for this value explicitly, e.g.\n\tlet f&lt;'a,'b&gt; ((x,y) : swap&lt;'b,'a&gt;) : swap&lt;'a,'b&gt; = (y,x).</value>
  </data>
  <data name="tcExplicitTypeParameterInvalid" xml:space="preserve">
    <value>Explicit type parameters may only be used on module or member bindings</value>
  </data>
  <data name="tcOverridingMethodRequiresAllOrNoTypeParameters" xml:space="preserve">
    <value>You must explicitly declare either all or no type parameters when overriding a generic abstract method</value>
  </data>
  <data name="tcFieldsDoNotDetermineUniqueRecordType" xml:space="preserve">
    <value>The field labels and expected type of this record expression or pattern do not uniquely determine a corresponding record type</value>
  </data>
  <data name="tcFieldAppearsTwiceInRecord" xml:space="preserve">
    <value>The field '{0}' appears twice in this record expression or pattern</value>
  </data>
  <data name="tcUnknownUnion" xml:space="preserve">
    <value>Unknown union case</value>
  </data>
  <data name="tcNotSufficientlyGenericBecauseOfScope" xml:space="preserve">
    <value>This code is not sufficiently generic. The type variable {0} could not be generalized because it would escape its scope.</value>
  </data>
  <data name="tcPropertyRequiresExplicitTypeParameters" xml:space="preserve">
    <value>A property cannot have explicit type parameters. Consider using a method instead.</value>
  </data>
  <data name="tcConstructorCannotHaveTypeParameters" xml:space="preserve">
    <value>A constructor cannot have explicit type parameters. Consider using a static construction method instead.</value>
  </data>
  <data name="tcInstanceMemberRequiresTarget" xml:space="preserve">
    <value>This instance member needs a parameter to represent the object being invoked. Make the member static or use the notation 'member x.Member(args) = ...'.</value>
  </data>
  <data name="tcUnexpectedPropertyInSyntaxTree" xml:space="preserve">
    <value>Unexpected source-level property specification in syntax tree</value>
  </data>
  <data name="tcStaticInitializerRequiresArgument" xml:space="preserve">
    <value>A static initializer requires an argument</value>
  </data>
  <data name="tcObjectConstructorRequiresArgument" xml:space="preserve">
    <value>An object constructor requires an argument</value>
  </data>
  <data name="tcStaticMemberShouldNotHaveThis" xml:space="preserve">
    <value>This static member should not have a 'this' parameter. Consider using the notation 'member Member(args) = ...'.</value>
  </data>
  <data name="tcExplicitStaticInitializerSyntax" xml:space="preserve">
    <value>An explicit static initializer should use the syntax 'static new(args) = expr'</value>
  </data>
  <data name="tcExplicitObjectConstructorSyntax" xml:space="preserve">
    <value>An explicit object constructor should use the syntax 'new(args) = expr'</value>
  </data>
  <data name="tcUnexpectedPropertySpec" xml:space="preserve">
    <value>Unexpected source-level property specification</value>
  </data>
  <data name="tcObjectExpressionFormDeprecated" xml:space="preserve">
    <value>This form of object expression is not used in F#. Use 'member this.MemberName ... = ...' to define member implementations in object expressions.</value>
  </data>
  <data name="tcInvalidDeclaration" xml:space="preserve">
    <value>Invalid declaration</value>
  </data>
  <data name="tcAttributesInvalidInPatterns" xml:space="preserve">
    <value>Attributes are not allowed within patterns</value>
  </data>
  <data name="tcFunctionRequiresExplicitTypeArguments" xml:space="preserve">
    <value>The generic function '{0}' must be given explicit type argument(s)</value>
  </data>
  <data name="tcDoesNotAllowExplicitTypeArguments" xml:space="preserve">
    <value>The method or function '{0}' should not be given explicit type argument(s) because it does not declare its type parameters explicitly</value>
  </data>
  <data name="tcTypeParameterArityMismatch" xml:space="preserve">
    <value>This value, type or method expects {0} type parameter(s) but was given {1}</value>
  </data>
  <data name="tcDefaultStructConstructorCall" xml:space="preserve">
    <value>The default, zero-initializing constructor of a struct type may only be used if all the fields of the struct type admit default initialization</value>
  </data>
  <data name="tcCouldNotFindIDisposable" xml:space="preserve">
    <value>Couldn't find Dispose on IDisposable, or it was overloaded</value>
  </data>
  <data name="tcNonLiteralCannotBeUsedInPattern" xml:space="preserve">
    <value>This value is not a literal and cannot be used in a pattern</value>
  </data>
  <data name="tcFieldIsReadonly" xml:space="preserve">
    <value>This field is readonly</value>
  </data>
  <data name="tcNameArgumentsMustAppearLast" xml:space="preserve">
    <value>Named arguments must appear after all other arguments</value>
  </data>
  <data name="tcFunctionRequiresExplicitLambda" xml:space="preserve">
    <value>This function value is being used to construct a delegate type whose signature includes a byref argument. You must use an explicit lambda expression taking {0} arguments.</value>
  </data>
  <data name="tcTypeCannotBeEnumerated" xml:space="preserve">
    <value>The type '{0}' is not a type whose values can be enumerated with this syntax, i.e. is not compatible with either seq&lt;_&gt;, IEnumerable&lt;_&gt; or IEnumerable and does not have a GetEnumerator method</value>
  </data>
  <data name="tcInvalidMixtureOfRecursiveForms" xml:space="preserve">
    <value>This recursive binding uses an invalid mixture of recursive forms</value>
  </data>
  <data name="tcInvalidObjectConstructionExpression" xml:space="preserve">
    <value>This is not a valid object construction expression. Explicit object constructors must either call an alternate constructor or initialize all fields of the object and specify a call to a super class constructor.</value>
  </data>
  <data name="tcInvalidConstraint" xml:space="preserve">
    <value>Invalid constraint</value>
  </data>
  <data name="tcInvalidConstraintTypeSealed" xml:space="preserve">
    <value>Invalid constraint: the type used for the constraint is sealed, which means the constraint could only be satisfied by at most one solution</value>
  </data>
  <data name="tcInvalidEnumConstraint" xml:space="preserve">
    <value>An 'enum' constraint must be of the form 'enum&lt;type&gt;'</value>
  </data>
  <data name="tcInvalidNewConstraint" xml:space="preserve">
    <value>'new' constraints must take one argument of type 'unit' and return the constructed type</value>
  </data>
  <data name="tcInvalidPropertyType" xml:space="preserve">
    <value>This property has an invalid type. Properties taking multiple indexer arguments should have types of the form 'ty1 * ty2 -&gt; ty3'. Properties returning functions should have types of the form '(ty1 -&gt; ty2)'.</value>
  </data>
  <data name="tcExpectedUnitOfMeasureMarkWithAttribute" xml:space="preserve">
    <value>Expected unit-of-measure parameter, not type parameter. Explicit unit-of-measure parameters must be marked with the [&lt;Measure&gt;] attribute.</value>
  </data>
  <data name="tcExpectedTypeParameter" xml:space="preserve">
    <value>Expected type parameter, not unit-of-measure parameter</value>
  </data>
  <data name="tcExpectedTypeNotUnitOfMeasure" xml:space="preserve">
    <value>Expected type, not unit-of-measure</value>
  </data>
  <data name="tcExpectedUnitOfMeasureNotType" xml:space="preserve">
    <value>Expected unit-of-measure, not type</value>
  </data>
  <data name="tcInvalidUnitsOfMeasurePrefix" xml:space="preserve">
    <value>Units-of-measure cannot be used as prefix arguments to a type. Rewrite as postfix arguments in angle brackets.</value>
  </data>
  <data name="tcUnitsOfMeasureInvalidInTypeConstructor" xml:space="preserve">
    <value>Unit-of-measure cannot be used in type constructor application</value>
  </data>
  <data name="tcRequireBuilderMethod" xml:space="preserve">
    <value>This control construct may only be used if the computation expression builder defines a '{0}' method</value>
  </data>
  <data name="tcTypeHasNoNestedTypes" xml:space="preserve">
    <value>This type has no nested types</value>
  </data>
  <data name="tcUnexpectedSymbolInTypeExpression" xml:space="preserve">
    <value>Unexpected {0} in type expression</value>
  </data>
  <data name="tcTypeParameterInvalidAsTypeConstructor" xml:space="preserve">
    <value>Type parameter cannot be used as type constructor</value>
  </data>
  <data name="tcIllegalSyntaxInTypeExpression" xml:space="preserve">
    <value>Illegal syntax in type expression</value>
  </data>
  <data name="tcAnonymousUnitsOfMeasureCannotBeNested" xml:space="preserve">
    <value>Anonymous unit-of-measure cannot be nested inside another unit-of-measure expression</value>
  </data>
  <data name="tcAnonymousTypeInvalidInDeclaration" xml:space="preserve">
    <value>Anonymous type variables are not permitted in this declaration</value>
  </data>
  <data name="tcUnexpectedSlashInType" xml:space="preserve">
    <value>Unexpected / in type</value>
  </data>
  <data name="tcUnexpectedTypeArguments" xml:space="preserve">
    <value>Unexpected type arguments</value>
  </data>
  <data name="tcOptionalArgsOnlyOnMembers" xml:space="preserve">
    <value>Optional arguments are only permitted on type members</value>
  </data>
  <data name="tcNameNotBoundInPattern" xml:space="preserve">
    <value>Name '{0}' not bound in pattern context</value>
  </data>
  <data name="tcInvalidNonPrimitiveLiteralInPatternMatch" xml:space="preserve">
    <value>Non-primitive numeric literal constants cannot be used in pattern matches because they can be mapped to multiple different types through the use of a NumericLiteral module. Consider using replacing with a variable, and use 'when &lt;variable&gt; = &lt;constant&gt;' at the end of the match clause.</value>
  </data>
  <data name="tcInvalidTypeArgumentUsage" xml:space="preserve">
    <value>Type arguments cannot be specified here</value>
  </data>
  <data name="tcRequireActivePatternWithOneResult" xml:space="preserve">
    <value>Only active patterns returning exactly one result may accept arguments</value>
  </data>
  <data name="tcInvalidArgForParameterizedPattern" xml:space="preserve">
    <value>Invalid argument to parameterized pattern label</value>
  </data>
  <data name="tcInvalidIndexIntoActivePatternArray" xml:space="preserve">
    <value>Internal error. Invalid index into active pattern array</value>
  </data>
  <data name="tcUnionCaseDoesNotTakeArguments" xml:space="preserve">
    <value>This union case does not take arguments</value>
  </data>
  <data name="tcUnionCaseRequiresOneArgument" xml:space="preserve">
    <value>This union case takes one argument</value>
  </data>
  <data name="tcUnionCaseExpectsTupledArguments" xml:space="preserve">
    <value>This union case expects {0} arguments in tupled form</value>
  </data>
  <data name="tcFieldIsNotStatic" xml:space="preserve">
    <value>Field '{0}' is not static</value>
  </data>
  <data name="tcFieldNotLiteralCannotBeUsedInPattern" xml:space="preserve">
    <value>This field is not a literal and cannot be used in a pattern</value>
  </data>
  <data name="tcRequireVarConstRecogOrLiteral" xml:space="preserve">
    <value>This is not a variable, constant, active recognizer or literal</value>
  </data>
  <data name="tcInvalidPattern" xml:space="preserve">
    <value>This is not a valid pattern</value>
  </data>
  <data name="tcUseWhenPatternGuard" xml:space="preserve">
    <value>Character range matches have been removed in F#. Consider using a 'when' pattern guard instead.</value>
  </data>
  <data name="tcIllegalPattern" xml:space="preserve">
    <value>Illegal pattern</value>
  </data>
  <data name="tcSyntaxErrorUnexpectedQMark" xml:space="preserve">
    <value>Syntax error - unexpected '?' symbol</value>
  </data>
  <data name="tcExpressionCountMisMatch" xml:space="preserve">
    <value>Expected {0} expressions, got {1}</value>
  </data>
  <data name="tcExprUndelayed" xml:space="preserve">
    <value>TcExprUndelayed: delayed</value>
  </data>
  <data name="tcExpressionRequiresSequence" xml:space="preserve">
    <value>This expression form may only be used in sequence and computation expressions</value>
  </data>
  <data name="tcInvalidObjectExpressionSyntaxForm" xml:space="preserve">
    <value>Invalid object expression. Objects without overrides or interfaces should use the expression form 'new Type(args)' without braces.</value>
  </data>
  <data name="tcInvalidObjectSequenceOrRecordExpression" xml:space="preserve">
    <value>Invalid object, sequence or record expression</value>
  </data>
  <data name="tcInvalidSequenceExpressionSyntaxForm" xml:space="preserve">
    <value>Invalid record, sequence or computation expression. Sequence expressions should be of the form 'seq {{ ... }}'</value>
  </data>
  <data name="tcExpressionWithIfRequiresParenthesis" xml:space="preserve">
    <value>This list or array expression includes an element of the form 'if ... then ... else'. Parenthesize this expression to indicate it is an individual element of the list or array, to disambiguate this from a list generated using a sequence expression</value>
  </data>
  <data name="tcUnableToParseFormatString" xml:space="preserve">
    <value>Unable to parse format string '{0}'</value>
  </data>
  <data name="tcListLiteralMaxSize" xml:space="preserve">
    <value>This list expression exceeds the maximum size for list literals. Use an array for larger literals and call Array.ToList.</value>
  </data>
  <data name="tcExpressionFormRequiresObjectConstructor" xml:space="preserve">
    <value>The expression form 'expr then expr' may only be used as part of an explicit object constructor</value>
  </data>
  <data name="tcNamedArgumentsCannotBeUsedInMemberTraits" xml:space="preserve">
    <value>Named arguments cannot be given to member trait calls</value>
  </data>
  <data name="tcNotValidEnumCaseName" xml:space="preserve">
    <value>This is not a valid name for an enumeration case</value>
  </data>
  <data name="tcFieldIsNotMutable" xml:space="preserve">
    <value>This field is not mutable</value>
  </data>
  <data name="tcConstructRequiresListArrayOrSequence" xml:space="preserve">
    <value>This construct may only be used within list, array and sequence expressions, e.g. expressions of the form 'seq {{ ... }}', '[ ... ]' or '[| ... |]'. These use the syntax 'for ... in ... do ... yield...' to generate elements</value>
  </data>
  <data name="tcConstructRequiresComputationExpressions" xml:space="preserve">
    <value>This construct may only be used within computation expressions. To return a value from an ordinary function simply write the expression without 'return'.</value>
  </data>
  <data name="tcConstructRequiresSequenceOrComputations" xml:space="preserve">
    <value>This construct may only be used within sequence or computation expressions</value>
  </data>
  <data name="tcConstructRequiresComputationExpression" xml:space="preserve">
    <value>This construct may only be used within computation expressions</value>
  </data>
  <data name="tcInvalidIndexerExpression" xml:space="preserve">
    <value>Invalid indexer expression</value>
  </data>
  <data name="tcObjectOfIndeterminateTypeUsedRequireTypeConstraint" xml:space="preserve">
    <value>The operator 'expr.[idx]' has been used on an object of indeterminate type based on information prior to this program point. Consider adding further type constraints</value>
  </data>
  <data name="tcCannotInheritFromVariableType" xml:space="preserve">
    <value>Cannot inherit from a variable type</value>
  </data>
  <data name="tcObjectConstructorsOnTypeParametersCannotTakeArguments" xml:space="preserve">
    <value>Calls to object constructors on type parameters cannot be given arguments</value>
  </data>
  <data name="tcCompiledNameAttributeMisused" xml:space="preserve">
    <value>The 'CompiledName' attribute cannot be used with this language element</value>
  </data>
  <data name="tcNamedTypeRequired" xml:space="preserve">
    <value>'{0}' may only be used with named types</value>
  </data>
  <data name="tcInheritCannotBeUsedOnInterfaceType" xml:space="preserve">
    <value>'inherit' cannot be used on interface types. Consider implementing the interface by using 'interface ... with ... end' instead.</value>
  </data>
  <data name="tcNewCannotBeUsedOnInterfaceType" xml:space="preserve">
    <value>'new' cannot be used on interface types. Consider using an object expression '{{ new ... with ... }}' instead.</value>
  </data>
  <data name="tcAbstractTypeCannotBeInstantiated" xml:space="preserve">
    <value>Instances of this type cannot be created since it has been marked abstract or not all methods have been given implementations. Consider using an object expression '{{ new ... with ... }}' instead.</value>
  </data>
  <data name="tcIDisposableTypeShouldUseNew" xml:space="preserve">
    <value>It is recommended that objects supporting the IDisposable interface are created using the syntax 'new Type(args)', rather than 'Type(args)' or 'Type' as a function value representing the constructor, to indicate that resources may be owned by the generated value</value>
  </data>
  <data name="tcSyntaxCanOnlyBeUsedToCreateObjectTypes" xml:space="preserve">
    <value>'{0}' may only be used to construct object types</value>
  </data>
  <data name="tcConstructorRequiresCall" xml:space="preserve">
    <value>Constructors for the type '{0}' must directly or indirectly call its implicit object constructor. Use a call to the implicit object constructor instead of a record expression.</value>
  </data>
  <data name="tcUndefinedField" xml:space="preserve">
    <value>The field '{0}' has been given a value, but is not present in the type '{1}'</value>
  </data>
  <data name="tcFieldRequiresAssignment" xml:space="preserve">
    <value>No assignment given for field '{0}' of type '{1}'</value>
  </data>
  <data name="tcExtraneousFieldsGivenValues" xml:space="preserve">
    <value>Extraneous fields have been given values</value>
  </data>
  <data name="tcObjectExpressionsCanOnlyOverrideAbstractOrVirtual" xml:space="preserve">
    <value>Only overrides of abstract and virtual members may be specified in object expressions</value>
  </data>
  <data name="tcNoAbstractOrVirtualMemberFound" xml:space="preserve">
    <value>The member '{0}' does not correspond to any abstract or virtual method available to override or implement.</value>
  </data>
  <data name="tcMemberFoundIsNotAbstractOrVirtual" xml:space="preserve">
    <value>The type {0} contains the member '{1}' but it is not a virtual or abstract method that is available to override or implement.</value>
  </data>
  <data name="tcArgumentArityMismatch" xml:space="preserve">
    <value>The member '{0}' does not accept the correct number of arguments. {1} argument(s) are expected, but {2} were given. The required signature is '{3}'.{4}</value>
  </data>
  <data name="tcArgumentArityMismatchOneOverload" xml:space="preserve">
    <value>The member '{0}' does not accept the correct number of arguments. One overload accepts {1} arguments, but {2} were given. The required signature is '{3}'.{4}</value>
  </data>
  <data name="tcSimpleMethodNameRequired" xml:space="preserve">
    <value>A simple method name is required here</value>
  </data>
  <data name="tcPredefinedTypeCannotBeUsedAsSuperType" xml:space="preserve">
    <value>The types System.ValueType, System.Enum, System.Delegate, System.MulticastDelegate and System.Array cannot be used as super types in an object expression or class</value>
  </data>
  <data name="tcNewMustBeUsedWithNamedType" xml:space="preserve">
    <value>'new' must be used with a named type</value>
  </data>
  <data name="tcCannotCreateExtensionOfSealedType" xml:space="preserve">
    <value>Cannot create an extension of a sealed type</value>
  </data>
  <data name="tcNoArgumentsForRecordValue" xml:space="preserve">
    <value>No arguments may be given when constructing a record value</value>
  </data>
  <data name="tcNoInterfaceImplementationForConstructionExpression" xml:space="preserve">
    <value>Interface implementations cannot be given on construction expressions</value>
  </data>
  <data name="tcObjectConstructionCanOnlyBeUsedInClassTypes" xml:space="preserve">
    <value>Object construction expressions may only be used to implement constructors in class types</value>
  </data>
  <data name="tcOnlySimpleBindingsCanBeUsedInConstructionExpressions" xml:space="preserve">
    <value>Only simple bindings of the form 'id = expr' can be used in construction expressions</value>
  </data>
  <data name="tcObjectsMustBeInitializedWithObjectExpression" xml:space="preserve">
    <value>Objects must be initialized by an object construction expression that calls an inherited object constructor and assigns a value to each field</value>
  </data>
  <data name="tcExpectedInterfaceType" xml:space="preserve">
    <value>Expected an interface type</value>
  </data>
  <data name="tcConstructorForInterfacesDoNotTakeArguments" xml:space="preserve">
    <value>Constructor expressions for interfaces do not take arguments</value>
  </data>
  <data name="tcConstructorRequiresArguments" xml:space="preserve">
    <value>This object constructor requires arguments</value>
  </data>
  <data name="tcNewRequiresObjectConstructor" xml:space="preserve">
    <value>'new' may only be used with object constructors</value>
  </data>
  <data name="tcAtLeastOneOverrideIsInvalid" xml:space="preserve">
    <value>At least one override did not correctly implement its corresponding abstract member</value>
  </data>
  <data name="tcNumericLiteralRequiresModule" xml:space="preserve">
    <value>This numeric literal requires that a module '{0}' defining functions FromZero, FromOne, FromInt32, FromInt64 and FromString be in scope</value>
  </data>
  <data name="tcInvalidRecordConstruction" xml:space="preserve">
    <value>Invalid record construction</value>
  </data>
  <data name="tcExpressionFormRequiresRecordTypes" xml:space="preserve">
    <value>The expression form {{ expr with ... }} may only be used with record types. To build object types use {{ new Type(...) with ... }}</value>
  </data>
  <data name="tcInheritedTypeIsNotObjectModelType" xml:space="preserve">
    <value>The inherited type is not an object model type</value>
  </data>
  <data name="tcObjectConstructionExpressionCanOnlyImplementConstructorsInObjectModelTypes" xml:space="preserve">
    <value>Object construction expressions (i.e. record expressions with inheritance specifications) may only be used to implement constructors in object model types. Use 'new ObjectType(args)' to construct instances of object model types outside of constructors</value>
  </data>
  <data name="tcEmptyRecordInvalid" xml:space="preserve">
    <value>'{{ }}' is not a valid expression. Records must include at least one field. Empty sequences are specified by using Seq.empty or an empty list '[]'.</value>
  </data>
  <data name="tcTypeIsNotARecordTypeNeedConstructor" xml:space="preserve">
    <value>This type is not a record type. Values of class and struct types must be created using calls to object constructors.</value>
  </data>
  <data name="tcTypeIsNotARecordType" xml:space="preserve">
    <value>This type is not a record type</value>
  </data>
  <data name="tcConstructIsAmbiguousInComputationExpression" xml:space="preserve">
    <value>This construct is ambiguous as part of a computation expression. Nested expressions may be written using 'let _ = (...)' and nested computations using 'let! res = builder {{ ... }}'.</value>
  </data>
  <data name="tcConstructIsAmbiguousInSequenceExpression" xml:space="preserve">
    <value>This construct is ambiguous as part of a sequence expression. Nested expressions may be written using 'let _ = (...)' and nested sequences using 'yield! seq {{... }}'.</value>
  </data>
  <data name="tcDoBangIllegalInSequenceExpression" xml:space="preserve">
    <value>'do!' cannot be used within sequence expressions</value>
  </data>
  <data name="tcUseForInSequenceExpression" xml:space="preserve">
    <value>The use of 'let! x = coll' in sequence expressions is not permitted. Use 'for x in coll' instead.</value>
  </data>
  <data name="tcTryIllegalInSequenceExpression" xml:space="preserve">
    <value>'try'/'with' cannot be used within sequence expressions</value>
  </data>
  <data name="tcUseYieldBangForMultipleResults" xml:space="preserve">
    <value>In sequence expressions, multiple results are generated using 'yield!'</value>
  </data>
  <data name="tcInvalidAssignment" xml:space="preserve">
    <value>Invalid assignment</value>
  </data>
  <data name="tcInvalidUseOfTypeName" xml:space="preserve">
    <value>Invalid use of a type name</value>
  </data>
  <data name="tcTypeHasNoAccessibleConstructor" xml:space="preserve">
    <value>This type has no accessible object constructors</value>
  </data>
  <data name="tcInvalidUseOfInterfaceType" xml:space="preserve">
    <value>Invalid use of an interface type</value>
  </data>
  <data name="tcInvalidUseOfDelegate" xml:space="preserve">
    <value>Invalid use of a delegate constructor. Use the syntax 'new Type(args)' or just 'Type(args)'.</value>
  </data>
  <data name="tcPropertyIsNotStatic" xml:space="preserve">
    <value>Property '{0}' is not static</value>
  </data>
  <data name="tcPropertyIsNotReadable" xml:space="preserve">
    <value>Property '{0}' is not readable</value>
  </data>
  <data name="tcLookupMayNotBeUsedHere" xml:space="preserve">
    <value>This lookup cannot be used here</value>
  </data>
  <data name="tcPropertyIsStatic" xml:space="preserve">
    <value>Property '{0}' is static</value>
  </data>
  <data name="tcPropertyCannotBeSet1" xml:space="preserve">
    <value>Property '{0}' cannot be set</value>
  </data>
  <data name="tcConstructorsCannotBeFirstClassValues" xml:space="preserve">
    <value>Constructors must be applied to arguments and cannot be used as first-class values. If necessary use an anonymous function '(fun arg1 ... argN -&gt; new Type(arg1,...,argN))'.</value>
  </data>
  <data name="tcSyntaxFormUsedOnlyWithRecordLabelsPropertiesAndFields" xml:space="preserve">
    <value>The syntax 'expr.id' may only be used with record labels, properties and fields</value>
  </data>
  <data name="tcEventIsStatic" xml:space="preserve">
    <value>Event '{0}' is static</value>
  </data>
  <data name="tcEventIsNotStatic" xml:space="preserve">
    <value>Event '{0}' is not static</value>
  </data>
  <data name="tcNamedArgumentDidNotMatch" xml:space="preserve">
    <value>The named argument '{0}' did not match any argument or mutable property</value>
  </data>
  <data name="tcOverloadsCannotHaveCurriedArguments" xml:space="preserve">
    <value>One or more of the overloads of this method has curried arguments. Consider redesigning these members to take arguments in tupled form.</value>
  </data>
  <data name="tcUnnamedArgumentsDoNotFormPrefix" xml:space="preserve">
    <value>The unnamed arguments do not form a prefix of the arguments of the method called</value>
  </data>
  <data name="tcStaticOptimizationConditionalsOnlyForFSharpLibrary" xml:space="preserve">
    <value>Static optimization conditionals are only for use within the F# library</value>
  </data>
  <data name="tcFormalArgumentIsNotOptional" xml:space="preserve">
    <value>The corresponding formal argument is not optional</value>
  </data>
  <data name="tcInvalidOptionalAssignmentToPropertyOrField" xml:space="preserve">
    <value>Invalid optional assignment to a property or field</value>
  </data>
  <data name="tcDelegateConstructorMustBePassed" xml:space="preserve">
    <value>A delegate constructor must be passed a single function value</value>
  </data>
  <data name="tcBindingCannotBeUseAndRec" xml:space="preserve">
    <value>A binding cannot be marked both 'use' and 'rec'</value>
  </data>
  <data name="tcVolatileOnlyOnClassLetBindings" xml:space="preserve">
    <value>The 'VolatileField' attribute may only be used on 'let' bindings in classes</value>
  </data>
  <data name="tcAttributesAreNotPermittedOnLetBindings" xml:space="preserve">
    <value>Attributes are not permitted on 'let' bindings in expressions</value>
  </data>
  <data name="tcDefaultValueAttributeRequiresVal" xml:space="preserve">
    <value>The 'DefaultValue' attribute may only be used on 'val' declarations</value>
  </data>
  <data name="tcConditionalAttributeRequiresMembers" xml:space="preserve">
    <value>The 'ConditionalAttribute' attribute may only be used on members</value>
  </data>
  <data name="tcInvalidActivePatternName" xml:space="preserve">
    <value>This is not a valid name for an active pattern</value>
  </data>
  <data name="tcEntryPointAttributeRequiresFunctionInModule" xml:space="preserve">
    <value>The 'EntryPointAttribute' attribute may only be used on function definitions in modules</value>
  </data>
  <data name="tcMutableValuesCannotBeInline" xml:space="preserve">
    <value>Mutable values cannot be marked 'inline'</value>
  </data>
  <data name="tcMutableValuesMayNotHaveGenericParameters" xml:space="preserve">
    <value>Mutable values cannot have generic parameters</value>
  </data>
  <data name="tcMutableValuesSyntax" xml:space="preserve">
    <value>Mutable function values should be written 'let mutable f = (fun args -&gt; ...)'</value>
  </data>
  <data name="tcOnlyFunctionsCanBeInline" xml:space="preserve">
    <value>Only functions may be marked 'inline'</value>
  </data>
  <data name="tcIllegalAttributesForLiteral" xml:space="preserve">
    <value>A literal value cannot be given the [&lt;ThreadStatic&gt;] or [&lt;ContextStatic&gt;] attributes</value>
  </data>
  <data name="tcLiteralCannotBeMutable" xml:space="preserve">
    <value>A literal value cannot be marked 'mutable'</value>
  </data>
  <data name="tcLiteralCannotBeInline" xml:space="preserve">
    <value>A literal value cannot be marked 'inline'</value>
  </data>
  <data name="tcLiteralCannotHaveGenericParameters" xml:space="preserve">
    <value>Literal values cannot have generic parameters</value>
  </data>
  <data name="tcInvalidConstantExpression" xml:space="preserve">
    <value>This is not a valid constant expression</value>
  </data>
  <data name="tcTypeIsInaccessible" xml:space="preserve">
    <value>This type is not accessible from this code location</value>
  </data>
  <data name="tcUnexpectedConditionInImportedAssembly" xml:space="preserve">
    <value>Unexpected condition in imported assembly: failed to decode AttributeUsage attribute</value>
  </data>
  <data name="tcUnrecognizedAttributeTarget" xml:space="preserve">
    <value>Unrecognized attribute target. Valid attribute targets are 'assembly', 'module', 'type', 'method', 'property', 'return', 'param', 'field', 'event', 'constructor'.</value>
  </data>
  <data name="tcAttributeIsNotValidForLanguageElementUseDo" xml:space="preserve">
    <value>This attribute is not valid for use on this language element. Assembly attributes should be attached to a 'do ()' declaration, if necessary within an F# module.</value>
  </data>
  <data name="tcAttributeIsNotValidForLanguageElement" xml:space="preserve">
    <value>This attribute is not valid for use on this language element</value>
  </data>
  <data name="tcOptionalArgumentsCannotBeUsedInCustomAttribute" xml:space="preserve">
    <value>Optional arguments cannot be used in custom attributes</value>
  </data>
  <data name="tcPropertyCannotBeSet0" xml:space="preserve">
    <value>This property cannot be set</value>
  </data>
  <data name="tcPropertyOrFieldNotFoundInAttribute" xml:space="preserve">
    <value>This property or field was not found on this custom attribute type</value>
  </data>
  <data name="tcCustomAttributeMustBeReferenceType" xml:space="preserve">
    <value>A custom attribute must be a reference type</value>
  </data>
  <data name="tcCustomAttributeArgumentMismatch" xml:space="preserve">
    <value>The number of args for a custom attribute does not match the expected number of args for the attribute constructor</value>
  </data>
  <data name="tcCustomAttributeMustInvokeConstructor" xml:space="preserve">
    <value>A custom attribute must invoke an object constructor</value>
  </data>
  <data name="tcAttributeExpressionsMustBeConstructorCalls" xml:space="preserve">
    <value>Attribute expressions must be calls to object constructors</value>
  </data>
  <data name="tcUnsupportedAttribute" xml:space="preserve">
    <value>This attribute cannot be used in this version of F#</value>
  </data>
  <data name="tcInvalidInlineSpecification" xml:space="preserve">
    <value>Invalid inline specification</value>
  </data>
  <data name="tcInvalidUseBinding" xml:space="preserve">
    <value>'use' bindings must be of the form 'use &lt;var&gt; = &lt;expr&gt;'</value>
  </data>
  <data name="tcAbstractMembersIllegalInAugmentation" xml:space="preserve">
    <value>Abstract members are not permitted in an augmentation - they must be defined as part of the type itself</value>
  </data>
  <data name="tcMethodOverridesIllegalHere" xml:space="preserve">
    <value>Method overrides and interface implementations are not permitted here</value>
  </data>
  <data name="tcNoMemberFoundForOverride" xml:space="preserve">
    <value>No abstract or interface member was found that corresponds to this override</value>
  </data>
  <data name="tcOverrideArityMismatch" xml:space="preserve">
    <value>This override takes a different number of arguments to the corresponding abstract member. The following abstract members were found:{0}</value>
  </data>
  <data name="tcDefaultImplementationAlreadyExists" xml:space="preserve">
    <value>This method already has a default implementation</value>
  </data>
  <data name="tcDefaultAmbiguous" xml:space="preserve">
    <value>The method implemented by this default is ambiguous</value>
  </data>
  <data name="tcNoPropertyFoundForOverride" xml:space="preserve">
    <value>No abstract property was found that corresponds to this override</value>
  </data>
  <data name="tcAbstractPropertyMissingGetOrSet" xml:space="preserve">
    <value>This property overrides or implements an abstract property but the abstract property doesn't have a corresponding {0}</value>
  </data>
  <data name="tcInvalidSignatureForSet" xml:space="preserve">
    <value>Invalid signature for set member</value>
  </data>
  <data name="tcNewMemberHidesAbstractMember" xml:space="preserve">
    <value>This new member hides the abstract member '{0}'. Rename the member or use 'override' instead.</value>
  </data>
  <data name="tcNewMemberHidesAbstractMemberWithSuffix" xml:space="preserve">
    <value>This new member hides the abstract member '{0}' once tuples, functions, units of measure and/or provided types are erased. Rename the member or use 'override' instead.</value>
  </data>
  <data name="tcStaticInitializersIllegalInInterface" xml:space="preserve">
    <value>Interfaces cannot contain definitions of static initializers</value>
  </data>
  <data name="tcObjectConstructorsIllegalInInterface" xml:space="preserve">
    <value>Interfaces cannot contain definitions of object constructors</value>
  </data>
  <data name="tcMemberOverridesIllegalInInterface" xml:space="preserve">
    <value>Interfaces cannot contain definitions of member overrides</value>
  </data>
  <data name="tcConcreteMembersIllegalInInterface" xml:space="preserve">
    <value>Interfaces cannot contain definitions of concrete members. You may need to define a constructor on your type to indicate that the type is a class.</value>
  </data>
  <data name="tcConstructorsDisallowedInExceptionAugmentation" xml:space="preserve">
    <value>Constructors cannot be specified in exception augmentations</value>
  </data>
  <data name="tcStructsCannotHaveConstructorWithNoArguments" xml:space="preserve">
    <value>Structs cannot have an object constructor with no arguments. This is a restriction imposed on all CLI languages as structs automatically support a default constructor.</value>
  </data>
  <data name="tcConstructorsIllegalForThisType" xml:space="preserve">
    <value>Constructors cannot be defined for this type</value>
  </data>
  <data name="tcRecursiveBindingsWithMembersMustBeDirectAugmentation" xml:space="preserve">
    <value>Recursive bindings that include member specifications can only occur as a direct augmentation of a type</value>
  </data>
  <data name="tcOnlySimplePatternsInLetRec" xml:space="preserve">
    <value>Only simple variable patterns can be bound in 'let rec' constructs</value>
  </data>
  <data name="tcOnlyRecordFieldsAndSimpleLetCanBeMutable" xml:space="preserve">
    <value>Only record fields and simple, non-recursive 'let' bindings may be marked mutable</value>
  </data>
  <data name="tcMemberIsNotSufficientlyGeneric" xml:space="preserve">
    <value>This member is not sufficiently generic</value>
  </data>
  <data name="tcLiteralAttributeRequiresConstantValue" xml:space="preserve">
    <value>A declaration may only be the [&lt;Literal&gt;] attribute if a constant value is also given, e.g. 'val x : int = 1'</value>
  </data>
  <data name="tcValueInSignatureRequiresLiteralAttribute" xml:space="preserve">
    <value>A declaration may only be given a value in a signature if the declaration has the [&lt;Literal&gt;] attribute</value>
  </data>
  <data name="tcThreadStaticAndContextStaticMustBeStatic" xml:space="preserve">
    <value>Thread-static and context-static variables must be static and given the [&lt;DefaultValue&gt;] attribute to indicate that the value is initialized to the default value on each new thread</value>
  </data>
  <data name="tcVolatileFieldsMustBeMutable" xml:space="preserve">
    <value>Volatile fields must be marked 'mutable' and cannot be thread-static</value>
  </data>
  <data name="tcUninitializedValFieldsMustBeMutable" xml:space="preserve">
    <value>Uninitialized 'val' fields must be mutable and marked with the '[&lt;DefaultValue&gt;]' attribute. Consider using a 'let' binding instead of a 'val' field.</value>
  </data>
  <data name="tcStaticValFieldsMustBeMutableAndPrivate" xml:space="preserve">
    <value>Static 'val' fields in types must be mutable, private and marked with the '[&lt;DefaultValue&gt;]' attribute. They are initialized to the 'null' or 'zero' value for their type. Consider also using a 'static let mutable' binding in a class type.</value>
  </data>
  <data name="tcFieldRequiresName" xml:space="preserve">
    <value>This field requires a name</value>
  </data>
  <data name="tcInvalidNamespaceModuleTypeUnionName" xml:space="preserve">
    <value>Invalid namespace, module, type or union case name</value>
  </data>
  <data name="tcIllegalFormForExplicitTypeDeclaration" xml:space="preserve">
    <value>Explicit type declarations for constructors must be of the form 'ty1 * ... * tyN -&gt; resTy'. Parentheses may be required around 'resTy'</value>
  </data>
  <data name="tcReturnTypesForUnionMustBeSameAsType" xml:space="preserve">
    <value>Return types of union cases must be identical to the type being defined, up to abbreviations</value>
  </data>
  <data name="tcInvalidEnumerationLiteral" xml:space="preserve">
    <value>This is not a valid value for an enumeration literal</value>
  </data>
  <data name="tcTypeIsNotInterfaceType1" xml:space="preserve">
    <value>The type '{0}' is not an interface type</value>
  </data>
  <data name="tcDuplicateSpecOfInterface" xml:space="preserve">
    <value>Duplicate specification of an interface</value>
  </data>
  <data name="tcFieldValIllegalHere" xml:space="preserve">
    <value>A field/val declaration is not permitted here</value>
  </data>
  <data name="tcInheritIllegalHere" xml:space="preserve">
    <value>A inheritance declaration is not permitted here</value>
  </data>
  <data name="tcModuleRequiresQualifiedAccess" xml:space="preserve">
    <value>This declaration opens the module '{0}', which is marked as 'RequireQualifiedAccess'. Adjust your code to use qualified references to the elements of the module instead, e.g. 'List.map' instead of 'map'. This change will ensure that your code is robust as new constructs are added to libraries.</value>
  </data>
  <data name="tcOpenUsedWithPartiallyQualifiedPath" xml:space="preserve">
    <value>This declaration opens the namespace or module '{0}' through a partially qualified path. Adjust this code to use the full path of the namespace. This change will make your code more robust as new constructs are added to the F# and CLI libraries.</value>
  </data>
  <data name="tcLocalClassBindingsCannotBeInline" xml:space="preserve">
    <value>Local class bindings cannot be marked inline. Consider lifting the definition out of the class or else do not mark it as inline.</value>
  </data>
  <data name="tcTypeAbbreviationsMayNotHaveMembers" xml:space="preserve">
    <value>Type abbreviations cannot have members</value>
  </data>
  <data name="tcTypeAbbreviationsCheckedAtCompileTime" xml:space="preserve">
    <value>As of F# 4.1, the accessibility of type abbreviations is checked at compile-time. Consider changing the accessibility of the type abbreviation. Ignoring this warning might lead to runtime errors.</value>
  </data>
  <data name="tcEnumerationsMayNotHaveMembers" xml:space="preserve">
    <value>Enumerations cannot have members</value>
  </data>
  <data name="tcMeasureDeclarationsRequireStaticMembers" xml:space="preserve">
    <value>Measure declarations may have only static members</value>
  </data>
  <data name="tcStructsMayNotContainDoBindings" xml:space="preserve">
    <value>Structs cannot contain 'do' bindings because the default constructor for structs would not execute these bindings</value>
  </data>
  <data name="tcStructsMayNotContainLetBindings" xml:space="preserve">
    <value>Structs cannot contain value definitions because the default constructor for structs will not execute these bindings. Consider adding additional arguments to the primary constructor for the type.</value>
  </data>
  <data name="tcStaticLetBindingsRequireClassesWithImplicitConstructors" xml:space="preserve">
    <value>Static value definitions may only be used in types with a primary constructor. Consider adding arguments to the type definition, e.g. 'type X(args) = ...'.</value>
  </data>
  <data name="tcMeasureDeclarationsRequireStaticMembersNotConstructors" xml:space="preserve">
    <value>Measure declarations may have only static members: constructors are not available</value>
  </data>
  <data name="tcMemberAndLocalClassBindingHaveSameName" xml:space="preserve">
    <value>A member and a local class binding both have the name '{0}'</value>
  </data>
  <data name="tcTypeAbbreviationsCannotHaveInterfaceDeclaration" xml:space="preserve">
    <value>Type abbreviations cannot have interface declarations</value>
  </data>
  <data name="tcEnumerationsCannotHaveInterfaceDeclaration" xml:space="preserve">
    <value>Enumerations cannot have interface declarations</value>
  </data>
  <data name="tcTypeIsNotInterfaceType0" xml:space="preserve">
    <value>This type is not an interface type</value>
  </data>
  <data name="tcAllImplementedInterfacesShouldBeDeclared" xml:space="preserve">
    <value>All implemented interfaces should be declared on the initial declaration of the type</value>
  </data>
  <data name="tcDefaultImplementationForInterfaceHasAlreadyBeenAdded" xml:space="preserve">
    <value>A default implementation of this interface has already been added because the explicit implementation of the interface was not specified at the definition of the type</value>
  </data>
  <data name="tcMemberNotPermittedInInterfaceImplementation" xml:space="preserve">
    <value>This member is not permitted in an interface implementation</value>
  </data>
  <data name="tcDeclarationElementNotPermittedInAugmentation" xml:space="preserve">
    <value>This declaration element is not permitted in an augmentation</value>
  </data>
  <data name="tcTypesCannotContainNestedTypes" xml:space="preserve">
    <value>Types cannot contain nested type definitions</value>
  </data>
  <data name="tcTypeExceptionOrModule" xml:space="preserve">
    <value>type, exception or module</value>
  </data>
  <data name="tcTypeOrModule" xml:space="preserve">
    <value>type or module</value>
  </data>
  <data name="tcImplementsIStructuralEquatableExplicitly" xml:space="preserve">
    <value>The struct, record or union type '{0}' implements the interface 'System.IStructuralEquatable' explicitly. Apply the 'CustomEquality' attribute to the type.</value>
  </data>
  <data name="tcImplementsIEquatableExplicitly" xml:space="preserve">
    <value>The struct, record or union type '{0}' implements the interface 'System.IEquatable&lt;_&gt;' explicitly. Apply the 'CustomEquality' attribute to the type and provide a consistent implementation of the non-generic override 'System.Object.Equals(obj)'.</value>
  </data>
  <data name="tcExplicitTypeSpecificationCannotBeUsedForExceptionConstructors" xml:space="preserve">
    <value>Explicit type specifications cannot be used for exception constructors</value>
  </data>
  <data name="tcExceptionAbbreviationsShouldNotHaveArgumentList" xml:space="preserve">
    <value>Exception abbreviations should not have argument lists</value>
  </data>
  <data name="tcAbbreviationsFordotNetExceptionsCannotTakeArguments" xml:space="preserve">
    <value>Abbreviations for Common IL exceptions cannot take arguments</value>
  </data>
  <data name="tcExceptionAbbreviationsMustReferToValidExceptions" xml:space="preserve">
    <value>Exception abbreviations must refer to existing exceptions or F# types deriving from System.Exception</value>
  </data>
  <data name="tcAbbreviationsFordotNetExceptionsMustHaveMatchingObjectConstructor" xml:space="preserve">
    <value>Abbreviations for Common IL exception types must have a matching object constructor</value>
  </data>
  <data name="tcNotAnException" xml:space="preserve">
    <value>Not an exception</value>
  </data>
  <data name="tcInvalidModuleName" xml:space="preserve">
    <value>Invalid module name</value>
  </data>
  <data name="tcInvalidTypeExtension" xml:space="preserve">
    <value>Invalid type extension</value>
  </data>
  <data name="tcAttributesOfTypeSpecifyMultipleKindsForType" xml:space="preserve">
    <value>The attributes of this type specify multiple kinds for the type</value>
  </data>
  <data name="tcKindOfTypeSpecifiedDoesNotMatchDefinition" xml:space="preserve">
    <value>The kind of the type specified by its attributes does not match the kind implied by its definition</value>
  </data>
  <data name="tcMeasureDefinitionsCannotHaveTypeParameters" xml:space="preserve">
    <value>Measure definitions cannot have type parameters</value>
  </data>
  <data name="tcTypeRequiresDefinition" xml:space="preserve">
    <value>This type requires a definition</value>
  </data>
  <data name="tcTypeAbbreviationHasTypeParametersMissingOnType" xml:space="preserve">
    <value>This type abbreviation has one or more declared type parameters that do not appear in the type being abbreviated. Type abbreviations must use all declared type parameters in the type being abbreviated. Consider removing one or more type parameters, or use a concrete type definition that wraps an underlying type, such as 'type C&lt;'a&gt; = C of ...'.</value>
  </data>
  <data name="tcStructsInterfacesEnumsDelegatesMayNotInheritFromOtherTypes" xml:space="preserve">
    <value>Structs, interfaces, enums and delegates cannot inherit from other types</value>
  </data>
  <data name="tcTypesCannotInheritFromMultipleConcreteTypes" xml:space="preserve">
    <value>Types cannot inherit from multiple concrete types</value>
  </data>
  <data name="tcRecordsUnionsAbbreviationsStructsMayNotHaveAllowNullLiteralAttribute" xml:space="preserve">
    <value>Records, union, abbreviations and struct types cannot have the 'AllowNullLiteral' attribute</value>
  </data>
  <data name="tcAllowNullTypesMayOnlyInheritFromAllowNullTypes" xml:space="preserve">
    <value>Types with the 'AllowNullLiteral' attribute may only inherit from or implement types which also allow the use of the null literal</value>
  </data>
  <data name="tcGenericTypesCannotHaveStructLayout" xml:space="preserve">
    <value>Generic types cannot be given the 'StructLayout' attribute</value>
  </data>
  <data name="tcOnlyStructsCanHaveStructLayout" xml:space="preserve">
    <value>Only structs and classes without primary constructors may be given the 'StructLayout' attribute</value>
  </data>
  <data name="tcRepresentationOfTypeHiddenBySignature" xml:space="preserve">
    <value>The representation of this type is hidden by the signature. It must be given an attribute such as [&lt;Sealed&gt;], [&lt;Class&gt;] or [&lt;Interface&gt;] to indicate the characteristics of the type.</value>
  </data>
  <data name="tcOnlyClassesCanHaveAbstract" xml:space="preserve">
    <value>Only classes may be given the 'AbstractClass' attribute</value>
  </data>
  <data name="tcOnlyTypesRepresentingUnitsOfMeasureCanHaveMeasure" xml:space="preserve">
    <value>Only types representing units-of-measure may be given the 'Measure' attribute</value>
  </data>
  <data name="tcOverridesCannotHaveVisibilityDeclarations" xml:space="preserve">
    <value>Accessibility modifiers are not permitted on overrides or interface implementations</value>
  </data>
  <data name="tcTypesAreAlwaysSealedDU" xml:space="preserve">
    <value>Discriminated union types are always sealed</value>
  </data>
  <data name="tcTypesAreAlwaysSealedRecord" xml:space="preserve">
    <value>Record types are always sealed</value>
  </data>
  <data name="tcTypesAreAlwaysSealedAssemblyCode" xml:space="preserve">
    <value>Assembly code types are always sealed</value>
  </data>
  <data name="tcTypesAreAlwaysSealedStruct" xml:space="preserve">
    <value>Struct types are always sealed</value>
  </data>
  <data name="tcTypesAreAlwaysSealedDelegate" xml:space="preserve">
    <value>Delegate types are always sealed</value>
  </data>
  <data name="tcTypesAreAlwaysSealedEnum" xml:space="preserve">
    <value>Enum types are always sealed</value>
  </data>
  <data name="tcInterfaceTypesAndDelegatesCannotContainFields" xml:space="preserve">
    <value>Interface types and delegate types cannot contain fields</value>
  </data>
  <data name="tcAbbreviatedTypesCannotBeSealed" xml:space="preserve">
    <value>Abbreviated types cannot be given the 'Sealed' attribute</value>
  </data>
  <data name="tcCannotInheritFromSealedType" xml:space="preserve">
    <value>Cannot inherit a sealed type</value>
  </data>
  <data name="tcCannotInheritFromInterfaceType" xml:space="preserve">
    <value>Cannot inherit from interface type. Use interface ... with instead.</value>
  </data>
  <data name="tcStructTypesCannotContainAbstractMembers" xml:space="preserve">
    <value>Struct types cannot contain abstract members</value>
  </data>
  <data name="tcInterfaceTypesCannotBeSealed" xml:space="preserve">
    <value>Interface types cannot be sealed</value>
  </data>
  <data name="tcInvalidDelegateSpecification" xml:space="preserve">
    <value>Delegate specifications must be of the form 'typ -&gt; typ'</value>
  </data>
  <data name="tcDelegatesCannotBeCurried" xml:space="preserve">
    <value>Delegate specifications must not be curried types. Use 'typ * ... * typ -&gt; typ' for multi-argument delegates, and 'typ -&gt; (typ -&gt; typ)' for delegates returning function values.</value>
  </data>
  <data name="tcInvalidTypeForLiteralEnumeration" xml:space="preserve">
    <value>Literal enumerations must have type int, uint, int16, uint16, int64, uint64, byte, sbyte or char</value>
  </data>
  <data name="tcTypeDefinitionIsCyclic" xml:space="preserve">
    <value>This type definition involves an immediate cyclic reference through an abbreviation</value>
  </data>
  <data name="tcTypeDefinitionIsCyclicThroughInheritance" xml:space="preserve">
    <value>This type definition involves an immediate cyclic reference through a struct field or inheritance relation</value>
  </data>
  <data name="tcReservedSyntaxForAugmentation" xml:space="preserve">
    <value>The syntax 'type X with ...' is reserved for augmentations. Types whose representations are hidden but which have members are now declared in signatures using 'type X = ...'. You may also need to add the '[&lt;Sealed&gt;] attribute to the type definition in the signature</value>
  </data>
  <data name="tcMembersThatExtendInterfaceMustBePlacedInSeparateModule" xml:space="preserve">
    <value>Members that extend interface, delegate or enum types must be placed in a module separate to the definition of the type. This module must either have the AutoOpen attribute or be opened explicitly by client code to bring the extension members into scope.</value>
  </data>
  <data name="tcDeclaredTypeParametersForExtensionDoNotMatchOriginal" xml:space="preserve">
    <value>One or more of the declared type parameters for this type extension have a missing or wrong type constraint not matching the original type constraints on '{0}'</value>
  </data>
  <data name="tcTypeDefinitionsWithImplicitConstructionMustHaveOneInherit" xml:space="preserve">
    <value>Type definitions may only have one 'inherit' specification and it must be the first declaration</value>
  </data>
  <data name="tcTypeDefinitionsWithImplicitConstructionMustHaveLocalBindingsBeforeMembers" xml:space="preserve">
    <value>'let' and 'do' bindings must come before member and interface definitions in type definitions</value>
  </data>
  <data name="tcInheritDeclarationMissingArguments" xml:space="preserve">
    <value>This 'inherit' declaration specifies the inherited type but no arguments. Consider supplying arguments, e.g. 'inherit BaseType(args)'.</value>
  </data>
  <data name="tcInheritConstructionCallNotPartOfImplicitSequence" xml:space="preserve">
    <value>This 'inherit' declaration has arguments, but is not in a type with a primary constructor. Consider adding arguments to your type definition, e.g. 'type X(args) = ...'.</value>
  </data>
  <data name="tcLetAndDoRequiresImplicitConstructionSequence" xml:space="preserve">
    <value>This definition may only be used in a type with a primary constructor. Consider adding arguments to your type definition, e.g. 'type X(args) = ...'.</value>
  </data>
  <data name="tcTypeAbbreviationsCannotHaveAugmentations" xml:space="preserve">
    <value>Type abbreviations cannot have augmentations</value>
  </data>
  <data name="tcModuleAbbreviationForNamespace" xml:space="preserve">
    <value>The path '{0}' is a namespace. A module abbreviation may not abbreviate a namespace.</value>
  </data>
  <data name="tcTypeUsedInInvalidWay" xml:space="preserve">
    <value>The type '{0}' is used in an invalid way. A value prior to '{1}' has an inferred type involving '{2}', which is an invalid forward reference.</value>
  </data>
  <data name="tcMemberUsedInInvalidWay" xml:space="preserve">
    <value>The member '{0}' is used in an invalid way. A use of '{1}' has been inferred prior to the definition of '{2}', which is an invalid forward reference.</value>
  </data>
  <data name="tcAttributeAutoOpenWasIgnored" xml:space="preserve">
    <value>The attribute 'AutoOpen(\"{0}\")' in the assembly '{1}' did not refer to a valid module or namespace in that assembly and has been ignored</value>
  </data>
  <data name="ilUndefinedValue" xml:space="preserve">
    <value>Undefined value '{0}'</value>
  </data>
  <data name="ilLabelNotFound" xml:space="preserve">
    <value>Label {0} not found</value>
  </data>
  <data name="ilIncorrectNumberOfTypeArguments" xml:space="preserve">
    <value>Incorrect number of type arguments to local call</value>
  </data>
  <data name="ilDynamicInvocationNotSupported" xml:space="preserve">
    <value>Dynamic invocation of {0} is not supported</value>
  </data>
  <data name="ilAddressOfLiteralFieldIsInvalid" xml:space="preserve">
    <value>Taking the address of a literal field is invalid</value>
  </data>
  <data name="ilAddressOfValueHereIsInvalid" xml:space="preserve">
    <value>This operation involves taking the address of a value '{0}' represented using a local variable or other special representation. This is invalid.</value>
  </data>
  <data name="ilCustomMarshallersCannotBeUsedInFSharp" xml:space="preserve">
    <value>Custom marshallers cannot be specified in F# code. Consider using a C# helper function.</value>
  </data>
  <data name="ilMarshalAsAttributeCannotBeDecoded" xml:space="preserve">
    <value>The MarshalAs attribute could not be decoded</value>
  </data>
  <data name="ilSignatureForExternalFunctionContainsTypeParameters" xml:space="preserve">
    <value>The signature for this external function contains type parameters. Constrain the argument and return types to indicate the types of the corresponding C function.</value>
  </data>
  <data name="ilDllImportAttributeCouldNotBeDecoded" xml:space="preserve">
    <value>The DllImport attribute could not be decoded</value>
  </data>
  <data name="ilLiteralFieldsCannotBeSet" xml:space="preserve">
    <value>Literal fields cannot be set</value>
  </data>
  <data name="ilStaticMethodIsNotLambda" xml:space="preserve">
    <value>GenSetStorage: {0} was represented as a static method but was not an appropriate lambda expression</value>
  </data>
  <data name="ilMutableVariablesCannotEscapeMethod" xml:space="preserve">
    <value>Mutable variables cannot escape their method</value>
  </data>
  <data name="ilUnexpectedUnrealizedValue" xml:space="preserve">
    <value>Compiler error: unexpected unrealized value</value>
  </data>
  <data name="ilMainModuleEmpty" xml:space="preserve">
    <value>Main module of program is empty: nothing will happen when it is run</value>
  </data>
  <data name="ilTypeCannotBeUsedForLiteralField" xml:space="preserve">
    <value>This type cannot be used for a literal field</value>
  </data>
  <data name="ilUnexpectedGetSetAnnotation" xml:space="preserve">
    <value>Unexpected GetSet annotation on a property</value>
  </data>
  <data name="ilFieldOffsetAttributeCouldNotBeDecoded" xml:space="preserve">
    <value>The FieldOffset attribute could not be decoded</value>
  </data>
  <data name="ilStructLayoutAttributeCouldNotBeDecoded" xml:space="preserve">
    <value>The StructLayout attribute could not be decoded</value>
  </data>
  <data name="ilDefaultAugmentationAttributeCouldNotBeDecoded" xml:space="preserve">
    <value>The DefaultAugmentation attribute could not be decoded</value>
  </data>
  <data name="ilReflectedDefinitionsCannotUseSliceOperator" xml:space="preserve">
    <value>Reflected definitions cannot contain uses of the prefix splice operator '%'</value>
  </data>
  <data name="optsProblemWithCodepage" xml:space="preserve">
    <value>Problem with codepage '{0}': {1}</value>
  </data>
  <data name="optsCopyright" xml:space="preserve">
    <value>Copyright (c) Microsoft Corporation. All Rights Reserved.</value>
  </data>
  <data name="optsCopyrightCommunity" xml:space="preserve">
    <value>Freely distributed under the MIT Open Source License.  https://github.com/Microsoft/visualfsharp/blob/master/License.txt</value>
  </data>
  <data name="optsNameOfOutputFile" xml:space="preserve">
    <value>Name of the output file (Short form: -o)</value>
  </data>
  <data name="optsBuildConsole" xml:space="preserve">
    <value>Build a console executable</value>
  </data>
  <data name="optsBuildWindows" xml:space="preserve">
    <value>Build a Windows executable</value>
  </data>
  <data name="optsBuildLibrary" xml:space="preserve">
    <value>Build a library (Short form: -a)</value>
  </data>
  <data name="optsBuildModule" xml:space="preserve">
    <value>Build a module that can be added to another assembly</value>
  </data>
  <data name="optsDelaySign" xml:space="preserve">
    <value>Delay-sign the assembly using only the public portion of the strong name key</value>
  </data>
  <data name="optsPublicSign" xml:space="preserve">
    <value>Public-sign the assembly using only the public portion of the strong name key, and mark the assembly as signed</value>
  </data>
  <data name="optsWriteXml" xml:space="preserve">
    <value>Write the xmldoc of the assembly to the given file</value>
  </data>
  <data name="optsStrongKeyFile" xml:space="preserve">
    <value>Specify a strong name key file</value>
  </data>
  <data name="optsStrongKeyContainer" xml:space="preserve">
    <value>Specify a strong name key container</value>
  </data>
  <data name="optsPlatform" xml:space="preserve">
    <value>Limit which platforms this code can run on: x86, Itanium, x64, anycpu32bitpreferred, or anycpu. The default is anycpu.</value>
  </data>
  <data name="optsNoOpt" xml:space="preserve">
    <value>Only include optimization information essential for implementing inlined constructs. Inhibits cross-module inlining but improves binary compatibility.</value>
  </data>
  <data name="optsNoInterface" xml:space="preserve">
    <value>Don't add a resource to the generated assembly containing F#-specific metadata</value>
  </data>
  <data name="optsSig" xml:space="preserve">
    <value>Print the inferred interface of the assembly to a file</value>
  </data>
  <data name="optsReference" xml:space="preserve">
    <value>Reference an assembly (Short form: -r)</value>
  </data>
  <data name="optsWin32res" xml:space="preserve">
    <value>Specify a Win32 resource file (.res)</value>
  </data>
  <data name="optsWin32manifest" xml:space="preserve">
    <value>Specify a Win32 manifest file</value>
  </data>
  <data name="optsNowin32manifest" xml:space="preserve">
    <value>Do not include the default Win32 manifest</value>
  </data>
  <data name="optsEmbedAllSource" xml:space="preserve">
    <value>Embed all source files in the portable PDB file</value>
  </data>
  <data name="optsEmbedSource" xml:space="preserve">
    <value>Embed specific source files in the portable PDB file</value>
  </data>
  <data name="optsSourceLink" xml:space="preserve">
    <value>Source link information file to embed in the portable PDB file</value>
  </data>
  <data name="optsEmbeddedSourceRequirePortablePDBs" xml:space="preserve">
    <value>--embed switch only supported when emitting a Portable PDB (--debug:portable or --debug:embedded)</value>
  </data>
  <data name="optsSourceLinkRequirePortablePDBs" xml:space="preserve">
    <value>--sourcelink switch only supported when emitting a Portable PDB (--debug:portable or --debug:embedded)</value>
  </data>
  <data name="srcFileTooLarge" xml:space="preserve">
    <value>Source file is too large to embed in a portable PDB</value>
  </data>
  <data name="optsResource" xml:space="preserve">
    <value>Embed the specified managed resource</value>
  </data>
  <data name="optsLinkresource" xml:space="preserve">
    <value>Link the specified resource to this assembly where the resinfo format is &lt;file&gt;[,&lt;string name&gt;[,public|private]]</value>
  </data>
  <data name="optsDebugPM" xml:space="preserve">
    <value>Emit debug information (Short form: -g)</value>
  </data>
  <data name="optsDebug" xml:space="preserve">
    <value>Specify debugging type: full, portable, embedded, pdbonly. ('{0}' is the default if no debuggging type specified and enables attaching a debugger to a running program, 'portable' is a cross-platform format, 'embedded' is a cross-platform format embedded into the output file).</value>
  </data>
  <data name="optsOptimize" xml:space="preserve">
    <value>Enable optimizations (Short form: -O)</value>
  </data>
  <data name="optsTailcalls" xml:space="preserve">
    <value>Enable or disable tailcalls</value>
  </data>
  <data name="optsDeterministic" xml:space="preserve">
    <value>Produce a deterministic assembly (including module version GUID and timestamp)</value>
  </data>
  <data name="optsCrossoptimize" xml:space="preserve">
    <value>Enable or disable cross-module optimizations</value>
  </data>
  <data name="optsWarnaserrorPM" xml:space="preserve">
    <value>Report all warnings as errors</value>
  </data>
  <data name="optsWarnaserror" xml:space="preserve">
    <value>Report specific warnings as errors</value>
  </data>
  <data name="optsWarn" xml:space="preserve">
    <value>Set a warning level (0-5)</value>
  </data>
  <data name="optsNowarn" xml:space="preserve">
    <value>Disable specific warning messages</value>
  </data>
  <data name="optsWarnOn" xml:space="preserve">
    <value>Enable specific warnings that may be off by default</value>
  </data>
  <data name="optsCheckNulls" xml:space="preserve">
    <value>Enable nullness declarations and checks</value>
  </data>
  <data name="optsLangVersion" xml:space="preserve">
    <value>Specify the language version</value>
  </data>
  <data name="optsChecked" xml:space="preserve">
    <value>Generate overflow checks</value>
  </data>
  <data name="optsDefine" xml:space="preserve">
    <value>Define conditional compilation symbols (Short form: -d)</value>
  </data>
  <data name="optsMlcompatibility" xml:space="preserve">
    <value>Ignore ML compatibility warnings</value>
  </data>
  <data name="optsNologo" xml:space="preserve">
    <value>Suppress compiler copyright message</value>
  </data>
  <data name="optsHelp" xml:space="preserve">
    <value>Display this usage message (Short form: -?)</value>
  </data>
  <data name="optsResponseFile" xml:space="preserve">
    <value>Read response file for more options</value>
  </data>
  <data name="optsCodepage" xml:space="preserve">
    <value>Specify the codepage used to read source files</value>
  </data>
  <data name="optsUtf8output" xml:space="preserve">
    <value>Output messages in UTF-8 encoding</value>
  </data>
  <data name="optsFullpaths" xml:space="preserve">
    <value>Output messages with fully qualified paths</value>
  </data>
  <data name="optsLib" xml:space="preserve">
    <value>Specify a directory for the include path which is used to resolve source files and assemblies (Short form: -I)</value>
  </data>
  <data name="optsBaseaddress" xml:space="preserve">
    <value>Base address for the library to be built</value>
  </data>
  <data name="optsNoframework" xml:space="preserve">
    <value>Do not reference the default CLI assemblies by default</value>
  </data>
  <data name="optsStandalone" xml:space="preserve">
    <value>Statically link the F# library and all referenced DLLs that depend on it into the assembly being generated</value>
  </data>
  <data name="optsStaticlink" xml:space="preserve">
    <value>Statically link the given assembly and all referenced DLLs that depend on this assembly. Use an assembly name e.g. mylib, not a DLL name.</value>
  </data>
  <data name="optsResident" xml:space="preserve">
    <value>Use a resident background compilation service to improve compiler startup times.</value>
  </data>
  <data name="optsPdb" xml:space="preserve">
    <value>Name the output debug file</value>
  </data>
  <data name="optsSimpleresolution" xml:space="preserve">
    <value>Resolve assembly references using directory-based rules rather than MSBuild resolution</value>
  </data>
  <data name="optsUnrecognizedTarget" xml:space="preserve">
    <value>Unrecognized target '{0}', expected 'exe', 'winexe', 'library' or 'module'</value>
  </data>
  <data name="optsUnrecognizedDebugType" xml:space="preserve">
    <value>Unrecognized debug type '{0}', expected 'pdbonly' or 'full'</value>
  </data>
  <data name="optsInvalidWarningLevel" xml:space="preserve">
    <value>Invalid warning level '{0}'</value>
  </data>
  <data name="optsShortFormOf" xml:space="preserve">
    <value>Short form of '{0}'</value>
  </data>
  <data name="optsClirootDeprecatedMsg" xml:space="preserve">
    <value>The command-line option '--cliroot' has been deprecated. Use an explicit reference to a specific copy of mscorlib.dll instead.</value>
  </data>
  <data name="optsClirootDescription" xml:space="preserve">
    <value>Use to override where the compiler looks for mscorlib.dll and framework components</value>
  </data>
  <data name="optsHelpBannerOutputFiles" xml:space="preserve">
    <value>- OUTPUT FILES -</value>
  </data>
  <data name="optsHelpBannerInputFiles" xml:space="preserve">
    <value>- INPUT FILES -</value>
  </data>
  <data name="optsHelpBannerResources" xml:space="preserve">
    <value>- RESOURCES -</value>
  </data>
  <data name="optsHelpBannerCodeGen" xml:space="preserve">
    <value>- CODE GENERATION -</value>
  </data>
  <data name="optsHelpBannerAdvanced" xml:space="preserve">
    <value>- ADVANCED -</value>
  </data>
  <data name="optsHelpBannerMisc" xml:space="preserve">
    <value>- MISCELLANEOUS -</value>
  </data>
  <data name="optsHelpBannerLanguage" xml:space="preserve">
    <value>- LANGUAGE -</value>
  </data>
  <data name="optsHelpBannerErrsAndWarns" xml:space="preserve">
    <value>- ERRORS AND WARNINGS -</value>
  </data>
  <data name="optsUnknownArgumentToTheTestSwitch" xml:space="preserve">
    <value>Unknown --test argument: '{0}'</value>
  </data>
  <data name="optsUnknownPlatform" xml:space="preserve">
    <value>Unrecognized platform '{0}', valid values are 'x86', 'x64', 'Itanium', 'anycpu32bitpreferred', and 'anycpu'</value>
  </data>
  <data name="optsInternalNoDescription" xml:space="preserve">
    <value>The command-line option '{0}' is for test purposes only</value>
  </data>
  <data name="optsDCLONoDescription" xml:space="preserve">
    <value>The command-line option '{0}' has been deprecated</value>
  </data>
  <data name="optsDCLODeprecatedSuggestAlternative" xml:space="preserve">
    <value>The command-line option '{0}' has been deprecated. Use '{1}' instead.</value>
  </data>
  <data name="optsDCLOHtmlDoc" xml:space="preserve">
    <value>The command-line option '{0}' has been deprecated. HTML document generation is now part of the F# Power Pack, via the tool FsHtmlDoc.exe.</value>
  </data>
  <data name="optsConsoleColors" xml:space="preserve">
    <value>Output warning and error messages in color</value>
  </data>
  <data name="optsUseHighEntropyVA" xml:space="preserve">
    <value>Enable high-entropy ASLR</value>
  </data>
  <data name="optsSubSystemVersion" xml:space="preserve">
    <value>Specify subsystem version of this assembly</value>
  </data>
  <data name="optsTargetProfile" xml:space="preserve">
    <value>Specify target framework profile of this assembly. Valid values are mscorlib, netcore or netstandard. Default - mscorlib</value>
  </data>
  <data name="optsEmitDebugInfoInQuotations" xml:space="preserve">
    <value>Emit debug information in quotations</value>
  </data>
  <data name="optsPreferredUiLang" xml:space="preserve">
    <value>Specify the preferred output language culture name (e.g. es-ES, ja-JP)</value>
  </data>
  <data name="optsNoCopyFsharpCore" xml:space="preserve">
    <value>Don't copy FSharp.Core.dll along the produced binaries</value>
  </data>
  <data name="optsInvalidSubSystemVersion" xml:space="preserve">
    <value>Invalid version '{0}' for '--subsystemversion'. The version must be 4.00 or greater.</value>
  </data>
  <data name="optsInvalidTargetProfile" xml:space="preserve">
    <value>Invalid value '{0}' for '--targetprofile', valid values are 'mscorlib', 'netcore' or 'netstandard'.</value>
  </data>
  <data name="typeInfoFullName" xml:space="preserve">
    <value>Full name</value>
  </data>
  <data name="typeInfoOtherOverloads" xml:space="preserve">
    <value>and {0} other overloads</value>
  </data>
  <data name="typeInfoUnionCase" xml:space="preserve">
    <value>union case</value>
  </data>
  <data name="typeInfoActivePatternResult" xml:space="preserve">
    <value>active pattern result</value>
  </data>
  <data name="typeInfoActiveRecognizer" xml:space="preserve">
    <value>active recognizer</value>
  </data>
  <data name="typeInfoField" xml:space="preserve">
    <value>field</value>
  </data>
  <data name="typeInfoEvent" xml:space="preserve">
    <value>event</value>
  </data>
  <data name="typeInfoProperty" xml:space="preserve">
    <value>property</value>
  </data>
  <data name="typeInfoExtension" xml:space="preserve">
    <value>extension</value>
  </data>
  <data name="typeInfoCustomOperation" xml:space="preserve">
    <value>custom operation</value>
  </data>
  <data name="typeInfoArgument" xml:space="preserve">
    <value>argument</value>
  </data>
  <data name="typeInfoAnonRecdField" xml:space="preserve">
    <value>anonymous record field</value>
  </data>
  <data name="typeInfoPatternVariable" xml:space="preserve">
    <value>patvar</value>
  </data>
  <data name="typeInfoNamespace" xml:space="preserve">
    <value>namespace</value>
  </data>
  <data name="typeInfoModule" xml:space="preserve">
    <value>module</value>
  </data>
  <data name="typeInfoNamespaceOrModule" xml:space="preserve">
    <value>namespace/module</value>
  </data>
  <data name="typeInfoFromFirst" xml:space="preserve">
    <value>from {0}</value>
  </data>
  <data name="typeInfoFromNext" xml:space="preserve">
    <value>also from {0}</value>
  </data>
  <data name="typeInfoGeneratedProperty" xml:space="preserve">
    <value>generated property</value>
  </data>
  <data name="typeInfoGeneratedType" xml:space="preserve">
    <value>generated type</value>
  </data>
  <data name="assemblyResolutionFoundByAssemblyFoldersKey" xml:space="preserve">
    <value>Found by AssemblyFolders registry key</value>
  </data>
  <data name="assemblyResolutionFoundByAssemblyFoldersExKey" xml:space="preserve">
    <value>Found by AssemblyFoldersEx registry key</value>
  </data>
  <data name="assemblyResolutionNetFramework" xml:space="preserve">
    <value>.NET Framework</value>
  </data>
  <data name="assemblyResolutionGAC" xml:space="preserve">
    <value>Global Assembly Cache</value>
  </data>
  <data name="recursiveClassHierarchy" xml:space="preserve">
    <value>Recursive class hierarchy in type '{0}'</value>
  </data>
  <data name="InvalidRecursiveReferenceToAbstractSlot" xml:space="preserve">
    <value>Invalid recursive reference to an abstract slot</value>
  </data>
  <data name="eventHasNonStandardType" xml:space="preserve">
    <value>The event '{0}' has a non-standard type. If this event is declared in another CLI language, you may need to access this event using the explicit {1} and {2} methods for the event. If this event is declared in F#, make the type of the event an instantiation of either 'IDelegateEvent&lt;_&gt;' or 'IEvent&lt;_,_&gt;'.</value>
  </data>
  <data name="typeIsNotAccessible" xml:space="preserve">
    <value>The type '{0}' is not accessible from this code location</value>
  </data>
  <data name="unionCasesAreNotAccessible" xml:space="preserve">
    <value>The union cases or fields of the type '{0}' are not accessible from this code location</value>
  </data>
  <data name="valueIsNotAccessible" xml:space="preserve">
    <value>The value '{0}' is not accessible from this code location</value>
  </data>
  <data name="unionCaseIsNotAccessible" xml:space="preserve">
    <value>The union case '{0}' is not accessible from this code location</value>
  </data>
  <data name="fieldIsNotAccessible" xml:space="preserve">
    <value>The record, struct or class field '{0}' is not accessible from this code location</value>
  </data>
  <data name="structOrClassFieldIsNotAccessible" xml:space="preserve">
    <value>The struct or class field '{0}' is not accessible from this code location</value>
  </data>
  <data name="experimentalConstruct" xml:space="preserve">
    <value>This construct is experimental</value>
  </data>
  <data name="noInvokeMethodsFound" xml:space="preserve">
    <value>No Invoke methods found for delegate type</value>
  </data>
  <data name="moreThanOneInvokeMethodFound" xml:space="preserve">
    <value>More than one Invoke method found for delegate type</value>
  </data>
  <data name="delegatesNotAllowedToHaveCurriedSignatures" xml:space="preserve">
    <value>Delegates are not allowed to have curried signatures</value>
  </data>
  <data name="tlrUnexpectedTExpr" xml:space="preserve">
    <value>Unexpected Expr.TyChoose</value>
  </data>
  <data name="tlrLambdaLiftingOptimizationsNotApplied" xml:space="preserve">
    <value>Note: Lambda-lifting optimizations have not been applied because of the use of this local constrained generic function as a first class value. Adding type constraints may resolve this condition.</value>
  </data>
  <data name="lexhlpIdentifiersContainingAtSymbolReserved" xml:space="preserve">
    <value>Identifiers containing '@' are reserved for use in F# code generation</value>
  </data>
  <data name="lexhlpIdentifierReserved" xml:space="preserve">
    <value>The identifier '{0}' is reserved for future use by F#</value>
  </data>
  <data name="patcMissingVariable" xml:space="preserve">
    <value>Missing variable '{0}'</value>
  </data>
  <data name="patcPartialActivePatternsGenerateOneResult" xml:space="preserve">
    <value>Partial active patterns may only generate one result</value>
  </data>
  <data name="impTypeRequiredUnavailable" xml:space="preserve">
    <value>The type '{0}' is required here and is unavailable. You must add a reference to assembly '{1}'.</value>
  </data>
  <data name="impReferencedTypeCouldNotBeFoundInAssembly" xml:space="preserve">
    <value>A reference to the type '{0}' in assembly '{1}' was found, but the type could not be found in that assembly</value>
  </data>
  <data name="impNotEnoughTypeParamsInScopeWhileImporting" xml:space="preserve">
    <value>Internal error or badly formed metadata: not enough type parameters were in scope while importing</value>
  </data>
  <data name="impReferenceToDllRequiredByAssembly" xml:space="preserve">
    <value>A reference to the DLL {0} is required by assembly {1}. The imported type {2} is located in the first assembly and could not be resolved.</value>
  </data>
  <data name="impImportedAssemblyUsesNotPublicType" xml:space="preserve">
    <value>An imported assembly uses the type '{0}' but that type is not public</value>
  </data>
  <data name="optValueMarkedInlineButIncomplete" xml:space="preserve">
    <value>The value '{0}' was marked inline but its implementation makes use of an internal or private function which is not sufficiently accessible</value>
  </data>
  <data name="optValueMarkedInlineButWasNotBoundInTheOptEnv" xml:space="preserve">
    <value>The value '{0}' was marked inline but was not bound in the optimization environment</value>
  </data>
  <data name="optLocalValueNotFoundDuringOptimization" xml:space="preserve">
    <value>Local value {0} not found during optimization</value>
  </data>
  <data name="optValueMarkedInlineHasUnexpectedValue" xml:space="preserve">
    <value>A value marked as 'inline' has an unexpected value</value>
  </data>
  <data name="optValueMarkedInlineCouldNotBeInlined" xml:space="preserve">
    <value>A value marked as 'inline' could not be inlined</value>
  </data>
  <data name="optFailedToInlineValue" xml:space="preserve">
    <value>Failed to inline the value '{0}' marked 'inline', perhaps because a recursive value was marked 'inline'</value>
  </data>
  <data name="optRecursiveValValue" xml:space="preserve">
    <value>Recursive ValValue {0}</value>
  </data>
  <data name="lexfltIncorrentIndentationOfIn" xml:space="preserve">
    <value>The indentation of this 'in' token is incorrect with respect to the corresponding 'let'</value>
  </data>
  <data name="lexfltTokenIsOffsideOfContextStartedEarlier" xml:space="preserve">
    <value>Possible incorrect indentation: this token is offside of context started at position {0}. Try indenting this token further or using standard formatting conventions.</value>
  </data>
  <data name="lexfltSeparatorTokensOfPatternMatchMisaligned" xml:space="preserve">
    <value>The '|' tokens separating rules of this pattern match are misaligned by one column. Consider realigning your code or using further indentation.</value>
  </data>
  <data name="nrInvalidModuleExprType" xml:space="preserve">
    <value>Invalid module/expression/type</value>
  </data>
  <data name="nrTypeInstantiationNeededToDisambiguateTypesWithSameName" xml:space="preserve">
    <value>Multiple types exist called '{0}', taking different numbers of generic parameters. Provide a type instantiation to disambiguate the type resolution, e.g. '{1}'.</value>
  </data>
  <data name="nrTypeInstantiationIsMissingAndCouldNotBeInferred" xml:space="preserve">
    <value>The instantiation of the generic type '{0}' is missing and can't be inferred from the arguments or return type of this member. Consider providing a type instantiation when accessing this type, e.g. '{1}'.</value>
  </data>
  <data name="nrGlobalUsedOnlyAsFirstName" xml:space="preserve">
    <value>'global' may only be used as the first name in a qualified path</value>
  </data>
  <data name="nrIsNotConstructorOrLiteral" xml:space="preserve">
    <value>This is not a constructor or literal, or a constructor is being used incorrectly</value>
  </data>
  <data name="nrUnexpectedEmptyLongId" xml:space="preserve">
    <value>Unexpected empty long identifier</value>
  </data>
  <data name="nrRecordDoesNotContainSuchLabel" xml:space="preserve">
    <value>The record type '{0}' does not contain a label '{1}'.</value>
  </data>
  <data name="nrInvalidFieldLabel" xml:space="preserve">
    <value>Invalid field label</value>
  </data>
  <data name="nrInvalidExpression" xml:space="preserve">
    <value>Invalid expression '{0}'</value>
  </data>
  <data name="nrNoConstructorsAvailableForType" xml:space="preserve">
    <value>No constructors are available for the type '{0}'</value>
  </data>
  <data name="nrUnionTypeNeedsQualifiedAccess" xml:space="preserve">
    <value>The union type for union case '{0}' was defined with the RequireQualifiedAccessAttribute. Include the name of the union type ('{1}') in the name you are using.</value>
  </data>
  <data name="nrRecordTypeNeedsQualifiedAccess" xml:space="preserve">
    <value>The record type for the record field '{0}' was defined with the RequireQualifiedAccessAttribute. Include the name of the record type ('{1}') in the name you are using.</value>
  </data>
  <data name="ilwriteErrorCreatingPdb" xml:space="preserve">
    <value>Unexpected error creating debug information file '{0}'</value>
  </data>
  <data name="lexOutsideIntegerRange" xml:space="preserve">
    <value>This number is outside the allowable range for this integer type</value>
  </data>
  <data name="lexCharNotAllowedInOperatorNames" xml:space="preserve">
    <value>'{0}' is not permitted as a character in operator names and is reserved for future use</value>
  </data>
  <data name="lexUnexpectedChar" xml:space="preserve">
    <value>Unexpected character '{0}'</value>
  </data>
  <data name="lexByteArrayCannotEncode" xml:space="preserve">
    <value>This byte array literal contains characters that do not encode as a single byte</value>
  </data>
  <data name="lexIdentEndInMarkReserved" xml:space="preserve">
    <value>Identifiers followed by '{0}' are reserved for future use</value>
  </data>
  <data name="lexOutsideEightBitSigned" xml:space="preserve">
    <value>This number is outside the allowable range for 8-bit signed integers</value>
  </data>
  <data name="lexOutsideEightBitSignedHex" xml:space="preserve">
    <value>This number is outside the allowable range for hexadecimal 8-bit signed integers</value>
  </data>
  <data name="lexOutsideEightBitUnsigned" xml:space="preserve">
    <value>This number is outside the allowable range for 8-bit unsigned integers</value>
  </data>
  <data name="lexOutsideSixteenBitSigned" xml:space="preserve">
    <value>This number is outside the allowable range for 16-bit signed integers</value>
  </data>
  <data name="lexOutsideSixteenBitUnsigned" xml:space="preserve">
    <value>This number is outside the allowable range for 16-bit unsigned integers</value>
  </data>
  <data name="lexOutsideThirtyTwoBitSigned" xml:space="preserve">
    <value>This number is outside the allowable range for 32-bit signed integers</value>
  </data>
  <data name="lexOutsideThirtyTwoBitUnsigned" xml:space="preserve">
    <value>This number is outside the allowable range for 32-bit unsigned integers</value>
  </data>
  <data name="lexOutsideSixtyFourBitSigned" xml:space="preserve">
    <value>This number is outside the allowable range for 64-bit signed integers</value>
  </data>
  <data name="lexOutsideSixtyFourBitUnsigned" xml:space="preserve">
    <value>This number is outside the allowable range for 64-bit unsigned integers</value>
  </data>
  <data name="lexOutsideNativeSigned" xml:space="preserve">
    <value>This number is outside the allowable range for signed native integers</value>
  </data>
  <data name="lexOutsideNativeUnsigned" xml:space="preserve">
    <value>This number is outside the allowable range for unsigned native integers</value>
  </data>
  <data name="lexInvalidFloat" xml:space="preserve">
    <value>Invalid floating point number</value>
  </data>
  <data name="lexOusideDecimal" xml:space="preserve">
    <value>This number is outside the allowable range for decimal literals</value>
  </data>
  <data name="lexOusideThirtyTwoBitFloat" xml:space="preserve">
    <value>This number is outside the allowable range for 32-bit floats</value>
  </data>
  <data name="lexInvalidNumericLiteral" xml:space="preserve">
    <value>This is not a valid numeric literal. Valid numeric literals include 1, 0x1, 0b0001 (int), 1u (uint32), 1L (int64), 1UL (uint64), 1s (int16), 1y (sbyte), 1uy (byte), 1.0 (float), 1.0f (float32), 1.0m (decimal), 1I (BigInteger).</value>
  </data>
  <data name="lexInvalidByteLiteral" xml:space="preserve">
    <value>This is not a valid byte literal</value>
  </data>
  <data name="lexInvalidCharLiteral" xml:space="preserve">
    <value>This is not a valid character literal</value>
  </data>
  <data name="lexThisUnicodeOnlyInStringLiterals" xml:space="preserve">
    <value>This Unicode encoding is only valid in string literals</value>
  </data>
  <data name="lexTokenReserved" xml:space="preserve">
    <value>This token is reserved for future use</value>
  </data>
  <data name="lexTabsNotAllowed" xml:space="preserve">
    <value>TABs are not allowed in F# code unless the #indent \"off\" option is used</value>
  </data>
  <data name="lexInvalidLineNumber" xml:space="preserve">
    <value>Invalid line number: '{0}'</value>
  </data>
  <data name="lexHashIfMustBeFirst" xml:space="preserve">
    <value>#if directive must appear as the first non-whitespace character on a line</value>
  </data>
  <data name="lexHashElseNoMatchingIf" xml:space="preserve">
    <value>#else has no matching #if</value>
  </data>
  <data name="lexHashEndifRequiredForElse" xml:space="preserve">
    <value>#endif required for #else</value>
  </data>
  <data name="lexHashElseMustBeFirst" xml:space="preserve">
    <value>#else directive must appear as the first non-whitespace character on a line</value>
  </data>
  <data name="lexHashEndingNoMatchingIf" xml:space="preserve">
    <value>#endif has no matching #if</value>
  </data>
  <data name="lexHashEndifMustBeFirst" xml:space="preserve">
    <value>#endif directive must appear as the first non-whitespace character on a line</value>
  </data>
  <data name="lexHashIfMustHaveIdent" xml:space="preserve">
    <value>#if directive should be immediately followed by an identifier</value>
  </data>
  <data name="lexWrongNestedHashEndif" xml:space="preserve">
    <value>Syntax error. Wrong nested #endif, unexpected tokens before it.</value>
  </data>
  <data name="lexHashBangMustBeFirstInFile" xml:space="preserve">
    <value>#! may only appear as the first line at the start of a file.</value>
  </data>
  <data name="pplexExpectedSingleLineComment" xml:space="preserve">
    <value>Expected single line comment or end of line</value>
  </data>
  <data name="memberOperatorDefinitionWithNoArguments" xml:space="preserve">
    <value>Infix operator member '{0}' has no arguments. Expected a tuple of 2 arguments, e.g. static member (+) (x,y) = ...</value>
  </data>
  <data name="memberOperatorDefinitionWithNonPairArgument" xml:space="preserve">
    <value>Infix operator member '{0}' has {1} initial argument(s). Expected a tuple of 2 arguments, e.g. static member (+) (x,y) = ...</value>
  </data>
  <data name="memberOperatorDefinitionWithCurriedArguments" xml:space="preserve">
    <value>Infix operator member '{0}' has extra curried arguments. Expected a tuple of 2 arguments, e.g. static member (+) (x,y) = ...</value>
  </data>
  <data name="tcFSharpCoreRequiresExplicit" xml:space="preserve">
    <value>All record, union and struct types in FSharp.Core.dll must be explicitly labelled with 'StructuralComparison' or 'NoComparison'</value>
  </data>
  <data name="tcStructuralComparisonNotSatisfied1" xml:space="preserve">
    <value>The struct, record or union type '{0}' has the 'StructuralComparison' attribute but the type parameter '{1}' does not satisfy the 'comparison' constraint. Consider adding the 'comparison' constraint to the type parameter</value>
  </data>
  <data name="tcStructuralComparisonNotSatisfied2" xml:space="preserve">
    <value>The struct, record or union type '{0}' has the 'StructuralComparison' attribute but the component type '{1}' does not satisfy the 'comparison' constraint</value>
  </data>
  <data name="tcNoComparisonNeeded1" xml:space="preserve">
    <value>The struct, record or union type '{0}' is not structurally comparable because the type parameter {1} does not satisfy the 'comparison' constraint. Consider adding the 'NoComparison' attribute to the type '{2}' to clarify that the type is not comparable</value>
  </data>
  <data name="tcNoComparisonNeeded2" xml:space="preserve">
    <value>The struct, record or union type '{0}' is not structurally comparable because the type '{1}' does not satisfy the 'comparison' constraint. Consider adding the 'NoComparison' attribute to the type '{2}' to clarify that the type is not comparable</value>
  </data>
  <data name="tcNoEqualityNeeded1" xml:space="preserve">
    <value>The struct, record or union type '{0}' does not support structural equality because the type parameter {1} does not satisfy the 'equality' constraint. Consider adding the 'NoEquality' attribute to the type '{2}' to clarify that the type does not support structural equality</value>
  </data>
  <data name="tcNoEqualityNeeded2" xml:space="preserve">
    <value>The struct, record or union type '{0}' does not support structural equality because the type '{1}' does not satisfy the 'equality' constraint. Consider adding the 'NoEquality' attribute to the type '{2}' to clarify that the type does not support structural equality</value>
  </data>
  <data name="tcStructuralEqualityNotSatisfied1" xml:space="preserve">
    <value>The struct, record or union type '{0}' has the 'StructuralEquality' attribute but the type parameter '{1}' does not satisfy the 'equality' constraint. Consider adding the 'equality' constraint to the type parameter</value>
  </data>
  <data name="tcStructuralEqualityNotSatisfied2" xml:space="preserve">
    <value>The struct, record or union type '{0}' has the 'StructuralEquality' attribute but the component type '{1}' does not satisfy the 'equality' constraint</value>
  </data>
  <data name="tcStructsMustDeclareTypesOfImplicitCtorArgsExplicitly" xml:space="preserve">
    <value>Each argument of the primary constructor for a struct must be given a type, for example 'type S(x1:int, x2: int) = ...'. These arguments determine the fields of the struct.</value>
  </data>
  <data name="chkUnusedValue" xml:space="preserve">
    <value>The value '{0}' is unused</value>
  </data>
  <data name="chkUnusedThisVariable" xml:space="preserve">
    <value>The recursive object reference '{0}' is unused. The presence of a recursive object reference adds runtime initialization checks to members in this and derived types. Consider removing this recursive object reference.</value>
  </data>
  <data name="parsGetterAtMostOneArgument" xml:space="preserve">
    <value>A getter property may have at most one argument group</value>
  </data>
  <data name="parsSetterAtMostTwoArguments" xml:space="preserve">
    <value>A setter property may have at most two argument groups</value>
  </data>
  <data name="parsInvalidProperty" xml:space="preserve">
    <value>Invalid property getter or setter</value>
  </data>
  <data name="parsIndexerPropertyRequiresAtLeastOneArgument" xml:space="preserve">
    <value>An indexer property must be given at least one argument</value>
  </data>
  <data name="tastInvalidAddressOfMutableAcrossAssemblyBoundary" xml:space="preserve">
    <value>This operation accesses a mutable top-level value defined in another assembly in an unsupported way. The value cannot be accessed through its address. Consider copying the expression to a mutable local, e.g. 'let mutable x = ...', and if necessary assigning the value back after the completion of the operation</value>
  </data>
  <data name="parsNonAdjacentTypars" xml:space="preserve">
    <value>Remove spaces between the type name and type parameter, e.g. \"type C&lt;'T&gt;\", not type \"C   &lt;'T&gt;\". Type parameters must be placed directly adjacent to the type name.</value>
  </data>
  <data name="parsNonAdjacentTyargs" xml:space="preserve">
    <value>Remove spaces between the type name and type parameter, e.g. \"C&lt;'T&gt;\", not \"C &lt;'T&gt;\". Type parameters must be placed directly adjacent to the type name.</value>
  </data>
  <data name="parsNonAtomicType" xml:space="preserve">
    <value>The use of the type syntax 'int C' and 'C  &lt;int&gt;' is not permitted here. Consider adjusting this type to be written in the form 'C&lt;int&gt;'</value>
  </data>
  <data name="tastUndefinedItemRefModuleNamespace" xml:space="preserve">
    <value>The module/namespace '{0}' from compilation unit '{1}' did not contain the module/namespace '{2}'</value>
  </data>
  <data name="tastUndefinedItemRefVal" xml:space="preserve">
    <value>The module/namespace '{0}' from compilation unit '{1}' did not contain the val '{2}'</value>
  </data>
  <data name="tastUndefinedItemRefModuleNamespaceType" xml:space="preserve">
    <value>The module/namespace '{0}' from compilation unit '{1}' did not contain the namespace, module or type '{2}'</value>
  </data>
  <data name="tcInvalidUseNullAsTrueValue" xml:space="preserve">
    <value>The 'UseNullAsTrueValue' attribute flag may only be used with union types that have one nullary case and at least one non-nullary case</value>
  </data>
  <data name="tcParameterInferredByref" xml:space="preserve">
    <value>The parameter '{0}' was inferred to have byref type. Parameters of byref type must be given an explicit type annotation, e.g. 'x1: byref&lt;int&gt;'. When used, a byref parameter is implicitly dereferenced.</value>
  </data>
  <data name="tcNonUniformMemberUse" xml:space="preserve">
    <value>The generic member '{0}' has been used at a non-uniform instantiation prior to this program point. Consider reordering the members so this member occurs first. Alternatively, specify the full type of the member explicitly, including argument types, return type and any additional generic parameters and constraints.</value>
  </data>
  <data name="tcAttribArgsDiffer" xml:space="preserve">
    <value>The attribute '{0}' appears in both the implementation and the signature, but the attribute arguments differ. Only the attribute from the signature will be included in the compiled code.</value>
  </data>
  <data name="tcCannotCallAbstractBaseMember" xml:space="preserve">
    <value>Cannot call an abstract base member: '{0}'</value>
  </data>
  <data name="typrelCannotResolveAmbiguityInUnmanaged" xml:space="preserve">
    <value>Could not resolve the ambiguity in the use of a generic construct with an 'unmanaged' constraint at or near this position</value>
  </data>
  <data name="mlCompatMessage" xml:space="preserve">
    <value>This construct is for ML compatibility. {0}. You can disable this warning by using '--mlcompatibility' or '--nowarn:62'.</value>
  </data>
  <data name="ilFieldDoesNotHaveValidOffsetForStructureLayout" xml:space="preserve">
    <value>The type '{0}' has been marked as having an Explicit layout, but the field '{1}' has not been marked with the 'FieldOffset' attribute</value>
  </data>
  <data name="tcInterfacesShouldUseInheritNotInterface" xml:space="preserve">
    <value>Interfaces inherited by other interfaces should be declared using 'inherit ...' instead of 'interface ...'</value>
  </data>
  <data name="parsInvalidPrefixOperator" xml:space="preserve">
    <value>Invalid prefix operator</value>
  </data>
  <data name="parsInvalidPrefixOperatorDefinition" xml:space="preserve">
    <value>Invalid operator definition. Prefix operator definitions must use a valid prefix operator name.</value>
  </data>
  <data name="buildCompilingExtensionIsForML" xml:space="preserve">
    <value>The file extensions '.ml' and '.mli' are for ML compatibility</value>
  </data>
  <data name="lexIndentOffForML" xml:space="preserve">
    <value>Consider using a file with extension '.ml' or '.mli' instead</value>
  </data>
  <data name="activePatternIdentIsNotFunctionTyped" xml:space="preserve">
    <value>Active pattern '{0}' is not a function</value>
  </data>
  <data name="activePatternChoiceHasFreeTypars" xml:space="preserve">
    <value>Active pattern '{0}' has a result type containing type variables that are not determined by the input. The common cause is a when a result case is not mentioned, e.g. 'let (|A|B|) (x:int) = A x'. This can be fixed with a type constraint, e.g. 'let (|A|B|) (x:int) : Choice&lt;int,unit&gt; = A x'</value>
  </data>
  <data name="ilFieldHasOffsetForSequentialLayout" xml:space="preserve">
    <value>The FieldOffset attribute can only be placed on members of types marked with the StructLayout(LayoutKind.Explicit)</value>
  </data>
  <data name="tcOptionalArgsMustComeAfterNonOptionalArgs" xml:space="preserve">
    <value>Optional arguments must come at the end of the argument list, after any non-optional arguments</value>
  </data>
  <data name="tcConditionalAttributeUsage" xml:space="preserve">
    <value>Attribute 'System.Diagnostics.ConditionalAttribute' is only valid on methods or attribute classes</value>
  </data>
  <data name="tcMemberOperatorDefinitionInExtrinsic" xml:space="preserve">
    <value>Extension members cannot provide operator overloads.  Consider defining the operator as part of the type definition instead.</value>
  </data>
  <data name="ilwriteMDBFileNameCannotBeChangedWarning" xml:space="preserve">
    <value>The name of the MDB file must be &lt;assembly-file-name&gt;.mdb. The --pdb option will be ignored.</value>
  </data>
  <data name="ilwriteMDBMemberMissing" xml:space="preserve">
    <value>MDB generation failed. Could not find compatible member {0}</value>
  </data>
  <data name="ilwriteErrorCreatingMdb" xml:space="preserve">
    <value>Cannot generate MDB debug information. Failed to load the 'MonoSymbolWriter' type from the 'Mono.CompilerServices.SymbolWriter.dll' assembly.</value>
  </data>
  <data name="tcUnionCaseNameConflictsWithGeneratedType" xml:space="preserve">
    <value>The union case named '{0}' conflicts with the generated type '{1}'</value>
  </data>
  <data name="chkNoReflectedDefinitionOnStructMember" xml:space="preserve">
    <value>ReflectedDefinitionAttribute may not be applied to an instance member on a struct type, because the instance member takes an implicit 'this' byref parameter</value>
  </data>
  <data name="tcDllImportNotAllowed" xml:space="preserve">
    <value>DLLImport bindings must be static members in a class or function definitions in a module</value>
  </data>
  <data name="buildExplicitCoreLibRequiresNoFramework" xml:space="preserve">
    <value>When mscorlib.dll or FSharp.Core.dll is explicitly referenced the {0} option must also be passed</value>
  </data>
  <data name="buildExpectedSigdataFile" xml:space="preserve">
    <value>FSharp.Core.sigdata not found alongside FSharp.Core. File expected in {0}. Consider upgrading to a more recent version of FSharp.Core, where this file is no longer be required.</value>
  </data>
  <data name="buildExpectedFileAlongSideFSharpCore" xml:space="preserve">
    <value>File '{0}' not found alongside FSharp.Core. File expected in {1}. Consider upgrading to a more recent version of FSharp.Core, where this file is no longer be required.</value>
  </data>
  <data name="buildUnexpectedFileNameCharacter" xml:space="preserve">
    <value>Filename '{0}' contains invalid character '{1}'</value>
  </data>
  <data name="tcInvalidUseBangBinding" xml:space="preserve">
    <value>'use!' bindings must be of the form 'use! &lt;var&gt; = &lt;expr&gt;'</value>
  </data>
  <data name="crefNoInnerGenericsInQuotations" xml:space="preserve">
    <value>Inner generic functions are not permitted in quoted expressions. Consider adding some type constraints until this function is no longer generic.</value>
  </data>
  <data name="tcEnumTypeCannotBeEnumerated" xml:space="preserve">
    <value>The type '{0}' is not a valid enumerator type , i.e. does not have a 'MoveNext()' method returning a bool, and a 'Current' property</value>
  </data>
  <data name="parsEofInTripleQuoteString" xml:space="preserve">
    <value>End of file in triple-quote string begun at or before here</value>
  </data>
  <data name="parsEofInTripleQuoteStringInComment" xml:space="preserve">
    <value>End of file in triple-quote string embedded in comment begun at or before here</value>
  </data>
  <data name="tcTypeTestLosesMeasures" xml:space="preserve">
    <value>This type test or downcast will ignore the unit-of-measure '{0}'</value>
  </data>
  <data name="parsMissingTypeArgs" xml:space="preserve">
    <value>Expected type argument or static argument</value>
  </data>
  <data name="parsMissingGreaterThan" xml:space="preserve">
    <value>Unmatched '&lt;'. Expected closing '&gt;'</value>
  </data>
  <data name="parsUnexpectedQuotationOperatorInTypeAliasDidYouMeanVerbatimString" xml:space="preserve">
    <value>Unexpected quotation operator '&lt;@' in type definition. If you intend to pass a verbatim string as a static argument to a type provider, put a space between the '&lt;' and '@' characters.</value>
  </data>
  <data name="parsErrorParsingAsOperatorName" xml:space="preserve">
    <value>Attempted to parse this as an operator name, but failed</value>
  </data>
  <data name="lexInvalidUnicodeLiteral" xml:space="preserve">
    <value>\U{0} is not a valid Unicode character escape sequence</value>
  </data>
  <data name="tcCallerInfoWrongType" xml:space="preserve">
    <value>'{0}' must be applied to an argument of type '{1}', but has been applied to an argument of type '{2}'</value>
  </data>
  <data name="tcCallerInfoNotOptional" xml:space="preserve">
    <value>'{0}' can only be applied to optional arguments</value>
  </data>
  <data name="toolLocationHelperUnsupportedFrameworkVersion" xml:space="preserve">
    <value>The specified .NET Framework version '{0}' is not supported. Please specify a value from the enumeration Microsoft.Build.Utilities.TargetDotNetFrameworkVersion.</value>
  </data>
  <data name="ilSignInvalidMagicValue" xml:space="preserve">
    <value>Invalid Magic value in CLR Header</value>
  </data>
  <data name="ilSignBadImageFormat" xml:space="preserve">
    <value>Bad image format</value>
  </data>
  <data name="ilSignPrivateKeyExpected" xml:space="preserve">
    <value>Private key expected</value>
  </data>
  <data name="ilSignRsaKeyExpected" xml:space="preserve">
    <value>RSA key expected</value>
  </data>
  <data name="ilSignInvalidBitLen" xml:space="preserve">
    <value>Invalid bit Length</value>
  </data>
  <data name="ilSignInvalidRSAParams" xml:space="preserve">
    <value>Invalid RSAParameters structure - '{{0}}' expected</value>
  </data>
  <data name="ilSignInvalidAlgId" xml:space="preserve">
    <value>Invalid algId - 'Exponent' expected</value>
  </data>
  <data name="ilSignInvalidSignatureSize" xml:space="preserve">
    <value>Invalid signature size</value>
  </data>
  <data name="ilSignNoSignatureDirectory" xml:space="preserve">
    <value>No signature directory</value>
  </data>
  <data name="ilSignInvalidPKBlob" xml:space="preserve">
    <value>Invalid Public Key blob</value>
  </data>
  <data name="fscTooManyErrors" xml:space="preserve">
    <value>Exiting - too many errors</value>
  </data>
  <data name="docfileNoXmlSuffix" xml:space="preserve">
    <value>The documentation file has no .xml suffix</value>
  </data>
  <data name="fscNoImplementationFiles" xml:space="preserve">
    <value>No implementation files specified</value>
  </data>
  <data name="fscBadAssemblyVersion" xml:space="preserve">
    <value>The attribute {0} specified version '{1}', but this value is invalid and has been ignored</value>
  </data>
  <data name="fscTwoResourceManifests" xml:space="preserve">
    <value>Conflicting options specified: 'win32manifest' and 'win32res'. Only one of these can be used.</value>
  </data>
  <data name="fscQuotationLiteralsStaticLinking" xml:space="preserve">
    <value>The code in assembly '{0}' makes uses of quotation literals. Static linking may not include components that make use of quotation literals unless all assemblies are compiled with at least F# 4.0.</value>
  </data>
  <data name="fscQuotationLiteralsStaticLinking0" xml:space="preserve">
    <value>Code in this assembly makes uses of quotation literals. Static linking may not include components that make use of quotation literals unless all assemblies are compiled with at least F# 4.0.</value>
  </data>
  <data name="fscStaticLinkingNoEXE" xml:space="preserve">
    <value>Static linking may not include a .EXE</value>
  </data>
  <data name="fscStaticLinkingNoMixedDLL" xml:space="preserve">
    <value>Static linking may not include a mixed managed/unmanaged DLL</value>
  </data>
  <data name="fscIgnoringMixedWhenLinking" xml:space="preserve">
    <value>Ignoring mixed managed/unmanaged assembly '{0}' during static linking</value>
  </data>
  <data name="fscAssumeStaticLinkContainsNoDependencies" xml:space="preserve">
    <value>Assembly '{0}' was referenced transitively and the assembly could not be resolved automatically. Static linking will assume this DLL has no dependencies on the F# library or other statically linked DLLs. Consider adding an explicit reference to this DLL.</value>
  </data>
  <data name="fscAssemblyNotFoundInDependencySet" xml:space="preserve">
    <value>Assembly '{0}' not found in dependency set of target binary. Statically linked roots should be specified using an assembly name, without a DLL or EXE extension. If this assembly was referenced explicitly then it is possible the assembly was not actually required by the generated binary, in which case it should not be statically linked.</value>
  </data>
  <data name="fscKeyFileCouldNotBeOpened" xml:space="preserve">
    <value>The key file '{0}' could not be opened</value>
  </data>
  <data name="fscProblemWritingBinary" xml:space="preserve">
    <value>A problem occurred writing the binary '{0}': {1}</value>
  </data>
  <data name="fscAssemblyVersionAttributeIgnored" xml:space="preserve">
    <value>The 'AssemblyVersionAttribute' has been ignored because a version was given using a command line option</value>
  </data>
  <data name="fscAssemblyCultureAttributeError" xml:space="preserve">
    <value>Error emitting 'System.Reflection.AssemblyCultureAttribute' attribute -- 'Executables cannot be satellite assemblies, Culture should always be empty'</value>
  </data>
  <data name="fscDelaySignWarning" xml:space="preserve">
    <value>Option '--delaysign' overrides attribute 'System.Reflection.AssemblyDelaySignAttribute' given in a source file or added module</value>
  </data>
  <data name="fscKeyFileWarning" xml:space="preserve">
    <value>Option '--keyfile' overrides attribute 'System.Reflection.AssemblyKeyFileAttribute' given in a source file or added module</value>
  </data>
  <data name="fscKeyNameWarning" xml:space="preserve">
    <value>Option '--keycontainer' overrides attribute 'System.Reflection.AssemblyNameAttribute' given in a source file or added module</value>
  </data>
  <data name="fscReferenceOnCommandLine" xml:space="preserve">
    <value>The assembly '{0}' is listed on the command line. Assemblies should be referenced using a command line flag such as '-r'.</value>
  </data>
  <data name="fscRemotingError" xml:space="preserve">
    <value>The resident compilation service was not used because a problem occured in communicating with the server.</value>
  </data>
  <data name="pathIsInvalid" xml:space="preserve">
    <value>Problem with filename '{0}': Illegal characters in path.</value>
  </data>
  <data name="fscResxSourceFileDeprecated" xml:space="preserve">
    <value>Passing a .resx file ({0}) as a source file to the compiler is deprecated. Use resgen.exe to transform the .resx file into a .resources file to pass as a --resource option. If you are using MSBuild, this can be done via an &lt;EmbeddedResource&gt; item in the .fsproj project file.</value>
  </data>
  <data name="fscStaticLinkingNoProfileMismatches" xml:space="preserve">
    <value>Static linking may not be used on an assembly referencing mscorlib (e.g. a .NET Framework assembly) when generating an assembly that references System.Runtime (e.g. a .NET Core or Portable assembly).</value>
  </data>
  <data name="fscAssemblyWildcardAndDeterminism" xml:space="preserve">
    <value>An {0} specified version '{1}', but this value is a wildcard, and you have requested a deterministic build, these are in conflict.</value>
  </data>
  <data name="fscDeterministicDebugRequiresPortablePdb" xml:space="preserve">
    <value>Determinstic builds only support portable PDBs (--debug:portable or --debug:embedded)</value>
  </data>
  <data name="etIllegalCharactersInNamespaceName" xml:space="preserve">
    <value>Character '{0}' is not allowed in provided namespace name '{1}'</value>
  </data>
  <data name="etNullOrEmptyMemberName" xml:space="preserve">
    <value>The provided type '{0}' returned a member with a null or empty member name</value>
  </data>
  <data name="etNullMember" xml:space="preserve">
    <value>The provided type '{0}' returned a null member</value>
  </data>
  <data name="etNullMemberDeclaringType" xml:space="preserve">
    <value>The provided type '{0}' member info '{1}' has null declaring type</value>
  </data>
  <data name="etNullMemberDeclaringTypeDifferentFromProvidedType" xml:space="preserve">
    <value>The provided type '{0}' has member '{1}' which has declaring type '{2}'. Expected declaring type to be the same as provided type.</value>
  </data>
  <data name="etHostingAssemblyFoundWithoutHosts" xml:space="preserve">
    <value>Referenced assembly '{0}' has assembly level attribute '{1}' but no public type provider classes were found</value>
  </data>
  <data name="etEmptyNamespaceOfTypeNotAllowed" xml:space="preserve">
    <value>Type '{0}' from type provider '{1}' has an empty namespace. Use 'null' for the global namespace.</value>
  </data>
  <data name="etEmptyNamespaceNotAllowed" xml:space="preserve">
    <value>Empty namespace found from the type provider '{0}'. Use 'null' for the global namespace.</value>
  </data>
  <data name="etMustNotBeGeneric" xml:space="preserve">
    <value>Provided type '{0}' has 'IsGenericType' as true, but generic types are not supported.</value>
  </data>
  <data name="etMustNotBeAnArray" xml:space="preserve">
    <value>Provided type '{0}' has 'IsArray' as true, but array types are not supported.</value>
  </data>
  <data name="etMethodHasRequirements" xml:space="preserve">
    <value>Invalid member '{0}' on provided type '{1}'. Provided type members must be public, and not be generic, virtual, or abstract.</value>
  </data>
  <data name="etUnsupportedMemberKind" xml:space="preserve">
    <value>Invalid member '{0}' on provided type '{1}'. Only properties, methods and constructors are allowed</value>
  </data>
  <data name="etPropertyCanReadButHasNoGetter" xml:space="preserve">
    <value>Property '{0}' on provided type '{1}' has CanRead=true but there was no value from GetGetMethod()</value>
  </data>
  <data name="etPropertyHasGetterButNoCanRead" xml:space="preserve">
    <value>Property '{0}' on provided type '{1}' has CanRead=false but GetGetMethod() returned a method</value>
  </data>
  <data name="etPropertyCanWriteButHasNoSetter" xml:space="preserve">
    <value>Property '{0}' on provided type '{1}' has CanWrite=true but there was no value from GetSetMethod()</value>
  </data>
  <data name="etPropertyHasSetterButNoCanWrite" xml:space="preserve">
    <value>Property '{0}' on provided type '{1}' has CanWrite=false but GetSetMethod() returned a method</value>
  </data>
  <data name="etOneOrMoreErrorsSeenDuringExtensionTypeSetting" xml:space="preserve">
    <value>One or more errors seen during provided type setup</value>
  </data>
  <data name="etUnexpectedExceptionFromProvidedTypeMember" xml:space="preserve">
    <value>Unexpected exception from provided type '{0}' member '{1}': {2}</value>
  </data>
  <data name="etUnsupportedConstantType" xml:space="preserve">
    <value>Unsupported constant type '{0}'. Quotations provided by type providers can only contain simple constants. The implementation of the type provider may need to be adjusted by moving a value declared outside a provided quotation literal to be a 'let' binding inside the quotation literal.</value>
  </data>
  <data name="etUnsupportedProvidedExpression" xml:space="preserve">
    <value>Unsupported expression '{0}' from type provider. If you are the author of this type provider, consider adjusting it to provide a different provided expression.</value>
  </data>
  <data name="etProvidedTypeHasUnexpectedName" xml:space="preserve">
    <value>Expected provided type named '{0}' but provided type has 'Name' with value '{1}'</value>
  </data>
  <data name="etEventNoAdd" xml:space="preserve">
    <value>Event '{0}' on provided type '{1}' has no value from GetAddMethod()</value>
  </data>
  <data name="etEventNoRemove" xml:space="preserve">
    <value>Event '{0}' on provided type '{1}' has no value from GetRemoveMethod()</value>
  </data>
  <data name="etProviderHasWrongDesignerAssembly" xml:space="preserve">
    <value>Assembly attribute '{0}' refers to a designer assembly '{1}' which cannot be loaded or doesn't exist. {2}</value>
  </data>
  <data name="etProviderDoesNotHaveValidConstructor" xml:space="preserve">
    <value>The type provider does not have a valid constructor. A constructor taking either no arguments or one argument of type 'TypeProviderConfig' was expected.</value>
  </data>
  <data name="etProviderError" xml:space="preserve">
    <value>The type provider '{0}' reported an error: {1}</value>
  </data>
  <data name="etIncorrectParameterExpression" xml:space="preserve">
    <value>The type provider '{0}' used an invalid parameter in the ParameterExpression: {1}</value>
  </data>
  <data name="etIncorrectProvidedMethod" xml:space="preserve">
    <value>The type provider '{0}' provided a method with a name '{1}' and metadata token '{2}', which is not reported among its methods of its declaring type '{3}'</value>
  </data>
  <data name="etIncorrectProvidedConstructor" xml:space="preserve">
    <value>The type provider '{0}' provided a constructor which is not reported among the constructors of its declaring type '{1}'</value>
  </data>
  <data name="etDirectReferenceToGeneratedTypeNotAllowed" xml:space="preserve">
    <value>A direct reference to the generated type '{0}' is not permitted. Instead, use a type definition, e.g. 'type TypeAlias = &lt;path&gt;'. This indicates that a type provider adds generated types to your assembly.</value>
  </data>
  <data name="etProvidedTypeHasUnexpectedPath" xml:space="preserve">
    <value>Expected provided type with path '{0}' but provided type has path '{1}'</value>
  </data>
  <data name="etUnexpectedNullFromProvidedTypeMember" xml:space="preserve">
    <value>Unexpected 'null' return value from provided type '{0}' member '{1}'</value>
  </data>
  <data name="etUnexpectedExceptionFromProvidedMemberMember" xml:space="preserve">
    <value>Unexpected exception from member '{0}' of provided type '{1}' member '{2}': {3}</value>
  </data>
  <data name="etNestedProvidedTypesDoNotTakeStaticArgumentsOrGenericParameters" xml:space="preserve">
    <value>Nested provided types do not take static arguments or generic parameters</value>
  </data>
  <data name="etInvalidStaticArgument" xml:space="preserve">
    <value>Invalid static argument to provided type. Expected an argument of kind '{0}'.</value>
  </data>
  <data name="etErrorApplyingStaticArgumentsToType" xml:space="preserve">
    <value>An error occured applying the static arguments to a provided type</value>
  </data>
  <data name="etUnknownStaticArgumentKind" xml:space="preserve">
    <value>Unknown static argument kind '{0}' when resolving a reference to a provided type or method '{1}'</value>
  </data>
  <data name="invalidNamespaceForProvidedType" xml:space="preserve">
    <value>invalid namespace for provided type</value>
  </data>
  <data name="invalidFullNameForProvidedType" xml:space="preserve">
    <value>invalid full name for provided type</value>
  </data>
  <data name="etProviderReturnedNull" xml:space="preserve">
    <value>The type provider returned 'null', which is not a valid return value from '{0}'</value>
  </data>
  <data name="etTypeProviderConstructorException" xml:space="preserve">
    <value>The type provider constructor has thrown an exception: {0}</value>
  </data>
  <data name="etNullProvidedExpression" xml:space="preserve">
    <value>Type provider '{0}' returned null from GetInvokerExpression.</value>
  </data>
  <data name="etProvidedAppliedTypeHadWrongName" xml:space="preserve">
    <value>The type provider '{0}' returned an invalid type from 'ApplyStaticArguments'. A type with name '{1}' was expected, but a type with name '{2}' was returned.</value>
  </data>
  <data name="etProvidedAppliedMethodHadWrongName" xml:space="preserve">
    <value>The type provider '{0}' returned an invalid method from 'ApplyStaticArgumentsForMethod'. A method with name '{1}' was expected, but a method with name '{2}' was returned.</value>
  </data>
  <data name="tcTypeTestLossy" xml:space="preserve">
    <value>This type test or downcast will erase the provided type '{0}' to the type '{1}'</value>
  </data>
  <data name="tcTypeCastErased" xml:space="preserve">
    <value>This downcast will erase the provided type '{0}' to the type '{1}'.</value>
  </data>
  <data name="tcTypeTestErased" xml:space="preserve">
    <value>This type test with a provided type '{0}' is not allowed because this provided type will be erased to '{1}' at runtime.</value>
  </data>
  <data name="tcCannotInheritFromErasedType" xml:space="preserve">
    <value>Cannot inherit from erased provided type</value>
  </data>
  <data name="etInvalidTypeProviderAssemblyName" xml:space="preserve">
    <value>Assembly '{0}' hase TypeProviderAssembly attribute with invalid value '{1}'. The value should be a valid assembly name</value>
  </data>
  <data name="tcInvalidMemberNameCtor" xml:space="preserve">
    <value>Invalid member name. Members may not have name '.ctor' or '.cctor'</value>
  </data>
  <data name="tcInferredGenericTypeGivesRiseToInconsistency" xml:space="preserve">
    <value>The function or member '{0}' is used in a way that requires further type annotations at its definition to ensure consistency of inferred types. The inferred signature is '{1}'.</value>
  </data>
  <data name="tcInvalidTypeArgumentCount" xml:space="preserve">
    <value>The number of type arguments did not match: '{0}' given, '{1}' expected. This may be related to a previously reported error.</value>
  </data>
  <data name="tcCannotOverrideSealedMethod" xml:space="preserve">
    <value>Cannot override inherited member '{0}' because it is sealed</value>
  </data>
  <data name="etProviderErrorWithContext" xml:space="preserve">
    <value>The type provider '{0}' reported an error in the context of provided type '{1}', member '{2}'. The error: {3}</value>
  </data>
  <data name="etProvidedTypeWithNameException" xml:space="preserve">
    <value>An exception occurred when accessing the '{0}' of a provided type: {1}</value>
  </data>
  <data name="etProvidedTypeWithNullOrEmptyName" xml:space="preserve">
    <value>The '{0}' of a provided type was null or empty.</value>
  </data>
  <data name="etIllegalCharactersInTypeName" xml:space="preserve">
    <value>Character '{0}' is not allowed in provided type name '{1}'</value>
  </data>
  <data name="tcJoinMustUseSimplePattern" xml:space="preserve">
    <value>In queries, '{0}' must use a simple pattern</value>
  </data>
  <data name="tcMissingCustomOperation" xml:space="preserve">
    <value>A custom query operation for '{0}' is required but not specified</value>
  </data>
  <data name="etBadUnnamedStaticArgs" xml:space="preserve">
    <value>Named static arguments must come after all unnamed static arguments</value>
  </data>
  <data name="etStaticParameterRequiresAValue" xml:space="preserve">
    <value>The static parameter '{0}' of the provided type or method '{1}' requires a value. Static parameters to type providers may be optionally specified using named arguments, e.g. '{2}&lt;{3}=...&gt;'.</value>
  </data>
  <data name="etNoStaticParameterWithName" xml:space="preserve">
    <value>No static parameter exists with name '{0}'</value>
  </data>
  <data name="etStaticParameterAlreadyHasValue" xml:space="preserve">
    <value>The static parameter '{0}' has already been given a value</value>
  </data>
  <data name="etMultipleStaticParameterWithName" xml:space="preserve">
    <value>Multiple static parameters exist with name '{0}'</value>
  </data>
  <data name="tcCustomOperationMayNotBeUsedInConjunctionWithNonSimpleLetBindings" xml:space="preserve">
    <value>A custom operation may not be used in conjunction with a non-value or recursive 'let' binding in another part of this computation expression</value>
  </data>
  <data name="tcCustomOperationMayNotBeUsedHere" xml:space="preserve">
    <value>A custom operation may not be used in conjunction with 'use', 'try/with', 'try/finally', 'if/then/else' or 'match' operators within this computation expression</value>
  </data>
  <data name="tcCustomOperationMayNotBeOverloaded" xml:space="preserve">
    <value>The custom operation '{0}' refers to a method which is overloaded. The implementations of custom operations may not be overloaded.</value>
  </data>
  <data name="tcIfThenElseMayNotBeUsedWithinQueries" xml:space="preserve">
    <value>An if/then/else expression may not be used within queries. Consider using either an if/then expression, or use a sequence expression instead.</value>
  </data>
  <data name="ilxgenUnexpectedArgumentToMethodHandleOfDuringCodegen" xml:space="preserve">
    <value>Invalid argument to 'methodhandleof' during codegen</value>
  </data>
  <data name="etProvidedTypeReferenceMissingArgument" xml:space="preserve">
    <value>A reference to a provided type was missing a value for the static parameter '{0}'. You may need to recompile one or more referenced assemblies.</value>
  </data>
  <data name="etProvidedTypeReferenceInvalidText" xml:space="preserve">
    <value>A reference to a provided type had an invalid value '{0}' for a static parameter. You may need to recompile one or more referenced assemblies.</value>
  </data>
  <data name="tcCustomOperationNotUsedCorrectly" xml:space="preserve">
    <value>'{0}' is not used correctly. This is a custom operation in this query or computation expression.</value>
  </data>
  <data name="tcCustomOperationNotUsedCorrectly2" xml:space="preserve">
    <value>'{0}' is not used correctly. Usage: {1}. This is a custom operation in this query or computation expression.</value>
  </data>
  <data name="customOperationTextLikeJoin" xml:space="preserve">
    <value>{0} var in collection {1} (outerKey = innerKey). Note that parentheses are required after '{2}'</value>
  </data>
  <data name="customOperationTextLikeGroupJoin" xml:space="preserve">
    <value>{0} var in collection {1} (outerKey = innerKey) into group. Note that parentheses are required after '{2}'</value>
  </data>
  <data name="customOperationTextLikeZip" xml:space="preserve">
    <value>{0} var in collection</value>
  </data>
  <data name="tcBinaryOperatorRequiresVariable" xml:space="preserve">
    <value>'{0}' must be followed by a variable name. Usage: {1}.</value>
  </data>
  <data name="tcOperatorIncorrectSyntax" xml:space="preserve">
    <value>Incorrect syntax for '{0}'. Usage: {1}.</value>
  </data>
  <data name="tcBinaryOperatorRequiresBody" xml:space="preserve">
    <value>'{0}' must come after a 'for' selection clause and be followed by the rest of the query. Syntax: ... {1} ...</value>
  </data>
  <data name="tcCustomOperationHasIncorrectArgCount" xml:space="preserve">
    <value>'{0}' is used with an incorrect number of arguments. This is a custom operation in this query or computation expression. Expected {1} argument(s), but given {2}.</value>
  </data>
  <data name="parsExpectedExpressionAfterToken" xml:space="preserve">
    <value>Expected an expression after this point</value>
  </data>
  <data name="parsExpectedTypeAfterToken" xml:space="preserve">
    <value>Expected a type after this point</value>
  </data>
  <data name="parsUnmatchedLBrackLess" xml:space="preserve">
    <value>Unmatched '[&lt;'. Expected closing '&gt;]'</value>
  </data>
  <data name="parsUnexpectedEndOfFileMatch" xml:space="preserve">
    <value>Unexpected end of input in 'match' expression. Expected 'match &lt;expr&gt; with | &lt;pat&gt; -&gt; &lt;expr&gt; | &lt;pat&gt; -&gt; &lt;expr&gt; ...'.</value>
  </data>
  <data name="parsUnexpectedEndOfFileTry" xml:space="preserve">
    <value>Unexpected end of input in 'try' expression. Expected 'try &lt;expr&gt; with &lt;rules&gt;' or 'try &lt;expr&gt; finally &lt;expr&gt;'.</value>
  </data>
  <data name="parsUnexpectedEndOfFileWhile" xml:space="preserve">
    <value>Unexpected end of input in 'while' expression. Expected 'while &lt;expr&gt; do &lt;expr&gt;'.</value>
  </data>
  <data name="parsUnexpectedEndOfFileFor" xml:space="preserve">
    <value>Unexpected end of input in 'for' expression. Expected 'for &lt;pat&gt; in &lt;expr&gt; do &lt;expr&gt;'.</value>
  </data>
  <data name="parsUnexpectedEndOfFileWith" xml:space="preserve">
    <value>Unexpected end of input in 'match' or 'try' expression</value>
  </data>
  <data name="parsUnexpectedEndOfFileThen" xml:space="preserve">
    <value>Unexpected end of input in 'then' branch of conditional expression. Expected 'if &lt;expr&gt; then &lt;expr&gt;' or 'if &lt;expr&gt; then &lt;expr&gt; else &lt;expr&gt;'.</value>
  </data>
  <data name="parsUnexpectedEndOfFileElse" xml:space="preserve">
    <value>Unexpected end of input in 'else' branch of conditional expression. Expected 'if &lt;expr&gt; then &lt;expr&gt;' or 'if &lt;expr&gt; then &lt;expr&gt; else &lt;expr&gt;'.</value>
  </data>
  <data name="parsUnexpectedEndOfFileFunBody" xml:space="preserve">
    <value>Unexpected end of input in body of lambda expression. Expected 'fun &lt;pat&gt; ... &lt;pat&gt; -&gt; &lt;expr&gt;'.</value>
  </data>
  <data name="parsUnexpectedEndOfFileTypeArgs" xml:space="preserve">
    <value>Unexpected end of input in type arguments</value>
  </data>
  <data name="parsUnexpectedEndOfFileTypeSignature" xml:space="preserve">
    <value>Unexpected end of input in type signature</value>
  </data>
  <data name="parsUnexpectedEndOfFileTypeDefinition" xml:space="preserve">
    <value>Unexpected end of input in type definition</value>
  </data>
  <data name="parsUnexpectedEndOfFileObjectMembers" xml:space="preserve">
    <value>Unexpected end of input in object members</value>
  </data>
  <data name="parsUnexpectedEndOfFileDefinition" xml:space="preserve">
    <value>Unexpected end of input in value, function or member definition</value>
  </data>
  <data name="parsUnexpectedEndOfFileExpression" xml:space="preserve">
    <value>Unexpected end of input in expression</value>
  </data>
  <data name="parsExpectedNameAfterToken" xml:space="preserve">
    <value>Unexpected end of type. Expected a name after this point.</value>
  </data>
  <data name="parsUnmatchedLet" xml:space="preserve">
    <value>Incomplete value or function definition. If this is in an expression, the body of the expression must be indented to the same column as the 'let' keyword.</value>
  </data>
  <data name="parsUnmatchedLetBang" xml:space="preserve">
    <value>Incomplete value definition. If this is in an expression, the body of the expression must be indented to the same column as the 'let!' keyword.</value>
  </data>
  <data name="parsUnmatchedUseBang" xml:space="preserve">
    <value>Incomplete value definition. If this is in an expression, the body of the expression must be indented to the same column as the 'use!' keyword.</value>
  </data>
  <data name="parsUnmatchedUse" xml:space="preserve">
    <value>Incomplete value definition. If this is in an expression, the body of the expression must be indented to the same column as the 'use' keyword.</value>
  </data>
  <data name="parsWhileDoExpected" xml:space="preserve">
    <value>Missing 'do' in 'while' expression. Expected 'while &lt;expr&gt; do &lt;expr&gt;'.</value>
  </data>
  <data name="parsForDoExpected" xml:space="preserve">
    <value>Missing 'do' in 'for' expression. Expected 'for &lt;pat&gt; in &lt;expr&gt; do &lt;expr&gt;'.</value>
  </data>
  <data name="tcInvalidRelationInJoin" xml:space="preserve">
    <value>Invalid join relation in '{0}'. Expected 'expr &lt;op&gt; expr', where &lt;op&gt; is =, =?, ?= or ?=?.</value>
  </data>
  <data name="typeInfoCallsWord" xml:space="preserve">
    <value>Calls</value>
  </data>
  <data name="impInvalidNumberOfGenericArguments" xml:space="preserve">
    <value>Invalid number of generic arguments to type '{0}' in provided type. Expected '{1}' arguments, given '{2}'.</value>
  </data>
  <data name="impInvalidMeasureArgument1" xml:space="preserve">
    <value>Invalid value '{0}' for unit-of-measure parameter '{1}'</value>
  </data>
  <data name="impInvalidMeasureArgument2" xml:space="preserve">
    <value>Invalid value unit-of-measure parameter '{0}'</value>
  </data>
  <data name="etPropertyNeedsCanWriteOrCanRead" xml:space="preserve">
    <value>Property '{0}' on provided type '{1}' is neither readable nor writable as it has CanRead=false and CanWrite=false</value>
  </data>
  <data name="tcIntoNeedsRestOfQuery" xml:space="preserve">
    <value>A use of 'into' must be followed by the remainder of the computation</value>
  </data>
  <data name="tcOperatorDoesntAcceptInto" xml:space="preserve">
    <value>The operator '{0}' does not accept the use of 'into'</value>
  </data>
  <data name="tcCustomOperationInvalid" xml:space="preserve">
    <value>The definition of the custom operator '{0}' does not use a valid combination of attribute flags</value>
  </data>
  <data name="tcThisTypeMayNotHaveACLIMutableAttribute" xml:space="preserve">
    <value>This type definition may not have the 'CLIMutable' attribute. Only record types may have this attribute.</value>
  </data>
  <data name="tcAutoPropertyRequiresImplicitConstructionSequence" xml:space="preserve">
    <value>'member val' definitions are only permitted in types with a primary constructor. Consider adding arguments to your type definition, e.g. 'type X(args) = ...'.</value>
  </data>
  <data name="parsMutableOnAutoPropertyShouldBeGetSet" xml:space="preserve">
    <value>Property definitions may not be declared mutable. To indicate that this property can be set, use 'member val PropertyName = expr with get,set'.</value>
  </data>
  <data name="parsMutableOnAutoPropertyShouldBeGetSetNotJustSet" xml:space="preserve">
    <value>To indicate that this property can be set, use 'member val PropertyName = expr with get,set'.</value>
  </data>
  <data name="chkNoByrefsOfByrefs" xml:space="preserve">
    <value>Type '{0}' is illegal because in byref&lt;T&gt;, T cannot contain byref types.</value>
  </data>
  <data name="tastopsMaxArrayThirtyTwo" xml:space="preserve">
    <value>F# supports array ranks between 1 and 32. The value {0} is not allowed.</value>
  </data>
  <data name="tcNoIntegerForLoopInQuery" xml:space="preserve">
    <value>In queries, use the form 'for x in n .. m do ...' for ranging over integers</value>
  </data>
  <data name="tcNoWhileInQuery" xml:space="preserve">
    <value>'while' expressions may not be used in queries</value>
  </data>
  <data name="tcNoTryFinallyInQuery" xml:space="preserve">
    <value>'try/finally' expressions may not be used in queries</value>
  </data>
  <data name="tcUseMayNotBeUsedInQueries" xml:space="preserve">
    <value>'use' expressions may not be used in queries</value>
  </data>
  <data name="tcBindMayNotBeUsedInQueries" xml:space="preserve">
    <value>'let!', 'use!' and 'do!' expressions may not be used in queries</value>
  </data>
  <data name="tcReturnMayNotBeUsedInQueries" xml:space="preserve">
    <value>'return' and 'return!' may not be used in queries</value>
  </data>
  <data name="tcUnrecognizedQueryOperator" xml:space="preserve">
    <value>This is not a known query operator. Query operators are identifiers such as 'select', 'where', 'sortBy', 'thenBy', 'groupBy', 'groupValBy', 'join', 'groupJoin', 'sumBy' and 'averageBy', defined using corresponding methods on the 'QueryBuilder' type.</value>
  </data>
  <data name="tcTryWithMayNotBeUsedInQueries" xml:space="preserve">
    <value>'try/with' expressions may not be used in queries</value>
  </data>
  <data name="tcNonSimpleLetBindingInQuery" xml:space="preserve">
    <value>This 'let' definition may not be used in a query. Only simple value definitions may be used in queries.</value>
  </data>
  <data name="etTooManyStaticParameters" xml:space="preserve">
    <value>Too many static parameters. Expected at most {0} parameters, but got {1} unnamed and {2} named parameters.</value>
  </data>
  <data name="infosInvalidProvidedLiteralValue" xml:space="preserve">
    <value>Invalid provided literal value '{0}'</value>
  </data>
  <data name="invalidPlatformTarget" xml:space="preserve">
    <value>The 'anycpu32bitpreferred' platform can only be used with EXE targets. You must use 'anycpu' instead.</value>
  </data>
  <data name="tcThisValueMayNotBeInlined" xml:space="preserve">
    <value>This member, function or value declaration may not be declared 'inline'</value>
  </data>
  <data name="etErasedTypeUsedInGeneration" xml:space="preserve">
    <value>The provider '{0}' returned a non-generated type '{1}' in the context of a set of generated types. Consider adjusting the type provider to only return generated types.</value>
  </data>
  <data name="tcUnrecognizedQueryBinaryOperator" xml:space="preserve">
    <value>Arguments to query operators may require parentheses, e.g. 'where (x &gt; y)' or 'groupBy (x.Length / 10)'</value>
  </data>
  <data name="crefNoSetOfHole" xml:space="preserve">
    <value>A quotation may not involve an assignment to or taking the address of a captured local variable</value>
  </data>
  <data name="nicePrintOtherOverloads1" xml:space="preserve">
    <value>+ 1 overload</value>
  </data>
  <data name="nicePrintOtherOverloadsN" xml:space="preserve">
    <value>+ {0} overloads</value>
  </data>
  <data name="erasedTo" xml:space="preserve">
    <value>Erased to</value>
  </data>
  <data name="parsUnfinishedExpression" xml:space="preserve">
    <value>Unexpected token '{0}' or incomplete expression</value>
  </data>
  <data name="parsAttributeOnIncompleteCode" xml:space="preserve">
    <value>Cannot find code target for this attribute, possibly because the code after the attribute is incomplete.</value>
  </data>
  <data name="parsTypeNameCannotBeEmpty" xml:space="preserve">
    <value>Type name cannot be empty.</value>
  </data>
  <data name="buildProblemReadingAssembly" xml:space="preserve">
    <value>Problem reading assembly '{0}': {1}</value>
  </data>
  <data name="tcTPFieldMustBeLiteral" xml:space="preserve">
    <value>Invalid provided field. Provided fields of erased provided types must be literals.</value>
  </data>
  <data name="loadingDescription" xml:space="preserve">
    <value>(loading description...)</value>
  </data>
  <data name="descriptionUnavailable" xml:space="preserve">
    <value>(description unavailable...)</value>
  </data>
  <data name="chkTyparMultipleClassConstraints" xml:space="preserve">
    <value>A type variable has been constrained by multiple different class types. A type variable may only have one class constraint.</value>
  </data>
  <data name="tcMatchMayNotBeUsedWithQuery" xml:space="preserve">
    <value>'match' expressions may not be used in queries</value>
  </data>
  <data name="memberOperatorDefinitionWithNonTripleArgument" xml:space="preserve">
    <value>Infix operator member '{0}' has {1} initial argument(s). Expected a tuple of 3 arguments</value>
  </data>
  <data name="cannotResolveNullableOperators" xml:space="preserve">
    <value>The operator '{0}' cannot be resolved. Consider opening the module 'Microsoft.FSharp.Linq.NullableOperators'.</value>
  </data>
  <data name="tcOperatorRequiresIn" xml:space="preserve">
    <value>'{0}' must be followed by 'in'. Usage: {1}.</value>
  </data>
  <data name="parsIllegalMemberVarInObjectImplementation" xml:space="preserve">
    <value>Neither 'member val' nor 'override val' definitions are permitted in object expressions.</value>
  </data>
  <data name="tcEmptyCopyAndUpdateRecordInvalid" xml:space="preserve">
    <value>Copy-and-update record expressions must include at least one field.</value>
  </data>
  <data name="parsUnderscoreInvalidFieldName" xml:space="preserve">
    <value>'_' cannot be used as field name</value>
  </data>
  <data name="tcGeneratedTypesShouldBeInternalOrPrivate" xml:space="preserve">
    <value>The provided types generated by this use of a type provider may not be used from other F# assemblies and should be marked internal or private. Consider using 'type internal TypeName = ...' or 'type private TypeName = ...'.</value>
  </data>
  <data name="chkGetterAndSetterHaveSamePropertyType" xml:space="preserve">
    <value>A property's getter and setter must have the same type. Property '{0}' has getter of type '{1}' but setter of type '{2}'.</value>
  </data>
  <data name="tcRuntimeSuppliedMethodCannotBeUsedInUserCode" xml:space="preserve">
    <value>Array method '{0}' is supplied by the runtime and cannot be directly used in code. For operations with array elements consider using family of GetArray/SetArray functions from LanguagePrimitives.IntrinsicFunctions module.</value>
  </data>
  <data name="tcUnionCaseConstructorDoesNotHaveFieldWithGivenName" xml:space="preserve">
    <value>The union case '{0}' does not have a field named '{1}'.</value>
  </data>
  <data name="tcExceptionConstructorDoesNotHaveFieldWithGivenName" xml:space="preserve">
    <value>The exception '{0}' does not have a field named '{1}'.</value>
  </data>
  <data name="tcActivePatternsDoNotHaveFields" xml:space="preserve">
    <value>Active patterns do not have fields. This syntax is invalid.</value>
  </data>
  <data name="tcConstructorDoesNotHaveFieldWithGivenName" xml:space="preserve">
    <value>The constructor does not have a field named '{0}'.</value>
  </data>
  <data name="tcUnionCaseFieldCannotBeUsedMoreThanOnce" xml:space="preserve">
    <value>Union case/exception field '{0}' cannot be used more than once.</value>
  </data>
  <data name="tcFieldNameIsUsedModeThanOnce" xml:space="preserve">
    <value>Named field '{0}' is used more than once.</value>
  </data>
  <data name="tcFieldNameConflictsWithGeneratedNameForAnonymousField" xml:space="preserve">
    <value>Named field '{0}' conflicts with autogenerated name for anonymous field.</value>
  </data>
  <data name="tastConstantExpressionOverflow" xml:space="preserve">
    <value>This literal expression or attribute argument results in an arithmetic overflow.</value>
  </data>
  <data name="tcIllegalStructTypeForConstantExpression" xml:space="preserve">
    <value>This is not valid literal expression. The [&lt;Literal&gt;] attribute will be ignored.</value>
  </data>
  <data name="fscSystemRuntimeInteropServicesIsRequired" xml:space="preserve">
    <value>System.Runtime.InteropServices assembly is required to use UnknownWrapper\DispatchWrapper classes.</value>
  </data>
  <data name="abImplicitHeapAllocation" xml:space="preserve">
    <value>The mutable local '{0}' is implicitly allocated as a reference cell because it has been captured by a closure. This warning is for informational purposes only to indicate where implicit allocations are performed.</value>
  </data>
  <data name="estApplyStaticArgumentsForMethodNotImplemented" xml:space="preserve">
    <value>A type provider implemented GetStaticParametersForMethod, but ApplyStaticArgumentsForMethod was not implemented or invalid</value>
  </data>
  <data name="etErrorApplyingStaticArgumentsToMethod" xml:space="preserve">
    <value>An error occured applying the static arguments to a provided method</value>
  </data>
  <data name="pplexUnexpectedChar" xml:space="preserve">
    <value>Unexpected character '{0}' in preprocessor expression</value>
  </data>
  <data name="ppparsUnexpectedToken" xml:space="preserve">
    <value>Unexpected token '{0}' in preprocessor expression</value>
  </data>
  <data name="ppparsIncompleteExpression" xml:space="preserve">
    <value>Incomplete preprocessor expression</value>
  </data>
  <data name="ppparsMissingToken" xml:space="preserve">
    <value>Missing token '{0}' in preprocessor expression</value>
  </data>
  <data name="pickleMissingDefinition" xml:space="preserve">
    <value>An error occurred while reading the F# metadata node at position {0} in table '{1}' of assembly '{2}'. The node had no matching declaration. Please report this warning. You may need to recompile the F# assembly you are using.</value>
  </data>
  <data name="checkNotSufficientlyGenericBecauseOfScope" xml:space="preserve">
    <value>Type inference caused the type variable {0} to escape its scope. Consider adding an explicit type parameter declaration or adjusting your code to be less generic.</value>
  </data>
  <data name="checkNotSufficientlyGenericBecauseOfScopeAnon" xml:space="preserve">
    <value>Type inference caused an inference type variable to escape its scope. Consider adding type annotations to make your code less generic.</value>
  </data>
  <data name="checkRaiseFamilyFunctionArgumentCount" xml:space="preserve">
    <value>Redundant arguments are being ignored in function '{0}'. Expected {1} but got {2} arguments.</value>
  </data>
  <data name="checkLowercaseLiteralBindingInPattern" xml:space="preserve">
    <value>Lowercase literal '{0}' is being shadowed by a new pattern with the same name. Only uppercase and module-prefixed literals can be used as named patterns.</value>
  </data>
  <data name="tcLiteralDoesNotTakeArguments" xml:space="preserve">
    <value>This literal pattern does not take arguments</value>
  </data>
  <data name="tcConstructorsIllegalInAugmentation" xml:space="preserve">
    <value>Constructors are not permitted as extension members - they must be defined as part of the original definition of the type</value>
  </data>
  <data name="optsInvalidResponseFile" xml:space="preserve">
    <value>Invalid response file '{0}' ( '{1}' )</value>
  </data>
  <data name="optsResponseFileNotFound" xml:space="preserve">
    <value>Response file '{0}' not found in '{1}'</value>
  </data>
  <data name="optsResponseFileNameInvalid" xml:space="preserve">
    <value>Response file name '{0}' is empty, contains invalid characters, has a drive specification without an absolute path, or is too long</value>
  </data>
  <data name="fsharpCoreNotFoundToBeCopied" xml:space="preserve">
    <value>Cannot find FSharp.Core.dll in compiler's directory</value>
  </data>
  <data name="tcTupleStructMismatch" xml:space="preserve">
    <value>One tuple type is a struct tuple, the other is a reference tuple</value>
  </data>
  <data name="etMissingStaticArgumentsToMethod" xml:space="preserve">
    <value>This provided method requires static parameters</value>
  </data>
  <data name="considerUpcast" xml:space="preserve">
    <value>The conversion from {0} to {1} is a compile-time safe upcast, not a downcast. Consider using 'upcast' instead of 'downcast'.</value>
  </data>
  <data name="considerUpcastOperator" xml:space="preserve">
    <value>The conversion from {0} to {1} is a compile-time safe upcast, not a downcast. Consider using the :&gt; (upcast) operator instead of the :?&gt; (downcast) operator.</value>
  </data>
  <data name="tcRecImplied" xml:space="preserve">
    <value>The 'rec' on this module is implied by an outer 'rec' declaration and is being ignored</value>
  </data>
  <data name="tcOpenFirstInMutRec" xml:space="preserve">
    <value>In a recursive declaration group, 'open' declarations must come first in each module</value>
  </data>
  <data name="tcModuleAbbrevFirstInMutRec" xml:space="preserve">
    <value>In a recursive declaration group, module abbreviations must come after all 'open' declarations and before other declarations</value>
  </data>
  <data name="tcUnsupportedMutRecDecl" xml:space="preserve">
    <value>This declaration is not supported in recursive declaration groups</value>
  </data>
  <data name="parsInvalidUseOfRec" xml:space="preserve">
    <value>Invalid use of 'rec' keyword</value>
  </data>
  <data name="tcStructUnionMultiCaseDistinctFields" xml:space="preserve">
    <value>If a union type has more than one case and is a struct, then all fields within the union type must be given unique names.</value>
  </data>
  <data name="CallerMemberNameIsOverriden" xml:space="preserve">
    <value>The CallerMemberNameAttribute applied to parameter '{0}' will have no effect. It is overridden by the CallerFilePathAttribute.</value>
  </data>
  <data name="tcFixedNotAllowed" xml:space="preserve">
    <value>Invalid use of 'fixed'. 'fixed' may only be used in a declaration of the form 'use x = fixed expr' where the expression is an array, the address of a field, the address of an array element or a string'</value>
  </data>
  <data name="tcCouldNotFindOffsetToStringData" xml:space="preserve">
    <value>Could not find method System.Runtime.CompilerServices.OffsetToStringData in references when building 'fixed' expression.</value>
  </data>
  <data name="chkNoByrefAddressOfLocal" xml:space="preserve">
    <value>The address of the variable '{0}' or a related expression cannot be used at this point. This is to ensure the address of the local value does not escape its scope.</value>
  </data>
  <data name="tcNamedActivePattern" xml:space="preserve">
    <value>{0} is an active pattern and cannot be treated as a discriminated union case with named fields.</value>
  </data>
  <data name="DefaultParameterValueNotAppropriateForArgument" xml:space="preserve">
    <value>The default value does not have the same type as the argument. The DefaultParameterValue attribute and any Optional attribute will be ignored. Note: 'null' needs to be annotated with the correct type, e.g. 'DefaultParameterValue(null:obj)'.</value>
  </data>
  <data name="tcGlobalsSystemTypeNotFound" xml:space="preserve">
    <value>The system type '{0}' was required but no referenced system DLL contained this type</value>
  </data>
  <data name="typrelMemberHasMultiplePossibleDispatchSlots" xml:space="preserve">
    <value>The member '{0}' matches multiple overloads of the same method.\nPlease restrict it to one of the following:{1}.</value>
  </data>
  <data name="methodIsNotStatic" xml:space="preserve">
    <value>Method or object constructor '{0}' is not static</value>
  </data>
  <data name="parsUnexpectedSymbolEqualsInsteadOfIn" xml:space="preserve">
    <value>Unexpected symbol '=' in expression. Did you intend to use 'for x in y .. z do' instead?</value>
  </data>
  <data name="tcAnonRecdCcuMismatch" xml:space="preserve">
    <value>Two anonymous record types are from different assemblies '{0}' and '{1}'</value>
  </data>
  <data name="tcAnonRecdFieldNameMismatch" xml:space="preserve">
    <value>Two anonymous record types have mismatched sets of field names '{0}' and '{1}'</value>
  </data>
  <data name="keywordDescriptionAbstract" xml:space="preserve">
    <value>Indicates a method that either has no implementation in the type in which it is declared or that is virtual and has a default implementation.</value>
  </data>
  <data name="keyworkDescriptionAnd" xml:space="preserve">
    <value>Used in mutually recursive bindings, in property declarations, and with multiple constraints on generic parameters.</value>
  </data>
  <data name="keywordDescriptionAs" xml:space="preserve">
    <value>Used to give the current class object an object name. Also used to give a name to a whole pattern within a pattern match.</value>
  </data>
  <data name="keywordDescriptionAssert" xml:space="preserve">
    <value>Used to verify code during debugging.</value>
  </data>
  <data name="keywordDescriptionBase" xml:space="preserve">
    <value>Used as the name of the base class object.</value>
  </data>
  <data name="keywordDescriptionBegin" xml:space="preserve">
    <value>In verbose syntax, indicates the start of a code block.</value>
  </data>
  <data name="keywordDescriptionClass" xml:space="preserve">
    <value>In verbose syntax, indicates the start of a class definition.</value>
  </data>
  <data name="keywordDescriptionDefault" xml:space="preserve">
    <value>Indicates an implementation of an abstract method; used together with an abstract method declaration to create a virtual method.</value>
  </data>
  <data name="keywordDescriptionDelegate" xml:space="preserve">
    <value>Used to declare a delegate.</value>
  </data>
  <data name="keywordDescriptionDo" xml:space="preserve">
    <value>Used in looping constructs or to execute imperative code.</value>
  </data>
  <data name="keywordDescriptionDone" xml:space="preserve">
    <value>In verbose syntax, indicates the end of a block of code in a looping expression.</value>
  </data>
  <data name="keywordDescriptionDowncast" xml:space="preserve">
    <value>Used to convert to a type that is lower in the inheritance chain.</value>
  </data>
  <data name="keywordDescriptionDownto" xml:space="preserve">
    <value>In a for expression, used when counting in reverse.</value>
  </data>
  <data name="keywordDescriptionElif" xml:space="preserve">
    <value>Used in conditional branching. A short form of else if.</value>
  </data>
  <data name="keywordDescriptionElse" xml:space="preserve">
    <value>Used in conditional branching.</value>
  </data>
  <data name="keywordDescriptionEnd" xml:space="preserve">
    <value>In type definitions and type extensions, indicates the end of a section of member definitions. In verbose syntax, used to specify the end of a code block that starts with the begin keyword.</value>
  </data>
  <data name="keywordDescriptionException" xml:space="preserve">
    <value>Used to declare an exception type.</value>
  </data>
  <data name="keywordDescriptionExtern" xml:space="preserve">
    <value>Indicates that a declared program element is defined in another binary or assembly.</value>
  </data>
  <data name="keywordDescriptionTrueFalse" xml:space="preserve">
    <value>Used as a Boolean literal.</value>
  </data>
  <data name="keywordDescriptionFinally" xml:space="preserve">
    <value>Used together with try to introduce a block of code that executes regardless of whether an exception occurs.</value>
  </data>
  <data name="keywordDescriptionFor" xml:space="preserve">
    <value>Used in looping constructs.</value>
  </data>
  <data name="keywordDescriptionFun" xml:space="preserve">
    <value>Used in lambda expressions, also known as anonymous functions.</value>
  </data>
  <data name="keywordDescriptionFunction" xml:space="preserve">
    <value>Used as a shorter alternative to the fun keyword and a match expression in a lambda expression that has pattern matching on a single argument.</value>
  </data>
  <data name="keywordDescriptionGlobal" xml:space="preserve">
    <value>Used to reference the top-level .NET namespace.</value>
  </data>
  <data name="keywordDescriptionIf" xml:space="preserve">
    <value>Used in conditional branching constructs.</value>
  </data>
  <data name="keywordDescriptionIn" xml:space="preserve">
    <value>Used for sequence expressions and, in verbose syntax, to separate expressions from bindings.</value>
  </data>
  <data name="keywordDescriptionInherit" xml:space="preserve">
    <value>Used to specify a base class or base interface.</value>
  </data>
  <data name="keywordDescriptionInline" xml:space="preserve">
    <value>Used to indicate a function that should be integrated directly into the caller's code.</value>
  </data>
  <data name="keywordDescriptionInterface" xml:space="preserve">
    <value>Used to declare and implement interfaces.</value>
  </data>
  <data name="keywordDescriptionInternal" xml:space="preserve">
    <value>Used to specify that a member is visible inside an assembly but not outside it.</value>
  </data>
  <data name="keywordDescriptionLazy" xml:space="preserve">
    <value>Used to specify a computation that is to be performed only when a result is needed.</value>
  </data>
  <data name="keywordDescriptionLet" xml:space="preserve">
    <value>Used to associate, or bind, a name to a value or function.</value>
  </data>
  <data name="keywordDescriptionLetBang" xml:space="preserve">
    <value>Used in computation expressions to bind a name to the result of another computation expression.</value>
  </data>
  <data name="keywordDescriptionMatch" xml:space="preserve">
    <value>Used to branch by comparing a value to a pattern.</value>
  </data>
  <data name="keywordDescriptionMatchBang" xml:space="preserve">
    <value>Used in computation expressions to pattern match directly over the result of another computation expression.</value>
  </data>
  <data name="keywordDescriptionMember" xml:space="preserve">
    <value>Used to declare a property or method in an object type.</value>
  </data>
  <data name="keywordDescriptionModule" xml:space="preserve">
    <value>Used to associate a name with a group of related types, values, and functions, to logically separate it from other code.</value>
  </data>
  <data name="keywordDescriptionMutable" xml:space="preserve">
    <value>Used to declare a variable, that is, a value that can be changed.</value>
  </data>
  <data name="keywordDescriptionNamespace" xml:space="preserve">
    <value>Used to associate a name with a group of related types and modules, to logically separate it from other code.</value>
  </data>
  <data name="keywordDescriptionNew" xml:space="preserve">
    <value>Used to declare, define, or invoke a constructor that creates or that can create an object. Also used in generic parameter constraints to indicate that a type must have a certain constructor.</value>
  </data>
  <data name="keywordDescriptionNot" xml:space="preserve">
    <value>Not actually a keyword. However, not struct in combination is used as a generic parameter constraint.</value>
  </data>
  <data name="keywordDescriptionNull" xml:space="preserve">
    <value>Indicates the absence of an object. Also used in generic parameter constraints.</value>
  </data>
  <data name="keywordDescriptionOf" xml:space="preserve">
    <value>Used in discriminated unions to indicate the type of categories of values, and in delegate and exception declarations.</value>
  </data>
  <data name="keywordDescriptionOpen" xml:space="preserve">
    <value>Used to make the contents of a namespace or module available without qualification.</value>
  </data>
  <data name="keywordDescriptionOr" xml:space="preserve">
    <value>Used with Boolean conditions as a Boolean or operator. Equivalent to ||. Also used in member constraints.</value>
  </data>
  <data name="keywordDescriptionOverride" xml:space="preserve">
    <value>Used to implement a version of an abstract or virtual method that differs from the base version.</value>
  </data>
  <data name="keywordDescriptionPrivate" xml:space="preserve">
    <value>Restricts access to a member to code in the same type or module.</value>
  </data>
  <data name="keywordDescriptionPublic" xml:space="preserve">
    <value>Allows access to a member from outside the type.</value>
  </data>
  <data name="keywordDescriptionRec" xml:space="preserve">
    <value>Used to indicate that a function is recursive.</value>
  </data>
  <data name="keywordDescriptionReturn" xml:space="preserve">
    <value>Used to provide a value for the result of the containing computation expression.</value>
  </data>
  <data name="keywordDescriptionReturnBang" xml:space="preserve">
    <value>Used to provide a value for the result of the containing computation expression, where that value itself comes from the result another computation expression.</value>
  </data>
  <data name="keywordDescriptionSelect" xml:space="preserve">
    <value>Used in query expressions to specify what fields or columns to extract. Note that this is a contextual keyword, which means that it is not actually a reserved word and it only acts like a keyword in appropriate context.</value>
  </data>
  <data name="keywordDescriptionStatic" xml:space="preserve">
    <value>Used to indicate a method or property that can be called without an instance of a type, or a value member that is shared among all instances of a type.</value>
  </data>
  <data name="keywordDescriptionStruct" xml:space="preserve">
    <value>Used to declare a structure type. Also used in generic parameter constraints. Used for OCaml compatibility in module definitions.</value>
  </data>
  <data name="keywordDescriptionThen" xml:space="preserve">
    <value>Used in conditional expressions. Also used to perform side effects after object construction.</value>
  </data>
  <data name="keywordDescriptionTo" xml:space="preserve">
    <value>Used in for loops to indicate a range.</value>
  </data>
  <data name="keywordDescriptionTry" xml:space="preserve">
    <value>Used to introduce a block of code that might generate an exception. Used together with with or finally.</value>
  </data>
  <data name="keywordDescriptionType" xml:space="preserve">
    <value>Used to declare a class, record, structure, discriminated union, enumeration type, unit of measure, or type abbreviation.</value>
  </data>
  <data name="keywordDescriptionUpcast" xml:space="preserve">
    <value>Used to convert to a type that is higher in the inheritance chain.</value>
  </data>
  <data name="keywordDescriptionUse" xml:space="preserve">
    <value>Used instead of let for values that implement IDisposable"</value>
  </data>
  <data name="keywordDescriptionUseBang" xml:space="preserve">
    <value>Used instead of let! in computation expressions for computation expression results that implement IDisposable.</value>
  </data>
  <data name="keywordDescriptionVal" xml:space="preserve">
    <value>Used in a signature to indicate a value, or in a type to declare a member, in limited situations.</value>
  </data>
  <data name="keywordDescriptionVoid" xml:space="preserve">
    <value>Indicates the .NET void type. Used when interoperating with other .NET languages.</value>
  </data>
  <data name="keywordDescriptionWhen" xml:space="preserve">
    <value>Used for Boolean conditions (when guards) on pattern matches and to introduce a constraint clause for a generic type parameter.</value>
  </data>
  <data name="keywordDescriptionWhile" xml:space="preserve">
    <value>Introduces a looping construct.</value>
  </data>
  <data name="keywordDescriptionWith" xml:space="preserve">
    <value>Used together with the match keyword in pattern matching expressions. Also used in object expressions, record copying expressions, and type extensions to introduce member definitions, and to introduce exception handlers.</value>
  </data>
  <data name="keywordDescriptionYield" xml:space="preserve">
    <value>Used in a sequence expression to produce a value for a sequence.</value>
  </data>
  <data name="keywordDescriptionYieldBang" xml:space="preserve">
    <value>Used in a computation expression to append the result of a given computation expression to a collection of results for the containing computation expression.</value>
  </data>
  <data name="keywordDescriptionRightArrow" xml:space="preserve">
    <value>In function types, delimits arguments and return values. Yields an expression (in sequence expressions); equivalent to the yield keyword. Used in match expressions</value>
  </data>
  <data name="keywordDescriptionLeftArrow" xml:space="preserve">
    <value>Assigns a value to a variable.</value>
  </data>
  <data name="keywordDescriptionCast" xml:space="preserve">
    <value>Converts a type to type that is higher in the hierarchy.</value>
  </data>
  <data name="keywordDescriptionDynamicCast" xml:space="preserve">
    <value>Converts a type to a type that is lower in the hierarchy.</value>
  </data>
  <data name="keywordDescriptionTypedQuotation" xml:space="preserve">
    <value>Delimits a typed code quotation.</value>
  </data>
  <data name="keywordDescriptionUntypedQuotation" xml:space="preserve">
    <value>Delimits a untyped code quotation.</value>
  </data>
  <data name="itemNotFoundDuringDynamicCodeGen" xml:space="preserve">
    <value>{0} '{1}' not found in assembly '{2}'. A possible cause may be a version incompatibility. You may need to explicitly reference the correct version of this assembly to allow all referenced components to use the correct version.</value>
  </data>
  <data name="itemNotFoundInTypeDuringDynamicCodeGen" xml:space="preserve">
    <value>{0} '{1}' not found in type '{2}' from assembly '{3}'. A possible cause may be a version incompatibility. You may need to explicitly reference the correct version of this assembly to allow all referenced components to use the correct version.</value>
  </data>
  <data name="descriptionWordIs" xml:space="preserve">
    <value>is</value>
  </data>
  <data name="notAFunction" xml:space="preserve">
    <value>This value is not a function and cannot be applied.</value>
  </data>
  <data name="notAFunctionButMaybeIndexerWithName" xml:space="preserve">
    <value>This value is not a function and cannot be applied. Did you intend to access the indexer via {0}.[index] instead?</value>
  </data>
  <data name="notAFunctionButMaybeIndexer" xml:space="preserve">
    <value>This expression is not a function and cannot be applied. Did you intend to access the indexer via expr.[index] instead?</value>
  </data>
  <data name="notAFunctionButMaybeIndexerErrorCode" xml:space="preserve">
    <value>
    </value>
  </data>
  <data name="notAFunctionButMaybeDeclaration" xml:space="preserve">
    <value>This value is not a function and cannot be applied. Did you forget to terminate a declaration?</value>
  </data>
  <data name="ArgumentsInSigAndImplMismatch" xml:space="preserve">
    <value>The argument names in the signature '{0}' and implementation '{1}' do not match. The argument name from the signature file will be used. This may cause problems when debugging or profiling.</value>
  </data>
  <data name="pickleUnexpectedNonZero" xml:space="preserve">
    <value>An error occurred while reading the F# metadata of assembly '{0}'. A reserved construct was utilized. You may need to upgrade your F# compiler or use an earlier version of the assembly that doesn't make use of a specific construct.</value>
  </data>
  <data name="tcTupleMemberNotNormallyUsed" xml:space="preserve">
    <value>This method or property is not normally used from F# code, use an explicit tuple pattern for deconstruction instead.</value>
  </data>
  <data name="implicitlyDiscardedInSequenceExpression" xml:space="preserve">
    <value>This expression returns a value of type '{0}' but is implicitly discarded. Consider using 'let' to bind the result to a name, e.g. 'let result = expression'. If you intended to use the expression as a value in the sequence then use an explicit 'yield'.</value>
  </data>
  <data name="implicitlyDiscardedSequenceInSequenceExpression" xml:space="preserve">
    <value>This expression returns a value of type '{0}' but is implicitly discarded. Consider using 'let' to bind the result to a name, e.g. 'let result = expression'. If you intended to use the expression as a value in the sequence then use an explicit 'yield!'.</value>
  </data>
  <data name="ilreadFileChanged" xml:space="preserve">
    <value>The file '{0}' changed on disk unexpectedly, please reload.</value>
  </data>
  <data name="writeToReadOnlyByref" xml:space="preserve">
    <value>The byref pointer is readonly, so this write is not permitted.</value>
  </data>
  <data name="readOnlyAttributeOnStructWithMutableField" xml:space="preserve">
    <value>A ReadOnly attribute has been applied to a struct type with a mutable field.</value>
  </data>
  <data name="tcByrefReturnImplicitlyDereferenced" xml:space="preserve">
    <value>A byref pointer returned by a function or method is implicitly dereferenced as of F# 4.5. To acquire the return value as a pointer, use the address-of operator, e.g. '&amp;f(x)' or '&amp;obj.Method(arg1, arg2)'.</value>
  </data>
  <data name="tcByRefLikeNotStruct" xml:space="preserve">
    <value>A type annotated with IsByRefLike must also be a struct. Consider adding the [&lt;Struct&gt;] attribute to the type.</value>
  </data>
  <data name="chkNoByrefAddressOfValueFromExpression" xml:space="preserve">
    <value>The address of a value returned from the expression cannot be used at this point. This is to ensure the address of the local value does not escape its scope.</value>
  </data>
  <data name="chkNoWriteToLimitedSpan" xml:space="preserve">
    <value>This value can't be assigned because the target '{0}' may refer to non-stack-local memory, while the expression being assigned is assessed to potentially refer to stack-local memory. This is to help prevent pointers to stack-bound memory escaping their scope.</value>
  </data>
  <data name="tastValueMustBeLocal" xml:space="preserve">
    <value>A value defined in a module must be mutable in order to take its address, e.g. 'let mutable x = ...'</value>
  </data>
  <data name="tcIsReadOnlyNotStruct" xml:space="preserve">
    <value>A type annotated with IsReadOnly must also be a struct. Consider adding the [&lt;Struct&gt;] attribute to the type.</value>
  </data>
  <data name="chkStructsMayNotReturnAddressesOfContents" xml:space="preserve">
    <value>Struct members cannot return the address of fields of the struct by reference</value>
  </data>
  <data name="chkNoByrefLikeFunctionCall" xml:space="preserve">
    <value>The function or method call cannot be used at this point, because one argument that is a byref of a non-stack-local Span or IsByRefLike type is used with another argument that is a stack-local Span or IsByRefLike type. This is to ensure the address of the local value does not escape its scope.</value>
  </data>
  <data name="chkNoSpanLikeVariable" xml:space="preserve">
    <value>The Span or IsByRefLike variable '{0}' cannot be used at this point. This is to ensure the address of the local value does not escape its scope.</value>
  </data>
  <data name="chkNoSpanLikeValueFromExpression" xml:space="preserve">
    <value>A Span or IsByRefLike value returned from the expression cannot be used at ths point. This is to ensure the address of the local value does not escape its scope.</value>
  </data>
  <data name="tastCantTakeAddressOfExpression" xml:space="preserve">
    <value>Cannot take the address of the value returned from the expression. Assign the returned value to a let-bound value before taking the address.</value>
  </data>
  <data name="tcCannotCallExtensionMethodInrefToByref" xml:space="preserve">
    <value>Cannot call the byref extension method '{0}. The first parameter requires the value to be mutable or a non-readonly byref type.</value>
  </data>
  <data name="tcByrefsMayNotHaveTypeExtensions" xml:space="preserve">
    <value>Byref types are not allowed to have optional type extensions.</value>
  </data>
  <data name="tcCannotPartiallyApplyExtensionMethodForByref" xml:space="preserve">
    <value>Cannot partially apply the extension method '{0}' because the first parameter is a byref type.</value>
  </data>
  <data name="tcTypeDoesNotInheritAttribute" xml:space="preserve">
    <value>This type does not inherit Attribute, it will not work correctly with other .NET languages.</value>
  </data>
  <data name="tcNullnessCheckingNotEnabled" xml:space="preserve">
    <value>The /checknulls language feature is not enabled</value>
  </data>
  <data name="parsInvalidAnonRecdExpr" xml:space="preserve">
    <value>Invalid anonymous record expression</value>
  </data>
  <data name="parsInvalidAnonRecdType" xml:space="preserve">
    <value>Invalid anonymous record type</value>
  </data>
  <data name="tcCopyAndUpdateNeedsRecordType" xml:space="preserve">
    <value>The input to a copy-and-update expression that creates an anonymous record must be either an anonymous record or a record</value>
  </data>
<<<<<<< HEAD
  <data name="tcTypeDoesNotHaveAnyNull" xml:space="preserve">
    <value>The type '{0}' does not support a nullness qualitification.</value>
  </data>
  <data name="tcLangFeatureNotEnabled50" xml:space="preserve">
    <value>This language feature is not enabled, use /langversion:5.0 or greater to enable it</value>
  </data>
  <data name="tcDefaultStructConstructorCallNulls" xml:space="preserve">
    <value>Nullability warning. The default constructor of a struct type is required but one of the fields of struct type is non-nullable.</value>
  </data>
  <data name="chkValueWithDefaultValueMustHaveDefaultValueNulls" xml:space="preserve">
    <value>Nullability warning. The 'DefaultValue' attribute is used but the type (or one of its fields if a struct) is non-nullable.</value>
=======
  <data name="chkInvalidFunctionParameterType" xml:space="preserve">
    <value>The parameter '{0}' has an invalid type '{1}'. This is not permitted by the rules of Common IL.</value>
  </data>
  <data name="chkInvalidFunctionReturnType" xml:space="preserve">
    <value>The function or method has an invalid return type '{0}'. This is not permitted by the rules of Common IL.</value>
>>>>>>> 099c3db9
  </data>
</root><|MERGE_RESOLUTION|>--- conflicted
+++ resolved
@@ -1038,24 +1038,9 @@
   <data name="csStructConstraintInconsistent" xml:space="preserve">
     <value>The constraints 'struct' and 'not struct' are inconsistent</value>
   </data>
-  <data name="csNullNotNullConstraintInconsistent" xml:space="preserve">
-    <value>The constraints 'null' and 'not null' are inconsistent</value>
-  </data>
-  <data name="csStructNullConstraintInconsistent" xml:space="preserve">
-    <value>The constraints 'struct' and 'null' are inconsistent</value>
-  </data>
-  <data name="csDelegateComparisonConstraintInconsistent" xml:space="preserve">
-    <value>The constraints 'delegate' and 'comparison' are inconsistent</value>
-  </data>
   <data name="csTypeDoesNotHaveNull" xml:space="preserve">
     <value>The type '{0}' does not have 'null' as a proper value</value>
   </data>
-  <data name="csTypeHasNullAsTrueValue" xml:space="preserve">
-    <value>The type '{0}' has 'null' as a true representation value but a constraint does not permit this</value>
-  </data>
-  <data name="csTypeHasNullAsExtraValue" xml:space="preserve">
-    <value>The type '{0}' has 'null' as an extra value but a constraint does not permit this</value>
-  </data>
   <data name="csNullableTypeDoesNotHaveNull" xml:space="preserve">
     <value>The type '{0}' does not have 'null' as a proper value. To create a null value for a Nullable type use 'System.Nullable()'.</value>
   </data>
@@ -2693,12 +2678,6 @@
   </data>
   <data name="optsWarnOn" xml:space="preserve">
     <value>Enable specific warnings that may be off by default</value>
-  </data>
-  <data name="optsCheckNulls" xml:space="preserve">
-    <value>Enable nullness declarations and checks</value>
-  </data>
-  <data name="optsLangVersion" xml:space="preserve">
-    <value>Specify the language version</value>
   </data>
   <data name="optsChecked" xml:space="preserve">
     <value>Generate overflow checks</value>
@@ -4408,36 +4387,55 @@
   <data name="tcTypeDoesNotInheritAttribute" xml:space="preserve">
     <value>This type does not inherit Attribute, it will not work correctly with other .NET languages.</value>
   </data>
+  <data name="parsInvalidAnonRecdExpr" xml:space="preserve">
+    <value>Invalid anonymous record expression</value>
+  </data>
+  <data name="parsInvalidAnonRecdType" xml:space="preserve">
+    <value>Invalid anonymous record type</value>
+  </data>
+  <data name="tcCopyAndUpdateNeedsRecordType" xml:space="preserve">
+    <value>The input to a copy-and-update expression that creates an anonymous record must be either an anonymous record or a record</value>
+  </data>
+  <data name="tcTypeDoesNotHaveAnyNull" xml:space="preserve">
+    <value>The type '{0}' does not support a nullness qualitification.</value>
+  </data>
+  <data name="tcLangFeatureNotEnabled50" xml:space="preserve">
+    <value>This language feature is not enabled, use /langversion:5.0 or greater to enable it</value>
+  </data>
+  <data name="tcDefaultStructConstructorCallNulls" xml:space="preserve">
+    <value>Nullability warning. The default constructor of a struct type is required but one of the fields of struct type is non-nullable.</value>
+  </data>
+  <data name="chkValueWithDefaultValueMustHaveDefaultValueNulls" xml:space="preserve">
+    <value>Nullability warning. The 'DefaultValue' attribute is used but the type (or one of its fields if a struct) is non-nullable.</value>
+  </data>
+  <data name="csNullNotNullConstraintInconsistent" xml:space="preserve">
+    <value>The constraints 'null' and 'not null' are inconsistent</value>
+  </data>
+  <data name="csStructNullConstraintInconsistent" xml:space="preserve">
+    <value>The constraints 'struct' and 'null' are inconsistent</value>
+  </data>
+  <data name="csDelegateComparisonConstraintInconsistent" xml:space="preserve">
+    <value>The constraints 'delegate' and 'comparison' are inconsistent</value>
+  </data>
   <data name="tcNullnessCheckingNotEnabled" xml:space="preserve">
     <value>The /checknulls language feature is not enabled</value>
   </data>
-  <data name="parsInvalidAnonRecdExpr" xml:space="preserve">
-    <value>Invalid anonymous record expression</value>
-  </data>
-  <data name="parsInvalidAnonRecdType" xml:space="preserve">
-    <value>Invalid anonymous record type</value>
-  </data>
-  <data name="tcCopyAndUpdateNeedsRecordType" xml:space="preserve">
-    <value>The input to a copy-and-update expression that creates an anonymous record must be either an anonymous record or a record</value>
-  </data>
-<<<<<<< HEAD
-  <data name="tcTypeDoesNotHaveAnyNull" xml:space="preserve">
-    <value>The type '{0}' does not support a nullness qualitification.</value>
-  </data>
-  <data name="tcLangFeatureNotEnabled50" xml:space="preserve">
-    <value>This language feature is not enabled, use /langversion:5.0 or greater to enable it</value>
-  </data>
-  <data name="tcDefaultStructConstructorCallNulls" xml:space="preserve">
-    <value>Nullability warning. The default constructor of a struct type is required but one of the fields of struct type is non-nullable.</value>
-  </data>
-  <data name="chkValueWithDefaultValueMustHaveDefaultValueNulls" xml:space="preserve">
-    <value>Nullability warning. The 'DefaultValue' attribute is used but the type (or one of its fields if a struct) is non-nullable.</value>
-=======
+  <data name="csTypeHasNullAsTrueValue" xml:space="preserve">
+    <value>The type '{0}' has 'null' as a true representation value but a constraint does not permit this</value>
+  </data>
+  <data name="csTypeHasNullAsExtraValue" xml:space="preserve">
+    <value>The type '{0}' has 'null' as an extra value but a constraint does not permit this</value>
+  </data>
   <data name="chkInvalidFunctionParameterType" xml:space="preserve">
     <value>The parameter '{0}' has an invalid type '{1}'. This is not permitted by the rules of Common IL.</value>
   </data>
   <data name="chkInvalidFunctionReturnType" xml:space="preserve">
     <value>The function or method has an invalid return type '{0}'. This is not permitted by the rules of Common IL.</value>
->>>>>>> 099c3db9
+  </data>
+  <data name="optsCheckNulls" xml:space="preserve">
+    <value>Enable nullness declarations and checks</value>
+  </data>
+  <data name="optsLangVersion" xml:space="preserve">
+    <value>Specify the language version</value>
   </data>
 </root>