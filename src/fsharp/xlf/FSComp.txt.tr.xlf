<?xml version="1.0" encoding="utf-8"?>
<xliff xmlns="urn:oasis:names:tc:xliff:document:1.2" xmlns:xsi="http://www.w3.org/2001/XMLSchema-instance" version="1.2" xsi:schemaLocation="urn:oasis:names:tc:xliff:document:1.2 xliff-core-1.2-transitional.xsd">
  <file datatype="xml" source-language="en" target-language="tr" original="../FSComp.resx">
    <body>
      <trans-unit id="undefinedNameNamespace">
        <source>The namespace '{0}' is not defined.</source>
        <target state="translated">'{0}' ad alanı tanımlı değil.</target>
        <note />
      </trans-unit>
      <trans-unit id="undefinedNameNamespaceOrModule">
        <source>The namespace or module '{0}' is not defined.</source>
        <target state="translated">'{0}' ad alanı veya modülü tanımlı değil.</target>
        <note />
      </trans-unit>
      <trans-unit id="undefinedNameFieldConstructorOrMember">
        <source>The field, constructor or member '{0}' is not defined.</source>
        <target state="translated">'{0}' alanı, oluşturucusu veya üyesi tanımlı değil.</target>
        <note />
      </trans-unit>
      <trans-unit id="undefinedNameValueConstructorNamespaceOrType">
        <source>The value, constructor, namespace or type '{0}' is not defined.</source>
        <target state="translated">'{0}' değeri, oluşturucusu, ad alanı veya türü tanımlı değil.</target>
        <note />
      </trans-unit>
      <trans-unit id="undefinedNameValueOfConstructor">
        <source>The value or constructor '{0}' is not defined.</source>
        <target state="translated">'{0}' değer veya oluşturucusu tanımlı değil.</target>
        <note />
      </trans-unit>
      <trans-unit id="undefinedNameValueNamespaceTypeOrModule">
        <source>The value, namespace, type or module '{0}' is not defined.</source>
        <target state="translated">'{0}' değeri, ad alanı, türü veya modülü tanımlı değil.</target>
        <note />
      </trans-unit>
      <trans-unit id="undefinedNameConstructorModuleOrNamespace">
        <source>The constructor, module or namespace '{0}' is not defined.</source>
        <target state="translated">'{0}' oluşturucusu, modülü veya ad alanı tanımlı değil.</target>
        <note />
      </trans-unit>
      <trans-unit id="undefinedNameType">
        <source>The type '{0}' is not defined.</source>
        <target state="translated">'{0}' türü tanımlı değil.</target>
        <note />
      </trans-unit>
      <trans-unit id="undefinedNameTypeIn">
        <source>The type '{0}' is not defined in '{1}'.</source>
        <target state="translated">{0}' türü '{1}' içinde tanımlı değil.</target>
        <note />
      </trans-unit>
      <trans-unit id="undefinedNameRecordLabelOrNamespace">
        <source>The record label or namespace '{0}' is not defined.</source>
        <target state="translated">'{0}' kayıt etiketi veya ad alanı tanımlı değil.</target>
        <note />
      </trans-unit>
      <trans-unit id="undefinedNameRecordLabel">
        <source>The record label '{0}' is not defined.</source>
        <target state="translated">'{0}' kayıt etiketi tanımlı değil.</target>
        <note />
      </trans-unit>
      <trans-unit id="undefinedNameSuggestionsIntro">
        <source>Maybe you want one of the following:</source>
        <target state="translated">Aşağıdakilerden birini arıyor olabilirsiniz:</target>
        <note />
      </trans-unit>
      <trans-unit id="undefinedNameTypeParameter">
        <source>The type parameter {0} is not defined.</source>
        <target state="translated">'{0}' tür parametresi tanımlı değil.</target>
        <note />
      </trans-unit>
      <trans-unit id="undefinedNamePatternDiscriminator">
        <source>The pattern discriminator '{0}' is not defined.</source>
        <target state="translated">'{0}' desen ayrıştırıcısı tanımlı değil.</target>
        <note />
      </trans-unit>
      <trans-unit id="replaceWithSuggestion">
        <source>Replace with '{0}'</source>
        <target state="translated">'{0}' ile değiştir</target>
        <note />
      </trans-unit>
      <trans-unit id="addIndexerDot">
        <source>Add . for indexer access.</source>
        <target state="translated">Dizin oluşturucu erişimi için . ekleyin.</target>
        <note />
      </trans-unit>
      <trans-unit id="listElementHasWrongType">
        <source>All elements of a list must be of the same type as the first element, which here is '{0}'. This element has type '{1}'.</source>
        <target state="needs-review-translation">Bir list constructor ifadesinin tüm öğeleri aynı türe sahip olmalıdır. Bu ifadenin '{0}' türünde olması bekleniyordu ancak burada '{1}' türünde.</target>
        <note />
      </trans-unit>
      <trans-unit id="arrayElementHasWrongType">
        <source>All elements of an array must be of the same type as the first element, which here is '{0}'. This element has type '{1}'.</source>
        <target state="needs-review-translation">Bir array constructor ifadesinin tüm öğeleri aynı türe sahip olmalıdır. Bu ifadenin '{0}' türünde olması bekleniyordu ancak burada '{1}' türünde.</target>
        <note />
      </trans-unit>
      <trans-unit id="missingElseBranch">
        <source>This 'if' expression is missing an 'else' branch. Because 'if' is an expression, and not a statement, add an 'else' branch which also returns a value of type '{0}'.</source>
        <target state="needs-review-translation">'if' ifadesinde bir 'else' dalı eksik. 'then' dalı '{0}' türünde. 'if' bir ifade değil deyim olduğundan, aynı türde değer döndüren bir 'else' dalı eklemeniz gerekir.</target>
        <note />
      </trans-unit>
      <trans-unit id="ifExpression">
        <source>The 'if' expression needs to have type '{0}' to satisfy context type requirements. It currently has type '{1}'.</source>
        <target state="translated">if' ifadesinin bağlam türü gereksinimlerini karşılayabilmesi için '{0}' türüne sahip olması gerekir. Şu anda '{1}' türüne sahip.</target>
        <note />
      </trans-unit>
      <trans-unit id="elseBranchHasWrongType">
        <source>All branches of an 'if' expression must return values of the same type as the first branch, which here is '{0}'. This branch returns a value of type '{1}'.</source>
        <target state="needs-review-translation">Bir 'if' ifadesinin tüm dalları aynı türe sahip olmalıdır. Bu ifadenin '{0}' türünde olması bekleniyordu ancak burada '{1}' türünde.</target>
        <note />
      </trans-unit>
      <trans-unit id="followingPatternMatchClauseHasWrongType">
<<<<<<< HEAD
        <source>All branches of a pattern match expression must return values of the same type as the first branch, which here is '{0}'. This branch returns a value of type '{1}'.</source>
        <target state="needs-review-translation">Bir desen eşleştirme ifadesinin tüm dalları aynı türdeki değerleri döndürmelidir. Birinci dal '{0}' türünde bir değer döndürdü ancak bu dal '{1}' türünde bir değer döndürdü.</target>
=======
        <source>All branches of a pattern match expression must return values of the same type. The first branch returned a value of type '{0}', but this branch returned a value of type '{1}'.</source>
        <target state="translated">Desen eşleştirme ifadesinin tüm dalları aynı türde değerler döndürmelidir. İlk dal '{0}' türünde değer döndürdü ancak bu dal '{1}' türünde değer döndürdü.</target>
>>>>>>> 7dd2bc2f
        <note />
      </trans-unit>
      <trans-unit id="patternMatchGuardIsNotBool">
        <source>A pattern match guard must be of type 'bool', but this 'when' expression is of type '{0}'.</source>
        <target state="translated">Bir desen eşleşmesi koruyucusunun 'bool' türünde olması gerekir, ancak bu 'when' ifadesi '{0}' türünde.</target>
        <note />
      </trans-unit>
      <trans-unit id="commaInsteadOfSemicolonInRecord">
        <source>A ';' is used to separate field values in records. Consider replacing ',' with ';'.</source>
        <target state="translated">Kayıtlarda alan değerlerini ayırmak için ';' kullanılır. ',' karakterini ';' ile değiştirmeyi düşünün.</target>
        <note />
      </trans-unit>
      <trans-unit id="derefInsteadOfNot">
        <source>The '!' operator is used to dereference a ref cell. Consider using 'not expr' here.</source>
        <target state="translated">'!' operatörü bir ref hücresine başvurmak için kullanılır. Burada 'not expr' kullanmayı deneyin.</target>
        <note />
      </trans-unit>
      <trans-unit id="buildUnexpectedTypeArgs">
        <source>The non-generic type '{0}' does not expect any type arguments, but here is given {1} type argument(s)</source>
        <target state="translated">Genel olmayan '{0}' türü herhangi bir tür bağımsız değişkeni beklemez, ancak burada {1} tür bağımsız değişkenleri verilmiş</target>
        <note />
      </trans-unit>
      <trans-unit id="returnUsedInsteadOfReturnBang">
        <source>Consider using 'return!' instead of 'return'.</source>
        <target state="translated">'return' yerine 'return!' kullanmayı deneyin.</target>
        <note />
      </trans-unit>
      <trans-unit id="yieldUsedInsteadOfYieldBang">
        <source>Consider using 'yield!' instead of 'yield'.</source>
        <target state="translated">'yield' yerine 'yield!' kullanmayı deneyin.</target>
        <note />
      </trans-unit>
      <trans-unit id="tupleRequiredInAbstractMethod">
        <source>\nA tuple type is required for one or more arguments. Consider wrapping the given arguments in additional parentheses or review the definition of the interface.</source>
        <target state="translated">\nBir veya daha çok bağımsız değişken için demet türü gerekli. Verilen bağımsız değişkenleri ek parantezlerle sarmalamanız veya arabirimin tanımını gözden geçirmeniz önerilir.</target>
        <note />
      </trans-unit>
      <trans-unit id="buildInvalidWarningNumber">
        <source>Invalid warning number '{0}'</source>
        <target state="translated">Geçersiz uyarı numarası '{0}'</target>
        <note />
      </trans-unit>
      <trans-unit id="buildInvalidVersionString">
        <source>Invalid version string '{0}'</source>
        <target state="translated">Geçersiz sürüm dizesi '{0}'</target>
        <note />
      </trans-unit>
      <trans-unit id="buildInvalidVersionFile">
        <source>Invalid version file '{0}'</source>
        <target state="translated">Geçersiz dosya sürümü '{0}'</target>
        <note />
      </trans-unit>
      <trans-unit id="buildProductName">
        <source>Microsoft (R) F# Compiler version {0}</source>
        <target state="translated">Microsoft (R) F# Derleyicisi sürümü {0}</target>
        <note />
      </trans-unit>
      <trans-unit id="buildProductNameCommunity">
        <source>F# Compiler for F# {0}</source>
        <target state="translated">F# {0} için F# Derleyicisi</target>
        <note />
      </trans-unit>
      <trans-unit id="buildProblemWithFilename">
        <source>Problem with filename '{0}': {1}</source>
        <target state="translated">Dosya adında hata: '{0}': {1}</target>
        <note />
      </trans-unit>
      <trans-unit id="buildNoInputsSpecified">
        <source>No inputs specified</source>
        <target state="translated">Bir giriş belirtilmedi</target>
        <note />
      </trans-unit>
      <trans-unit id="buildPdbRequiresDebug">
        <source>The '--pdb' option requires the '--debug' option to be used</source>
        <target state="translated">'--pdb' seçeneği '--debug' seçeneğinin kullanılmasını gerektirir</target>
        <note />
      </trans-unit>
      <trans-unit id="buildInvalidSearchDirectory">
        <source>The search directory '{0}' is invalid</source>
        <target state="translated">Arama dizini '{0}' geçersiz</target>
        <note />
      </trans-unit>
      <trans-unit id="buildSearchDirectoryNotFound">
        <source>The search directory '{0}' could not be found</source>
        <target state="translated">Arama dizini '{0}' bulunamadı</target>
        <note />
      </trans-unit>
      <trans-unit id="buildInvalidFilename">
        <source>'{0}' is not a valid filename</source>
        <target state="translated">'{0}' geçerli bir dosya adı değil</target>
        <note />
      </trans-unit>
      <trans-unit id="buildInvalidAssemblyName">
        <source>'{0}' is not a valid assembly name</source>
        <target state="translated">'{0}' geçerli bir bütünleştirilmiş kod adı değil</target>
        <note />
      </trans-unit>
      <trans-unit id="buildInvalidPrivacy">
        <source>Unrecognized privacy setting '{0}' for managed resource, valid options are 'public' and 'private'</source>
        <target state="translated">Yönetilen kaynak için tanınmayan gizlilik ayarı '{0}'; geçerli seçenekler: 'public' ve 'private'</target>
        <note />
      </trans-unit>
      <trans-unit id="buildMultipleReferencesNotAllowed">
        <source>Multiple references to '{0}.dll' are not permitted</source>
        <target state="translated">Birden çok '{0}.dll' başvurusuna izin verilmiyor</target>
        <note />
      </trans-unit>
      <trans-unit id="buildCouldNotReadVersionInfoFromMscorlib">
        <source>Could not read version from mscorlib.dll</source>
        <target state="translated">Sürüm, mscorlib.dll'den okunamadı</target>
        <note />
      </trans-unit>
      <trans-unit id="buildCannotReadAssembly">
        <source>Unable to read assembly '{0}'</source>
        <target state="translated">'{0}' bütünleştirilmiş kodu okunamıyor</target>
        <note />
      </trans-unit>
      <trans-unit id="buildAssemblyResolutionFailed">
        <source>Assembly resolution failure at or near this location</source>
        <target state="translated">Bu konumda veya yakınında bütünleştirilmiş kod çözme hatası</target>
        <note />
      </trans-unit>
      <trans-unit id="buildImplicitModuleIsNotLegalIdentifier">
        <source>The declarations in this file will be placed in an implicit module '{0}' based on the file name '{1}'. However this is not a valid F# identifier, so the contents will not be accessible from other files. Consider renaming the file or adding a 'module' or 'namespace' declaration at the top of the file.</source>
        <target state="translated">Bu dosyadaki bildirimler, '{1}' dosya adı temelinde örtük '{0}' modülüne yerleştirilecek. Ancak bu geçerli bir F# tanımlayıcısı olmadığından, içeriğine diğer dosyalardan erişilemeyecek. Dosyayı yeniden adlandırmayı veya dosyanın başına 'modül' ya da 'ad alanı' bildirimi eklemeyi düşünün.</target>
        <note />
      </trans-unit>
      <trans-unit id="buildMultiFileRequiresNamespaceOrModule">
        <source>Files in libraries or multiple-file applications must begin with a namespace or module declaration, e.g. 'namespace SomeNamespace.SubNamespace' or 'module SomeNamespace.SomeModule'. Only the last source file of an application may omit such a declaration.</source>
        <target state="translated">Kitaplıklardaki veya çok dosyalı uygulamalardaki dosyalar ad alanı veya modül bildirimiyle başlamalıdır, örn. 'namespace SomeNamespace.SubNamespace' veya 'module SomeNamespace.SomeModule'. Bir uygulamanın yalnızca son kaynak dosyasında böyle bir bildirim atlanabilir.</target>
        <note />
      </trans-unit>
      <trans-unit id="noEqualSignAfterModule">
        <source>Files in libraries or multiple-file applications must begin with a namespace or module declaration. When using a module declaration at the start of a file the '=' sign is not allowed. If this is a top-level module, consider removing the = to resolve this error.</source>
        <target state="translated">Kitaplıklar veya çok dosyalı uygulamalardaki dosyalar bir ad alanı veya modül bildirimiyle başlamalıdır. Bir dosyanın başında modül bildirimi kullanılırken '=' işaretine izin verilmez. Bu bir üst düzey modülse, bu hatayı çözmek için = işaretini kaldırmayı düşünün.</target>
        <note />
      </trans-unit>
      <trans-unit id="buildMultipleToplevelModules">
        <source>This file contains multiple declarations of the form 'module SomeNamespace.SomeModule'. Only one declaration of this form is permitted in a file. Change your file to use an initial namespace declaration and/or use 'module ModuleName = ...' to define your modules.</source>
        <target state="translated">Bu dosya, 'module SomeNamespace.SomeModule' formunun birden çok bildirimini içeriyor. Bir dosyada, bu formun yalnızca bir bildirimine izin verilir. Dosyanızı başlangıç ad alanı bildirimi kullanacak şekilde değiştirin ve/veya modüllerinizi tanımlamak için 'module ModuleName = ...' kullanın.</target>
        <note />
      </trans-unit>
      <trans-unit id="buildOptionRequiresParameter">
        <source>Option requires parameter: {0}</source>
        <target state="translated">Seçenek şu parametreyi gerektiriyor: {0}</target>
        <note />
      </trans-unit>
      <trans-unit id="buildCouldNotFindSourceFile">
        <source>Source file '{0}' could not be found</source>
        <target state="translated">Kaynak dosya '{0}' bulunamadı</target>
        <note />
      </trans-unit>
      <trans-unit id="buildInvalidSourceFileExtension">
        <source>The file extension of '{0}' is not recognized. Source files must have extension .fs, .fsi, .fsx, .fsscript, .ml or .mli.</source>
        <target state="translated">Dosya uzantısı '{0}' tanınmadı. Kaynak dosyaların uzantısı .fs, .fsi, .fsx, .fsscript, .ml veya .mli olmalıdır.</target>
        <note />
      </trans-unit>
      <trans-unit id="buildCouldNotResolveAssembly">
        <source>Could not resolve assembly '{0}'</source>
        <target state="translated">'{0}' bütünleştirilmiş kodu çözümlenemedi</target>
        <note />
      </trans-unit>
      <trans-unit id="buildCouldNotResolveAssemblyRequiredByFile">
        <source>Could not resolve assembly '{0}' required by '{1}'</source>
        <target state="translated">{1}' tarafından istenen '{0}' bütünleştirilmiş kodu çözümlenemedi</target>
        <note />
      </trans-unit>
      <trans-unit id="buildErrorOpeningBinaryFile">
        <source>Error opening binary file '{0}': {1}</source>
        <target state="translated">{0}': {1} ikili dosyasını açma işleminde hata</target>
        <note />
      </trans-unit>
      <trans-unit id="buildDifferentVersionMustRecompile">
        <source>The F#-compiled DLL '{0}' needs to be recompiled to be used with this version of F#</source>
        <target state="translated">F# ile derlenen '{0}' DLL dosyasının, F# dilinin bu sürümünde kullanılabilmesi için yeniden derlenmesi gerekiyor</target>
        <note />
      </trans-unit>
      <trans-unit id="buildInvalidHashIDirective">
        <source>Invalid directive. Expected '#I \"&lt;path&gt;\"'.</source>
        <target state="translated">Geçersiz yönerge. Beklenen: '#I \"&lt;yol&gt;\"'.</target>
        <note />
      </trans-unit>
      <trans-unit id="buildInvalidHashrDirective">
        <source>Invalid directive. Expected '#r \"&lt;file-or-assembly&gt;\"'.</source>
        <target state="translated">Geçersiz yönerge. Beklenen: '#r \"&lt;dosya-veya-bütünleştirilmiş kod&gt;\"'.</target>
        <note />
      </trans-unit>
      <trans-unit id="buildInvalidHashloadDirective">
        <source>Invalid directive. Expected '#load \"&lt;file&gt;\" ... \"&lt;file&gt;\"'.</source>
        <target state="translated">Geçersiz yönerge. Beklenen: '#load \"&lt;dosya&gt;\" ... \"&lt;dosya&gt;\"'.</target>
        <note />
      </trans-unit>
      <trans-unit id="buildInvalidHashtimeDirective">
        <source>Invalid directive. Expected '#time', '#time \"on\"' or '#time \"off\"'.</source>
        <target state="translated">Geçersiz yönerge. Beklenen: '#time', '#time \"on\"' veya '#time \"off\"'.</target>
        <note />
      </trans-unit>
      <trans-unit id="buildDirectivesInModulesAreIgnored">
        <source>Directives inside modules are ignored</source>
        <target state="translated">Modül içi yönergeler yoksayılır</target>
        <note />
      </trans-unit>
      <trans-unit id="buildSignatureAlreadySpecified">
        <source>A signature for the file or module '{0}' has already been specified</source>
        <target state="translated">'{0}' dosyasının veya modülünün imzası zaten belirtilmiş</target>
        <note />
      </trans-unit>
      <trans-unit id="buildImplementationAlreadyGivenDetail">
        <source>An implementation of file or module '{0}' has already been given. Compilation order is significant in F# because of type inference. You may need to adjust the order of your files to place the signature file before the implementation. In Visual Studio files are type-checked in the order they appear in the project file, which can be edited manually or adjusted using the solution explorer.</source>
        <target state="translated">'{0}' dosyasını veya modülünü uygulama örneği zaten verildi. Tür çıkarımı nedeniyle F# dilinde derleme sırası önemlidir. Uygulamadan önce imza dosyasını yerleştirmek için dosyalarınızın sırasını ayarlamanız gerekebilir. Visual Studio'da dosyalar, el ile düzenlenebilen veya çözüm gezgini kullanılarak ayarlanabilen proje dosyasında göründükleri sırada türlerine göre denetlenir.</target>
        <note />
      </trans-unit>
      <trans-unit id="buildImplementationAlreadyGiven">
        <source>An implementation of the file or module '{0}' has already been given</source>
        <target state="translated">'{0}' dosyasını veya modülünü uygulama örneği zaten verildi</target>
        <note />
      </trans-unit>
      <trans-unit id="buildSignatureWithoutImplementation">
        <source>The signature file '{0}' does not have a corresponding implementation file. If an implementation file exists then check the 'module' and 'namespace' declarations in the signature and implementation files match.</source>
        <target state="translated">'{0}' imza dosyasında eşleşen bir uygulama dosyası yok. Bir uygulama dosyası varsa imza ve uygulama dosyalarındaki 'module' ve 'namespace' bildirimlerinin eşleştiğini kontrol edin.</target>
        <note />
      </trans-unit>
      <trans-unit id="buildArgInvalidInt">
        <source>'{0}' is not a valid integer argument</source>
        <target state="translated">'{0}' geçerli bir tamsayı bağımsız değişkeni değil</target>
        <note />
      </trans-unit>
      <trans-unit id="buildArgInvalidFloat">
        <source>'{0}' is not a valid floating point argument</source>
        <target state="translated">'{0}' geçerli bir kayan nokta bağımsız değişkeni değil</target>
        <note />
      </trans-unit>
      <trans-unit id="buildUnrecognizedOption">
        <source>Unrecognized option: '{0}'</source>
        <target state="translated">Tanınmayan seçenek: '{0}'</target>
        <note />
      </trans-unit>
      <trans-unit id="buildInvalidModuleOrNamespaceName">
        <source>Invalid module or namespace name</source>
        <target state="translated">Geçersiz modül veya ad alanı adı</target>
        <note />
      </trans-unit>
      <trans-unit id="pickleErrorReadingWritingMetadata">
        <source>Error reading/writing metadata for the F# compiled DLL '{0}'. Was the DLL compiled with an earlier version of the F# compiler? (error: '{1}').</source>
        <target state="translated">F# ile derlenmiş DLL '{0}' meta verilerini hatalı okuma/yazma. DLL, F# derleyicisinin önceki bir sürümüyle mi derlenmişti? (hata: '{1}').</target>
        <note />
      </trans-unit>
      <trans-unit id="tastTypeOrModuleNotConcrete">
        <source>The type/module '{0}' is not a concrete module or type</source>
        <target state="translated">'{0}' türü/modülü somut bir modül veya tür değil</target>
        <note />
      </trans-unit>
      <trans-unit id="tastTypeHasAssemblyCodeRepresentation">
        <source>The type '{0}' has an inline assembly code representation</source>
        <target state="translated">'{0}' türünün satır içi bir bütünleştirilmiş kod kodu temsili var</target>
        <note />
      </trans-unit>
      <trans-unit id="tastNamespaceAndModuleWithSameNameInAssembly">
        <source>A namespace and a module named '{0}' both occur in two parts of this assembly</source>
        <target state="translated">Bir ad alanı ve '{0}' adlı modülün ikisi birden bu bütünleştirilmiş kodun iki yerinde geçiyor</target>
        <note />
      </trans-unit>
      <trans-unit id="tastTwoModulesWithSameNameInAssembly">
        <source>Two modules named '{0}' occur in two parts of this assembly</source>
        <target state="translated">'{0}' adlı iki modül bu bütünleştirilmiş kodun iki yerinde geçiyor</target>
        <note />
      </trans-unit>
      <trans-unit id="tastDuplicateTypeDefinitionInAssembly">
        <source>Two type definitions named '{0}' occur in namespace '{1}' in two parts of this assembly</source>
        <target state="translated">{0}' adlı iki tür tanımı bu bütünleştirilmiş kodun iki yerinde '{1}' ad alanında geçiyor</target>
        <note />
      </trans-unit>
      <trans-unit id="tastConflictingModuleAndTypeDefinitionInAssembly">
        <source>A module and a type definition named '{0}' occur in namespace '{1}' in two parts of this assembly</source>
        <target state="translated">{0}' adlı bir modül ve tür tanımı bu bütünleştirilmiş kodun iki yerinde '{1}' ad alanında geçiyor</target>
        <note />
      </trans-unit>
      <trans-unit id="tastInvalidMemberSignature">
        <source>Invalid member signature encountered because of an earlier error</source>
        <target state="translated">Önceki bir hata nedeniyle geçersiz üye imzasıyla karşılaşıldı</target>
        <note />
      </trans-unit>
      <trans-unit id="tastValueDoesNotHaveSetterType">
        <source>This value does not have a valid property setter type</source>
        <target state="translated">Bu değerin geçerli bir özellik ayarlayıcı türü yok</target>
        <note />
      </trans-unit>
      <trans-unit id="tastInvalidFormForPropertyGetter">
        <source>Invalid form for a property getter. At least one '()' argument is required when using the explicit syntax.</source>
        <target state="translated">Özellik alıcı için geçersiz biçim. Açık sözdizimini kullanırken en az bir '()' bağımsız değişkeni gereklidir.</target>
        <note />
      </trans-unit>
      <trans-unit id="tastInvalidFormForPropertySetter">
        <source>Invalid form for a property setter. At least one argument is required.</source>
        <target state="translated">Özellik ayarlayıcı için geçersiz biçim. En az bir bağımsız değişken gereklidir.</target>
        <note />
      </trans-unit>
      <trans-unit id="tastUnexpectedByRef">
        <source>Unexpected use of a byref-typed variable</source>
        <target state="translated">Beklenmeyen byref olarak belirtilmiş değişken kullanımı</target>
        <note />
      </trans-unit>
      <trans-unit id="tastInvalidMutationOfConstant">
        <source>Invalid mutation of a constant expression. Consider copying the expression to a mutable local, e.g. 'let mutable x = ...'.</source>
        <target state="translated">Sabit ifadesinin geçersiz olarak değiştirilmesi. İfadeyi değiştirilebilir bir yerel değere kopyalamayı düşünün, örn. 'let mutable x = ...'.</target>
        <note />
      </trans-unit>
      <trans-unit id="tastValueHasBeenCopied">
        <source>The value has been copied to ensure the original is not mutated by this operation or because the copy is implicit when returning a struct from a member and another member is then accessed</source>
        <target state="translated">Bu işlemin özgün değeri değiştirmemesi veya bir üyeden yapı döndürülürken başka bir üyeye erişildiğinde kopyalanmış değer örtük olduğu için, değer kopyalandı</target>
        <note />
      </trans-unit>
      <trans-unit id="tastRecursiveValuesMayNotBeInConstructionOfTuple">
        <source>Recursively defined values cannot appear directly as part of the construction of a tuple value within a recursive binding</source>
        <target state="translated">Özyinelemeli tanımlanmış değerler özyinelemeli bir bağlama içinde demet değer oluşumunun parçası olarak doğrudan görünemez</target>
        <note />
      </trans-unit>
      <trans-unit id="tastRecursiveValuesMayNotAppearInConstructionOfType">
        <source>Recursive values cannot appear directly as a construction of the type '{0}' within a recursive binding. This feature has been removed from the F# language. Consider using a record instead.</source>
        <target state="translated">Özyinelemeli değerler, özyinelemeli bir bağlama içinde '{0}' türünün doğrudan oluşturulması olarak görünemez. Bu özellik F# dilinden kaldırılmıştır. Onun yerine bir kayıt kullanmayı düşünün.</target>
        <note />
      </trans-unit>
      <trans-unit id="tastRecursiveValuesMayNotBeAssignedToNonMutableField">
        <source>Recursive values cannot be directly assigned to the non-mutable field '{0}' of the type '{1}' within a recursive binding. Consider using a mutable field instead.</source>
        <target state="translated">Özyinelemeli değerler, özyinelemeli bir bağlama içinde '{1}' türünün değiştirilemeyen '{0}' alanına dorudan atanamaz. Onun yerine değiştirilebilir alan kullanmayı düşünün.</target>
        <note />
      </trans-unit>
      <trans-unit id="tastUnexpectedDecodeOfAutoOpenAttribute">
        <source>Unexpected decode of AutoOpenAttribute</source>
        <target state="translated">Beklenmeyen AutoOpenAttribute kod çözümü</target>
        <note />
      </trans-unit>
      <trans-unit id="tastUnexpectedDecodeOfInternalsVisibleToAttribute">
        <source>Unexpected decode of InternalsVisibleToAttribute</source>
        <target state="translated">Beklenmeyen InternalsVisibleToAttribute kod çözümü</target>
        <note />
      </trans-unit>
      <trans-unit id="tastUnexpectedDecodeOfInterfaceDataVersionAttribute">
        <source>Unexpected decode of InterfaceDataVersionAttribute</source>
        <target state="translated">Beklenmeyen InterfaceDataVersionAttribute kod çözümü</target>
        <note />
      </trans-unit>
      <trans-unit id="tastActivePatternsLimitedToSeven">
        <source>Active patterns cannot return more than 7 possibilities</source>
        <target state="translated">Etkin desenler 7 olasılıktan fazlasını döndüremez</target>
        <note />
      </trans-unit>
      <trans-unit id="tastNotAConstantExpression">
        <source>This is not a valid constant expression or custom attribute value</source>
        <target state="translated">Bu geçerli bir sabit ifade veya özel öznitelik değeri değil</target>
        <note />
      </trans-unit>
      <trans-unit id="ValueNotContainedMutabilityAttributesDiffer">
        <source>Module '{0}' contains\n    {1}    \nbut its signature specifies\n    {2}    \nThe mutability attributes differ</source>
        <target state="translated">{0}' modülü\n    {1}    \niçeriyor ancak imzasında\n    {2}    \nbelirtiliyor. Değişebilirlik öznitelikleri farklı</target>
        <note />
      </trans-unit>
      <trans-unit id="ValueNotContainedMutabilityNamesDiffer">
        <source>Module '{0}' contains\n    {1}    \nbut its signature specifies\n    {2}    \nThe names differ</source>
        <target state="translated">{0}' modülü\n    {1}    \niçeriyor ancak imzasında\n    {2}    \nbelirtiliyor. Adlar farklı</target>
        <note />
      </trans-unit>
      <trans-unit id="ValueNotContainedMutabilityCompiledNamesDiffer">
        <source>Module '{0}' contains\n    {1}    \nbut its signature specifies\n    {2}    \nThe compiled names differ</source>
        <target state="translated">{0}' modülü\n    {1}    \niçeriyor ancak imzasında\n    {2}    \nbelirtiliyor. Derlenen adlar farklı</target>
        <note />
      </trans-unit>
      <trans-unit id="ValueNotContainedMutabilityDisplayNamesDiffer">
        <source>Module '{0}' contains\n    {1}    \nbut its signature specifies\n    {2}    \nThe display names differ</source>
        <target state="translated">{0}' modülü\n    {1}    \niçeriyor ancak imzasında\n    {2}    \nbelirtiliyor. Görünen adlar farklı</target>
        <note />
      </trans-unit>
      <trans-unit id="ValueNotContainedMutabilityAccessibilityMore">
        <source>Module '{0}' contains\n    {1}    \nbut its signature specifies\n    {2}    \nThe accessibility specified in the signature is more than that specified in the implementation</source>
        <target state="translated">{0}' modülü\n    {1}    \niçeriyor ancak imzasında\n    {2}    \nbelirtiliyor. İmzada belirtilen erişilebilirlik uygulamada belirtilenden daha fazla</target>
        <note />
      </trans-unit>
      <trans-unit id="ValueNotContainedMutabilityInlineFlagsDiffer">
        <source>Module '{0}' contains\n    {1}    \nbut its signature specifies\n    {2}    \nThe inline flags differ</source>
        <target state="translated">{0}' modülü\n    {1}    \niçeriyor ancak imzasında\n    {2}    \nbelirtiliyor. Satır içi bayraklar farklı</target>
        <note />
      </trans-unit>
      <trans-unit id="ValueNotContainedMutabilityLiteralConstantValuesDiffer">
        <source>Module '{0}' contains\n    {1}    \nbut its signature specifies\n    {2}    \nThe literal constant values and/or attributes differ</source>
        <target state="translated">{0}' modülü\n    {1}    \niçeriyor ancak imzasında\n    {2}    \nbelirtiliyor. Sabit değerler ve/veya öznitelikler farklı</target>
        <note />
      </trans-unit>
      <trans-unit id="ValueNotContainedMutabilityOneIsTypeFunction">
        <source>Module '{0}' contains\n    {1}    \nbut its signature specifies\n    {2}    \nOne is a type function and the other is not. The signature requires explicit type parameters if they are present in the implementation.</source>
        <target state="translated">{0}' modülü\n    {1}    \niçeriyor ancak imzasında\n    {2}    \nbelirtiliyor. Biri tür işlevi, diğeri değil. Açık tür parametreleri uygulamada varsa imza için bunlar gerekiyor.</target>
        <note />
      </trans-unit>
      <trans-unit id="ValueNotContainedMutabilityParameterCountsDiffer">
        <source>Module '{0}' contains\n    {1}    \nbut its signature specifies\n    {2}    \nThe respective type parameter counts differ</source>
        <target state="translated">{0}' modülü\n    {1}    \niçeriyor ancak imzasında\n    {2}    \nbelirtiliyor. İlgili tür parametresi sayıları farklı</target>
        <note />
      </trans-unit>
      <trans-unit id="ValueNotContainedMutabilityTypesDiffer">
        <source>Module '{0}' contains\n    {1}    \nbut its signature specifies\n    {2}    \nThe types differ</source>
        <target state="translated">{0}' modülü\n    {1}    \niçeriyor ancak imzasında\n    {2}    \nbelirtiliyor. Türler farklı</target>
        <note />
      </trans-unit>
      <trans-unit id="ValueNotContainedMutabilityExtensionsDiffer">
        <source>Module '{0}' contains\n    {1}    \nbut its signature specifies\n    {2}    \nOne is an extension member and the other is not</source>
        <target state="translated">{0}' modülü\n    {1}    \niçeriyor ancak imzasında\n    {2}    \nbelirtiliyor. Biri uzantı üyesi, diğeri değil</target>
        <note />
      </trans-unit>
      <trans-unit id="ValueNotContainedMutabilityArityNotInferred">
        <source>Module '{0}' contains\n    {1}    \nbut its signature specifies\n    {2}    \nAn arity was not inferred for this value</source>
        <target state="translated">{0}' modülü\n    {1}    \niçeriyor ancak imzasında\n    {2}    \nbelirtiliyor. Bu değer için parametre sayısı çıkarılmadı</target>
        <note />
      </trans-unit>
      <trans-unit id="ValueNotContainedMutabilityGenericParametersDiffer">
        <source>Module '{0}' contains\n    {1}    \nbut its signature specifies\n    {2}    \nThe number of generic parameters in the signature and implementation differ (the signature declares {3} but the implementation declares {4}</source>
        <target state="translated">{0}' modülü\n    {1}    \niçeriyor ancak imzasında\n    {2}    \nbelirtiliyor. İmzadaki ve uygulamadaki genel parametrelerin sayısı farklı (imzada {3}, ancak uygulamada {4} tanımlanıyor</target>
        <note />
      </trans-unit>
      <trans-unit id="ValueNotContainedMutabilityGenericParametersAreDifferentKinds">
        <source>Module '{0}' contains\n    {1}    \nbut its signature specifies\n    {2}    \nThe generic parameters in the signature and implementation have different kinds. Perhaps there is a missing [&lt;Measure&gt;] attribute.</source>
        <target state="translated">'{0}' modülü\n    {1}    \niçeriyor ancak imzasında\n    {2}    \nbelirtiliyor. İmzadaki ve uygulamadaki genel parametrelerin çeşitleri farklı. Eksik bir [&lt;Measure&gt;] özniteliği olabilir.</target>
        <note />
      </trans-unit>
      <trans-unit id="ValueNotContainedMutabilityAritiesDiffer">
        <source>Module '{0}' contains\n    {1}    \nbut its signature specifies\n    {2}    \nThe arities in the signature and implementation differ. The signature specifies that '{3}' is function definition or lambda expression accepting at least {4} argument(s), but the implementation is a computed function value. To declare that a computed function value is a permitted implementation simply parenthesize its type in the signature, e.g.\n\tval {5}: int -&gt; (int -&gt; int)\ninstead of\n\tval {6}: int -&gt; int -&gt; int.</source>
        <target state="translated">{0}' modülü\n    {1}    \niçeriyor ancak imzasında\n    {2}    \nbelirtiliyor. İmzadaki parametre sayısı ile uygulamadaki farklı. İmzada '{3}' öğesinin en az {4} bağımsız değişken kabul eden bir işlem tanımı veya lambda ifadesi olduğu belirtiliyor, ancak uygulama hesaplanan bir işlev değeri. Hesaplanan işlev değerinin izin verilen bir uygulama olduğunu tanımlamak için imzada türünü ayraç içine almak yeterlidir, örn.\n\tval {6}: int -&gt; int -&gt; int\nyerine\n\tval {5}: int -&gt; (int -&gt; int).</target>
        <note />
      </trans-unit>
      <trans-unit id="ValueNotContainedMutabilityDotNetNamesDiffer">
        <source>Module '{0}' contains\n    {1}    \nbut its signature specifies\n    {2}    \nThe CLI member names differ</source>
        <target state="translated">{0}' modülü\n    {1}    \niçeriyor ancak imzasında\n    {2}    \nbelirtiliyor. CLI üye adları farklı</target>
        <note />
      </trans-unit>
      <trans-unit id="ValueNotContainedMutabilityStaticsDiffer">
        <source>Module '{0}' contains\n    {1}    \nbut its signature specifies\n    {2}    \nOne is static and the other isn't</source>
        <target state="translated">{0}' modülü\n    {1}    \niçeriyor ancak imzasında\n    {2}    \nbelirtiliyor. Biri statik, diğeri değil</target>
        <note />
      </trans-unit>
      <trans-unit id="ValueNotContainedMutabilityVirtualsDiffer">
        <source>Module '{0}' contains\n    {1}    \nbut its signature specifies\n    {2}    \nOne is virtual and the other isn't</source>
        <target state="translated">{0}' modülü\n    {1}    \niçeriyor ancak imzasında\n    {2}    \nbelirtiliyor. Biri sanal, diğeri değil</target>
        <note />
      </trans-unit>
      <trans-unit id="ValueNotContainedMutabilityAbstractsDiffer">
        <source>Module '{0}' contains\n    {1}    \nbut its signature specifies\n    {2}    \nOne is abstract and the other isn't</source>
        <target state="translated">{0}' modülü\n    {1}    \niçeriyor ancak imzasında\n    {2}    \nbelirtiliyor. Biri soyut, diğeri değil</target>
        <note />
      </trans-unit>
      <trans-unit id="ValueNotContainedMutabilityFinalsDiffer">
        <source>Module '{0}' contains\n    {1}    \nbut its signature specifies\n    {2}    \nOne is final and the other isn't</source>
        <target state="translated">{0}' modülü\n    {1}    \niçeriyor ancak imzasında\n    {2}    \nbelirtiliyor. Biri nihai, diğeri değil</target>
        <note />
      </trans-unit>
      <trans-unit id="ValueNotContainedMutabilityOverridesDiffer">
        <source>Module '{0}' contains\n    {1}    \nbut its signature specifies\n    {2}    \nOne is marked as an override and the other isn't</source>
        <target state="translated">{0}' modülü\n    {1}    \niçeriyor ancak imzasında\n    {2}    \nbelirtiliyor. Biri geçersiz kılma olarak işaretlenmiş, diğeri işaretlenmemiş</target>
        <note />
      </trans-unit>
      <trans-unit id="ValueNotContainedMutabilityOneIsConstructor">
        <source>Module '{0}' contains\n    {1}    \nbut its signature specifies\n    {2}    \nOne is a constructor/property and the other is not</source>
        <target state="translated">{0}' modülü\n    {1}    \niçeriyor ancak imzasında\n    {2}    \nbelirtiliyor. Biri oluşturucu/özellik, diğeri değil</target>
        <note />
      </trans-unit>
      <trans-unit id="ValueNotContainedMutabilityStaticButInstance">
        <source>Module '{0}' contains\n    {1}    \nbut its signature specifies\n    {2}    \nThe compiled representation of this method is as a static member but the signature indicates its compiled representation is as an instance member</source>
        <target state="translated">{0}' modülü\n    {1}    \niçeriyor ancak imzasında\n    {2}    \nbelirtiliyor. Bu metodun derlenen temsili statik üye olarak gösteriliyor ancak imzada derlenmiş gösterim örnek üye olarak belirtiliyor</target>
        <note />
      </trans-unit>
      <trans-unit id="ValueNotContainedMutabilityInstanceButStatic">
        <source>Module '{0}' contains\n    {1}    \nbut its signature specifies\n    {2}    \nThe compiled representation of this method is as an instance member, but the signature indicates its compiled representation is as a static member</source>
        <target state="translated">{0}' modülü\n    {1}    \niçeriyor ancak imzasında\n    {2}    \nbelirtiliyor. Bu metodun derlenen gösterimi örnek üye olarak verilmiş, ancak imzada derlenen gösterim statik üye olarak belirtiliyor</target>
        <note />
      </trans-unit>
      <trans-unit id="DefinitionsInSigAndImplNotCompatibleNamesDiffer">
        <source>The {0} definitions in the signature and implementation are not compatible because the names differ. The type is called '{1}' in the signature file but '{2}' in implementation.</source>
        <target state="translated">Adları farklı olduğundan, imza ve uygulamadaki {0} tanımları uyumlu değil. Türün adı, imzada '{1}' olmasına rağmen uygulamada '{2}'.</target>
        <note />
      </trans-unit>
      <trans-unit id="DefinitionsInSigAndImplNotCompatibleParameterCountsDiffer">
        <source>The {0} definitions for type '{1}' in the signature and implementation are not compatible because the respective type parameter counts differ</source>
        <target state="translated">İlgili tür parametresi sayıları farklı olduğundan, imza ve uygulamadaki '{1}' türü için {0} tanımları uyumlu değil</target>
        <note />
      </trans-unit>
      <trans-unit id="DefinitionsInSigAndImplNotCompatibleAccessibilityDiffer">
        <source>The {0} definitions for type '{1}' in the signature and implementation are not compatible because the accessibility specified in the signature is more than that specified in the implementation</source>
        <target state="translated">İmzada belirtilen erişilebilirlik uygulamada belirtilenden daha fazla olduğundan, imza ve uygulamadaki '{1}' türü için {0} tanımları uyumlu değil</target>
        <note />
      </trans-unit>
      <trans-unit id="DefinitionsInSigAndImplNotCompatibleMissingInterface">
        <source>The {0} definitions for type '{1}' in the signature and implementation are not compatible because the signature requires that the type supports the interface {2} but the interface has not been implemented</source>
        <target state="translated">İmzanın, türün {2} arabirimini desteklemesini gerektirmesine rağmen arabirim uygulanmadığından, imza ve uygulamadaki '{1}' türü için {0} tanımları uyumlu değil</target>
        <note />
      </trans-unit>
      <trans-unit id="DefinitionsInSigAndImplNotCompatibleImplementationSaysNull">
        <source>The {0} definitions for type '{1}' in the signature and implementation are not compatible because the implementation says this type may use nulls as a representation but the signature does not</source>
        <target state="translated">Uygulamada bu türün temsil olarak null değerleri kullanabileceği belirtilmesine rağmen imzada bu belirtmediğinden, imza ve uygulamadaki '{1}' türü için {0} tanımları uyumlu değil</target>
        <note />
      </trans-unit>
      <trans-unit id="DefinitionsInSigAndImplNotCompatibleImplementationSaysNull2">
        <source>The {0} definitions for type '{1}' in the signature and implementation are not compatible because the implementation says this type may use nulls as an extra value but the signature does not</source>
        <target state="translated">Uygulamada bu türün ek değer olarak null değerleri kullanabileceği belirtilmesine rağmen imzada bu belirtmediğinden, imza ve uygulamadaki '{1}' türü için {0} tanımları uyumlu değil</target>
        <note />
      </trans-unit>
      <trans-unit id="DefinitionsInSigAndImplNotCompatibleSignatureSaysNull">
        <source>The {0} definitions for type '{1}' in the signature and implementation are not compatible because the signature says this type may use nulls as a representation but the implementation does not</source>
        <target state="translated">İmzada bu türün temsil olarak null değerleri kullanabileceği belirtilmesine rağmen uygulamada bu belirtilmediğinden, imza ve uygulamadaki '{1}' türü için {0} tanımları uyumlu değil</target>
        <note />
      </trans-unit>
      <trans-unit id="DefinitionsInSigAndImplNotCompatibleSignatureSaysNull2">
        <source>The {0} definitions for type '{1}' in the signature and implementation are not compatible because the signature says this type may use nulls as an extra value but the implementation does not</source>
        <target state="translated">İmzada bu türün ek değer olarak null değerleri kullanabileceği belirtilmesine rağmen uygulamada bu belirtilmediğinden, imza ve uygulamadaki '{1}' türü için {0} tanımları uyumlu değil</target>
        <note />
      </trans-unit>
      <trans-unit id="DefinitionsInSigAndImplNotCompatibleImplementationSealed">
        <source>The {0} definitions for type '{1}' in the signature and implementation are not compatible because the implementation type is sealed but the signature implies it is not. Consider adding the [&lt;Sealed&gt;] attribute to the signature.</source>
        <target state="translated">Uygulama türü mühürlü olmasına rağmen imza korumalı olmadığını belirttiğinden, imza ve uygulamadaki '{1}' türü için {0} tanımları uyumlu değil. İmzaya [&lt;Sealed&gt;] özniteliğini eklemeyi düşünün.</target>
        <note />
      </trans-unit>
      <trans-unit id="DefinitionsInSigAndImplNotCompatibleImplementationIsNotSealed">
        <source>The {0} definitions for type '{1}' in the signature and implementation are not compatible because the implementation type is not sealed but signature implies it is. Consider adding the [&lt;Sealed&gt;] attribute to the implementation.</source>
        <target state="translated">Uygulama türü mühürlü olmamasına rağmen imza korumalı olduğunu belirttiğinden, imza ve uygulamadaki '{1}' türü için {0} tanımları uyumlu değil. Uygulamaya [&lt;Sealed&gt;] özniteliğini eklemeyi düşünün.</target>
        <note />
      </trans-unit>
      <trans-unit id="DefinitionsInSigAndImplNotCompatibleImplementationIsAbstract">
        <source>The {0} definitions for type '{1}' in the signature and implementation are not compatible because the implementation is an abstract class but the signature is not. Consider adding the [&lt;AbstractClass&gt;] attribute to the signature.</source>
        <target state="translated">Uygulama bir soyut sınıf olmasına rağmen imza soyut sınıf olmadığından, imza ve uygulamadaki '{1}' türü için {0} tanımları uyumlu değil. İmzaya [&lt;AbstractClass&gt;] özniteliğini eklemeyi düşünün.</target>
        <note />
      </trans-unit>
      <trans-unit id="DefinitionsInSigAndImplNotCompatibleSignatureIsAbstract">
        <source>The {0} definitions for type '{1}' in the signature and implementation are not compatible because the signature is an abstract class but the implementation is not. Consider adding the [&lt;AbstractClass&gt;] attribute to the implementation.</source>
        <target state="translated">İmza bir soyut sınıf olmasına rağmen uygulama soyut sınıf olmadığından, imza ve uygulamadaki '{1}' türü için {0} tanımları uyumlu değil. Uygulamaya [&lt;AbstractClass&gt;] özniteliğini eklemeyi düşünün.</target>
        <note />
      </trans-unit>
      <trans-unit id="DefinitionsInSigAndImplNotCompatibleTypesHaveDifferentBaseTypes">
        <source>The {0} definitions for type '{1}' in the signature and implementation are not compatible because the types have different base types</source>
        <target state="translated">Türler farklı temel türlere sahip olduğundan, imza ve uygulamadaki '{1}' türü için {0} tanımları uyumlu değil</target>
        <note />
      </trans-unit>
      <trans-unit id="DefinitionsInSigAndImplNotCompatibleNumbersDiffer">
        <source>The {0} definitions for type '{1}' in the signature and implementation are not compatible because the number of {2}s differ</source>
        <target state="translated">{2} sayıları farklı olduğundan, imza ve uygulamadaki '{1}' türü için {0} tanımları uyumlu değil</target>
        <note />
      </trans-unit>
      <trans-unit id="DefinitionsInSigAndImplNotCompatibleSignatureDefinesButImplDoesNot">
        <source>The {0} definitions for type '{1}' in the signature and implementation are not compatible because the signature defines the {2} '{3}' but the implementation does not (or does, but not in the same order)</source>
        <target state="translated">İmzada '{3}' adlı {2} tanımlanmasına rağmen uygulamada tanımlanmadığından (veya farklı sırayla tanımlandığından), imza ve uygulamadaki '{1}' türü için {0} tanımları uyumlu değil</target>
        <note />
      </trans-unit>
      <trans-unit id="DefinitionsInSigAndImplNotCompatibleImplDefinesButSignatureDoesNot">
        <source>The {0} definitions for type '{1}' in the signature and implementation are not compatible because the implementation defines the {2} '{3}' but the signature does not (or does, but not in the same order)</source>
        <target state="translated">Uygulamada '{3}' adlı {2} tanımlanmasına rağmen imzada tanımlanmadığından (veya farklı sırada tanımlandığından), imza ve uygulamadaki '{1}' türü için {0} tanımları uyumlu değil</target>
        <note />
      </trans-unit>
      <trans-unit id="DefinitionsInSigAndImplNotCompatibleImplDefinesStruct">
        <source>The {0} definitions for type '{1}' in the signature and implementation are not compatible because the implementation defines a struct but the signature defines a type with a hidden representation</source>
        <target state="translated">Uygulamada bir struct tanımlanmasına rağmen imzada gizli temsili olan bir tür tanımlandığından, imza ve uygulamadaki '{1}' türü için {0} tanımları uyumlu değil</target>
        <note />
      </trans-unit>
      <trans-unit id="DefinitionsInSigAndImplNotCompatibleDotNetTypeRepresentationIsHidden">
        <source>The {0} definitions for type '{1}' in the signature and implementation are not compatible because a CLI type representation is being hidden by a signature</source>
        <target state="translated">Bir CLI tür temsili imza ile gizlendiğinden, imza ve uygulamadaki '{1}' türü için {0} tanımları uyumlu değil</target>
        <note />
      </trans-unit>
      <trans-unit id="DefinitionsInSigAndImplNotCompatibleTypeIsHidden">
        <source>The {0} definitions for type '{1}' in the signature and implementation are not compatible because a type representation is being hidden by a signature</source>
        <target state="translated">Bir tür temsili imza ile gizlendiğinden, imza ve uygulamadaki '{1}' türü için {0} tanımları uyumlu değil</target>
        <note />
      </trans-unit>
      <trans-unit id="DefinitionsInSigAndImplNotCompatibleTypeIsDifferentKind">
        <source>The {0} definitions for type '{1}' in the signature and implementation are not compatible because the types are of different kinds</source>
        <target state="translated">Türler farklı çeşitlerde olduğundan, imza ve uygulamadaki '{1}' türü için {0} tanımları uyumlu değil</target>
        <note />
      </trans-unit>
      <trans-unit id="DefinitionsInSigAndImplNotCompatibleILDiffer">
        <source>The {0} definitions for type '{1}' in the signature and implementation are not compatible because the IL representations differ</source>
        <target state="translated">IL temsilleri farklı olduğundan, imza ve uygulamadaki '{1}' türü için {0} tanımları uyumlu değil</target>
        <note />
      </trans-unit>
      <trans-unit id="DefinitionsInSigAndImplNotCompatibleRepresentationsDiffer">
        <source>The {0} definitions for type '{1}' in the signature and implementation are not compatible because the representations differ</source>
        <target state="translated">Temsiller farklı olduğundan, imza ve uygulamadaki '{1}' türü için {0} tanımları uyumlu değil</target>
        <note />
      </trans-unit>
      <trans-unit id="DefinitionsInSigAndImplNotCompatibleFieldWasPresent">
        <source>The {0} definitions for type '{1}' in the signature and implementation are not compatible because the field {2} was present in the implementation but not in the signature</source>
        <target state="translated">{2} alanı uygulamada mevcut olmasına rağmen imzada mevcut olmadığından, imza ve uygulamadaki '{1}' türü için {0} tanımları uyumlu değil</target>
        <note />
      </trans-unit>
      <trans-unit id="DefinitionsInSigAndImplNotCompatibleFieldOrderDiffer">
        <source>The {0} definitions for type '{1}' in the signature and implementation are not compatible because the order of the fields is different in the signature and implementation</source>
        <target state="translated">Alanların sırası imzada ve uygulamada farklı olduğundan, imza ve uygulamadaki '{1}' türü için {0} tanımları uyumlu değil</target>
        <note />
      </trans-unit>
      <trans-unit id="DefinitionsInSigAndImplNotCompatibleFieldRequiredButNotSpecified">
        <source>The {0} definitions for type '{1}' in the signature and implementation are not compatible because the field {2} was required by the signature but was not specified by the implementation</source>
        <target state="translated">{2} alanı imza için gerekmesine rağmen uygulama tarafından belirtilmediğinden, imza ve uygulamadaki '{1}' türü için {0} tanımları uyumlu değil</target>
        <note />
      </trans-unit>
      <trans-unit id="DefinitionsInSigAndImplNotCompatibleFieldIsInImplButNotSig">
        <source>The {0} definitions for type '{1}' in the signature and implementation are not compatible because the field '{2}' was present in the implementation but not in the signature. Struct types must now reveal their fields in the signature for the type, though the fields may still be labelled 'private' or 'internal'.</source>
        <target state="translated">{2}' alanı uygulamada mevcut olmasına rağmen imzada mevcut olmadığından, imza ve uygulamadaki '{1}' türü için {0} tanımları uyumlu değil. Struct türleri artık tür imzasında alanlarını göstermelidir, ancak bu alanlar yine de 'private' veya 'internal' olarak etiketlenebilir.</target>
        <note />
      </trans-unit>
      <trans-unit id="DefinitionsInSigAndImplNotCompatibleAbstractMemberMissingInImpl">
        <source>The {0} definitions for type '{1}' in the signature and implementation are not compatible because the abstract member '{2}' was required by the signature but was not specified by the implementation</source>
        <target state="translated">{2}' soyut üyesi imza için gerekmesine rağmen uygulama tarafından belirtilmediğinden, imza ve uygulamadaki '{1}' türü için {0} tanımları uyumlu değil</target>
        <note />
      </trans-unit>
      <trans-unit id="DefinitionsInSigAndImplNotCompatibleAbstractMemberMissingInSig">
        <source>The {0} definitions for type '{1}' in the signature and implementation are not compatible because the abstract member '{2}' was present in the implementation but not in the signature</source>
        <target state="translated">{2}' soyut üyesi uygulamada mevcut olmasına rağmen imzada mevcut olmadığından, imza ve uygulamadaki '{1}' türü için {0} tanımları uyumlu değil</target>
        <note />
      </trans-unit>
      <trans-unit id="DefinitionsInSigAndImplNotCompatibleSignatureDeclaresDiffer">
        <source>The {0} definitions for type '{1}' in the signature and implementation are not compatible because the signature declares a {2} while the implementation declares a {3}</source>
        <target state="translated">İmzada {2} bildirilirken uygulamada {3} bildirildiğinden, imza ve uygulamadaki '{1}' türü için {0} tanımları uyumlu değil</target>
        <note />
      </trans-unit>
      <trans-unit id="DefinitionsInSigAndImplNotCompatibleAbbreviationsDiffer">
        <source>The {0} definitions for type '{1}' in the signature and implementation are not compatible because the abbreviations differ: {2} versus {3}</source>
        <target state="translated">Kısaltmalar farklı olduğundan ({2} ve {3}), imza ve uygulamadaki '{1}' türü için {0} tanımları uyumlu değil</target>
        <note />
      </trans-unit>
      <trans-unit id="DefinitionsInSigAndImplNotCompatibleAbbreviationHiddenBySig">
        <source>The {0} definitions for type '{1}' in the signature and implementation are not compatible because an abbreviation is being hidden by a signature. The abbreviation must be visible to other CLI languages. Consider making the abbreviation visible in the signature.</source>
        <target state="translated">Bir kısaltma imza ile gizlendiğinden, imza ve uygulamadaki '{1}' türü için {0} tanımları uyumlu değil. Kısaltmanın diğer CLI dilleri tarafından görünebilir olması gerekir. Kısaltmayı imzada görünür yapmayı düşünün.</target>
        <note />
      </trans-unit>
      <trans-unit id="DefinitionsInSigAndImplNotCompatibleSigHasAbbreviation">
        <source>The {0} definitions for type '{1}' in the signature and implementation are not compatible because the signature has an abbreviation while the implementation does not</source>
        <target state="translated">İmzanın kısaltması olmasına rağmen uygulamanın olmadığından, imza ve uygulamadaki '{1}' türü için {0} tanımları uyumlu değil</target>
        <note />
      </trans-unit>
      <trans-unit id="ModuleContainsConstructorButNamesDiffer">
        <source>The module contains the constructor\n    {0}    \nbut its signature specifies\n    {1}    \nThe names differ</source>
        <target state="translated">Modül\n    {0}    \noluşturucusunu içeriyor ancak imzasında\n    {1}    \nbelirtiliyor. Adlar farklı</target>
        <note />
      </trans-unit>
      <trans-unit id="ModuleContainsConstructorButDataFieldsDiffer">
        <source>The module contains the constructor\n    {0}    \nbut its signature specifies\n    {1}    \nThe respective number of data fields differ</source>
        <target state="translated">Modül\n    {0}    \noluşturucusunu içeriyor ancak imzasında\n    {1}    \nbelirtiliyor. İlgili veri alanı sayısı farklı</target>
        <note />
      </trans-unit>
      <trans-unit id="ModuleContainsConstructorButTypesOfFieldsDiffer">
        <source>The module contains the constructor\n    {0}    \nbut its signature specifies\n    {1}    \nThe types of the fields differ</source>
        <target state="translated">Modül\n    {0}    \noluşturucusunu içeriyor ancak imzasında\n    {1}    \nbelirtiliyor. Alanların türleri farklı</target>
        <note />
      </trans-unit>
      <trans-unit id="ModuleContainsConstructorButAccessibilityDiffers">
        <source>The module contains the constructor\n    {0}    \nbut its signature specifies\n    {1}    \nthe accessibility specified in the signature is more than that specified in the implementation</source>
        <target state="translated">Modül\n    {0}    \noluşturucusunu içeriyor ancak imzasında\n    {1}    \nbelirtiliyor; imzada belirtilen erişilebilirlik uygulamada belirtilenden daha fazla</target>
        <note />
      </trans-unit>
      <trans-unit id="FieldNotContainedNamesDiffer">
        <source>The module contains the field\n    {0}    \nbut its signature specifies\n    {1}    \nThe names differ</source>
        <target state="translated">Modül\n    {0}    \nalanını içeriyor ancak imzasında\n    {1}    \nbelirtiliyor. Adlar farklı</target>
        <note />
      </trans-unit>
      <trans-unit id="FieldNotContainedAccessibilitiesDiffer">
        <source>The module contains the field\n    {0}    \nbut its signature specifies\n    {1}    \nthe accessibility specified in the signature is more than that specified in the implementation</source>
        <target state="translated">Modül\n    {0}    \nalanını içeriyor ancak imzasında\n    {1}    \nbelirtiliyor; imzada belirtilen erişilebilirlik uygulamada belirtilenden daha fazla</target>
        <note />
      </trans-unit>
      <trans-unit id="FieldNotContainedStaticsDiffer">
        <source>The module contains the field\n    {0}    \nbut its signature specifies\n    {1}    \nThe 'static' modifiers differ</source>
        <target state="translated">Modül\n    {0}    \nalanını içeriyor ancak imzasında\n    {1}    \nbelirtiliyor. 'static' değiştiricileri farklı</target>
        <note />
      </trans-unit>
      <trans-unit id="FieldNotContainedMutablesDiffer">
        <source>The module contains the field\n    {0}    \nbut its signature specifies\n    {1}    \nThe 'mutable' modifiers differ</source>
        <target state="translated">Modül\n    {0}    \nalanını içeriyor ancak imzasında\n    {1}    \nbelirtiliyor. 'mutable' değiştiricileri farklı</target>
        <note />
      </trans-unit>
      <trans-unit id="FieldNotContainedLiteralsDiffer">
        <source>The module contains the field\n    {0}    \nbut its signature specifies\n    {1}    \nThe 'literal' modifiers differ</source>
        <target state="translated">Modül\n    {0}    \nalanını içeriyor ancak imzasında\n    {1}    \nbelirtiliyor. 'literal' değiştiricileri farklı</target>
        <note />
      </trans-unit>
      <trans-unit id="FieldNotContainedTypesDiffer">
        <source>The module contains the field\n    {0}    \nbut its signature specifies\n    {1}    \nThe types differ</source>
        <target state="translated">Modül\n    {0}    \nalanını içeriyor ancak imzasında\n    {1}    \nbelirtiliyor. Türler farklı</target>
        <note />
      </trans-unit>
      <trans-unit id="typrelCannotResolveImplicitGenericInstantiation">
        <source>The implicit instantiation of a generic construct at or near this point could not be resolved because it could resolve to multiple unrelated types, e.g. '{0}' and '{1}'. Consider using type annotations to resolve the ambiguity</source>
        <target state="translated">Genel yapının bu konumda veya yakınında örtük olarak örneklenmesi çözümlenemedi, çünkü ilişkisiz birden çok türe çözümlenebiliyordu, örn. '{0}' ve '{1}'. Belirsizliği çözümlemek için tür ek açıklamaları kullanmayı düşünün</target>
        <note />
      </trans-unit>
      <trans-unit id="typrelCannotResolveAmbiguityInPrintf">
        <source>Could not resolve the ambiguity inherent in the use of a 'printf'-style format string</source>
        <target state="translated">'printf' stilindeki biçim dizesinin kullanılmasına bulunan belirsizlik çözümlenemedi.</target>
        <note />
      </trans-unit>
      <trans-unit id="typrelCannotResolveAmbiguityInEnum">
        <source>Could not resolve the ambiguity in the use of a generic construct with an 'enum' constraint at or near this position</source>
        <target state="translated">Bu konumda veya yakınında 'enum' kısıtlaması olan bir genel yapının kullanımındaki belirsizlik çözümlenemedi</target>
        <note />
      </trans-unit>
      <trans-unit id="typrelCannotResolveAmbiguityInDelegate">
        <source>Could not resolve the ambiguity in the use of a generic construct with a 'delegate' constraint at or near this position</source>
        <target state="translated">Bu konumda veya yakınında 'delegate' kısıtlaması olan bir genel yapının kullanımındaki belirsizlik çözümlenemedi</target>
        <note />
      </trans-unit>
      <trans-unit id="typrelInvalidValue">
        <source>Invalid value</source>
        <target state="translated">Geçersiz değer</target>
        <note />
      </trans-unit>
      <trans-unit id="typrelSigImplNotCompatibleParamCountsDiffer">
        <source>The signature and implementation are not compatible because the respective type parameter counts differ</source>
        <target state="translated">İlgili tür parametresi sayıları farklı olduğu için imza ve uygulama uyumlu değil</target>
        <note />
      </trans-unit>
      <trans-unit id="typrelSigImplNotCompatibleCompileTimeRequirementsDiffer">
        <source>The signature and implementation are not compatible because the type parameter in the class/signature has a different compile-time requirement to the one in the member/implementation</source>
        <target state="translated">Sınıf/imzadaki tür parametresinin üye/uygulama içindekinden farklı bir derleme zamanı gereksinimi olduğu için imza ve uygulama uyumlu değil</target>
        <note />
      </trans-unit>
      <trans-unit id="typrelSigImplNotCompatibleConstraintsDiffer">
        <source>The signature and implementation are not compatible because the declaration of the type parameter '{0}' requires a constraint of the form {1}</source>
        <target state="translated">{0}' tür parametresinin bildirimi {1} biçiminin kısıtlamasını gerektirdiği için imza ve uygulama uyumlu değil</target>
        <note />
      </trans-unit>
      <trans-unit id="typrelSigImplNotCompatibleConstraintsDifferRemove">
        <source>The signature and implementation are not compatible because the type parameter '{0}' has a constraint of the form {1} but the implementation does not. Either remove this constraint from the signature or add it to the implementation.</source>
        <target state="translated">{0}' tür parametresinde {1} biçiminde bir kısıtlama olmasına karşın uygulamada olmadığı için imza ve uygulama uyumlu değil. Bu kısıtlamayı ya imzadan kaldırın ya da uygulamaya ekleyin.</target>
        <note />
      </trans-unit>
      <trans-unit id="typrelTypeImplementsIComparableShouldOverrideObjectEquals">
        <source>The type '{0}' implements 'System.IComparable'. Consider also adding an explicit override for 'Object.Equals'</source>
        <target state="translated">'{0}' türü 'System.IComparable' metodunu uyguluyor. Ayrıca 'Object.Equals' için açık bir geçersiz kılma eklemeyi düşünün</target>
        <note />
      </trans-unit>
      <trans-unit id="typrelTypeImplementsIComparableDefaultObjectEqualsProvided">
        <source>The type '{0}' implements 'System.IComparable' explicitly but provides no corresponding override for 'Object.Equals'. An implementation of 'Object.Equals' has been automatically provided, implemented via 'System.IComparable'. Consider implementing the override 'Object.Equals' explicitly</source>
        <target state="translated">'{0}' türü 'System.IComparable' metodunu açık olarak uyguluyor ancak 'Object.Equals' için buna karşılık gelen bir geçersiz kılma sağlamıyor. 'System.IComparable' aracılığıyla uygulanan 'Object.Equals' metodunun uygulaması otomatik olarak sağlandı. 'Object.Equals' geçersiz kılma işlemini açık olarak uygulamayı düşünün</target>
        <note />
      </trans-unit>
      <trans-unit id="typrelExplicitImplementationOfGetHashCodeOrEquals">
        <source>The struct, record or union type '{0}' has an explicit implementation of 'Object.GetHashCode' or 'Object.Equals'. You must apply the 'CustomEquality' attribute to the type</source>
        <target state="translated">'{0}' yapı, kayıt veya birleşim türünde açık 'Object.GetHashCode' veya 'Object.Equals' uygulaması var. Türe 'CustomEquality' özniteliğini uygulamanız gerekiyor</target>
        <note />
      </trans-unit>
      <trans-unit id="typrelExplicitImplementationOfGetHashCode">
        <source>The struct, record or union type '{0}' has an explicit implementation of 'Object.GetHashCode'. Consider implementing a matching override for 'Object.Equals(obj)'</source>
        <target state="translated">'{0}' yapı, kayıt veya birleşim türünde açık 'Object.GetHashCode' uygulaması var. 'Object.Equals(obj)' için bununla eşleşen bir geçersiz kılma uygulamayı düşünün</target>
        <note />
      </trans-unit>
      <trans-unit id="typrelExplicitImplementationOfEquals">
        <source>The struct, record or union type '{0}' has an explicit implementation of 'Object.Equals'. Consider implementing a matching override for 'Object.GetHashCode()'</source>
        <target state="translated">'{0}' yapı, kayıt veya birleşim türünde açık 'Object.Equals' uygulaması var. 'Object.GetHashCode()' için bununla eşleşen bir geçersiz kılma uygulamayı düşünün</target>
        <note />
      </trans-unit>
      <trans-unit id="ExceptionDefsNotCompatibleHiddenBySignature">
        <source>The exception definitions are not compatible because a CLI exception mapping is being hidden by a signature. The exception mapping must be visible to other modules. The module contains the exception definition\n    {0}    \nbut its signature specifies\n\t{1}</source>
        <target state="translated">CLI özel durum eşlemesi imza aracılığıyla gizlendiği için özel durum tanımları uyumlu değil. Özel durum eşlemesi diğer modüllere görünmelidir. Modül,\n    {0}    \nözel durum tanımını içeriyor ancak imzasında\n\t{1} belirtiliyor.</target>
        <note />
      </trans-unit>
      <trans-unit id="ExceptionDefsNotCompatibleDotNetRepresentationsDiffer">
        <source>The exception definitions are not compatible because the CLI representations differ. The module contains the exception definition\n    {0}    \nbut its signature specifies\n\t{1}</source>
        <target state="translated">CLI temsilleri farklı olduğu için özel durum tanımları uyumlu değil. Modül,\n    {0}    \nözel durum tanımını içeriyor ancak imzasında\n\t{1} belirtiliyor</target>
        <note />
      </trans-unit>
      <trans-unit id="ExceptionDefsNotCompatibleAbbreviationHiddenBySignature">
        <source>The exception definitions are not compatible because the exception abbreviation is being hidden by the signature. The abbreviation must be visible to other CLI languages. Consider making the abbreviation visible in the signature. The module contains the exception definition\n    {0}    \nbut its signature specifies\n\t{1}.</source>
        <target state="translated">Özel durum kısaltması imza tarafından gizlendiği için özel durum tanımları uyumlu değil. Kısaltmanın diğer CLI dillerine görünmesi gerekir. Bu kısaltmayı imzada görünür yapmayı düşünün. Modül,\n    {0}    \nözel durum tanımını içeriyor ancak imzasında\n\t{1} belirtiliyor.</target>
        <note />
      </trans-unit>
      <trans-unit id="ExceptionDefsNotCompatibleSignaturesDiffer">
        <source>The exception definitions are not compatible because the exception abbreviations in the signature and implementation differ. The module contains the exception definition\n    {0}    \nbut its signature specifies\n\t{1}.</source>
        <target state="translated">Özel durum kısaltmaları imza ve uygulamada farklı olduğu için özel durum tanımları uyumlu değil. Modül,\n    {0}    \nözel durum tanımını içeriyor ancak imzasında\n\t{1} belirtiliyor.</target>
        <note />
      </trans-unit>
      <trans-unit id="ExceptionDefsNotCompatibleExceptionDeclarationsDiffer">
        <source>The exception definitions are not compatible because the exception declarations differ. The module contains the exception definition\n    {0}    \nbut its signature specifies\n\t{1}.</source>
        <target state="translated">Özel durum bildirimleri farklı olduğu için özel durum tanımları uyumlu değil. Modül,\n    {0}    \nözel durum tanımını içeriyor ancak imzasında\n\t{1} belirtiliyor.</target>
        <note />
      </trans-unit>
      <trans-unit id="ExceptionDefsNotCompatibleFieldInSigButNotImpl">
        <source>The exception definitions are not compatible because the field '{0}' was required by the signature but was not specified by the implementation. The module contains the exception definition\n    {1}    \nbut its signature specifies\n\t{2}.</source>
        <target state="translated">{0}' alanı imza için gerekmesine karşın uygulama tarafından belirtilmediği için özel durum tanımları uyumlu değil. Modül,\n    {1}    \nözel durum tanımını içeriyor ancak imzasında\n\t{2} belirtiliyor.</target>
        <note />
      </trans-unit>
      <trans-unit id="ExceptionDefsNotCompatibleFieldInImplButNotSig">
        <source>The exception definitions are not compatible because the field '{0}' was present in the implementation but not in the signature. The module contains the exception definition\n    {1}    \nbut its signature specifies\n\t{2}.</source>
        <target state="translated">{0}' alanı uygulamada olup imzada olmadığı için özel durum tanımları uyumlu değil. Modül,\n    {1}    \nözel durum tanımını içeriyor ancak imzasında\n\t{2} belirtiliyor.</target>
        <note />
      </trans-unit>
      <trans-unit id="ExceptionDefsNotCompatibleFieldOrderDiffers">
        <source>The exception definitions are not compatible because the order of the fields is different in the signature and implementation. The module contains the exception definition\n    {0}    \nbut its signature specifies\n\t{1}.</source>
        <target state="translated">Alanların sırası imza ve uygulamada farklı olduğu için özel durum tanımları uyumlu değil. Modül,\n    {0}    \nözel durum tanımını içeriyor ancak imzasında\n\t{1} belirtiliyor.</target>
        <note />
      </trans-unit>
      <trans-unit id="typrelModuleNamespaceAttributesDifferInSigAndImpl">
        <source>The namespace or module attributes differ between signature and implementation</source>
        <target state="translated">Ad alanı veya modül öznitelikleri imza ile uygulama arasında farklılık gösteriyor</target>
        <note />
      </trans-unit>
      <trans-unit id="typrelMethodIsOverconstrained">
        <source>This method is over-constrained in its type parameters</source>
        <target state="translated">Bu metot tür parametrelerinde aşırı kısıtlanmış</target>
        <note />
      </trans-unit>
      <trans-unit id="typrelOverloadNotFound">
        <source>No implementations of '{0}' had the correct number of arguments and type parameters. The required signature is '{1}'.</source>
        <target state="translated">Hiçbir '{0}' uygulamasında doğru sayıda bağımsız değişken ve tür parametresi yoktu. Gereken imza: '{1}'.</target>
        <note />
      </trans-unit>
      <trans-unit id="typrelOverrideWasAmbiguous">
        <source>The override for '{0}' was ambiguous</source>
        <target state="translated">'{0}' geçersiz kılma işlemi belirsizdi</target>
        <note />
      </trans-unit>
      <trans-unit id="typrelMoreThenOneOverride">
        <source>More than one override implements '{0}'</source>
        <target state="translated">Birden fazla geçersiz kılma '{0}' uyguluyor</target>
        <note />
      </trans-unit>
      <trans-unit id="typrelMethodIsSealed">
        <source>The method '{0}' is sealed and cannot be overridden</source>
        <target state="translated">'{0}' metodu mühürlü olduğundan geçersiz kılınamaz</target>
        <note />
      </trans-unit>
      <trans-unit id="typrelOverrideImplementsMoreThenOneSlot">
        <source>The override '{0}' implements more than one abstract slot, e.g. '{1}' and '{2}'</source>
        <target state="translated">{0}' geçersiz kılma işlemi birden fazla soyut yuva uyguluyor, örn. '{1}' ve '{2}'</target>
        <note />
      </trans-unit>
      <trans-unit id="typrelDuplicateInterface">
        <source>Duplicate or redundant interface</source>
        <target state="translated">Yinelenen veya gereksiz arabirim</target>
        <note />
      </trans-unit>
      <trans-unit id="typrelNeedExplicitImplementation">
        <source>The interface '{0}' is included in multiple explicitly implemented interface types. Add an explicit implementation of this interface.</source>
        <target state="translated">'{0}' arabirimi, birden fazla açık olarak uygulanan arabirim türüne eklenmiş. Bu arabirimin açık uygulamasını ekleyin.</target>
        <note />
      </trans-unit>
      <trans-unit id="typrelNamedArgumentHasBeenAssignedMoreThenOnce">
        <source>A named argument has been assigned more than one value</source>
        <target state="translated">Adlandırılmış bir bağımsız değişken birden fazla değere atanmış</target>
        <note />
      </trans-unit>
      <trans-unit id="typrelNoImplementationGiven">
        <source>No implementation was given for '{0}'</source>
        <target state="translated">'{0}' için bir uygulama verilmedi</target>
        <note />
      </trans-unit>
      <trans-unit id="typrelNoImplementationGivenWithSuggestion">
        <source>No implementation was given for '{0}'. Note that all interface members must be implemented and listed under an appropriate 'interface' declaration, e.g. 'interface ... with member ...'.</source>
        <target state="translated">'{0}' için bir uygulama verilmedi. Tüm arabirim üyelerinin uygulanması ve uygun bir 'interface' bildirimi, örn. 'interface ... with member ...' altında listelenmesi gerektiğine dikkat edin.</target>
        <note />
      </trans-unit>
      <trans-unit id="typrelMemberDoesNotHaveCorrectNumberOfArguments">
        <source>The member '{0}' does not have the correct number of arguments. The required signature is '{1}'.</source>
        <target state="translated">Üye '{0}', doğru sayıda bağımsız değişkene sahip değil. Gereken imza: '{1}'.</target>
        <note />
      </trans-unit>
      <trans-unit id="typrelMemberDoesNotHaveCorrectNumberOfTypeParameters">
        <source>The member '{0}' does not have the correct number of method type parameters. The required signature is '{1}'.</source>
        <target state="translated">Üye '{0}', doğru sayıda metot türü parametresine sahip değil. Gereken imza: '{1}'.</target>
        <note />
      </trans-unit>
      <trans-unit id="typrelMemberDoesNotHaveCorrectKindsOfGenericParameters">
        <source>The member '{0}' does not have the correct kinds of generic parameters. The required signature is '{1}'.</source>
        <target state="translated">Üye '{0}', doğru tür genel parametrelere sahip değil. Gereken imza: '{1}'.</target>
        <note />
      </trans-unit>
      <trans-unit id="typrelMemberCannotImplement">
        <source>The member '{0}' cannot be used to implement '{1}'. The required signature is '{2}'.</source>
        <target state="translated">Üye '{0}', '{1}' uygulamak için kullanılamaz. Gerekli imza: '{2}'.</target>
        <note />
      </trans-unit>
      <trans-unit id="astParseEmbeddedILError">
        <source>Error while parsing embedded IL</source>
        <target state="translated">Gömülü IL ayrıştırılırken hata oluştu</target>
        <note />
      </trans-unit>
      <trans-unit id="astParseEmbeddedILTypeError">
        <source>Error while parsing embedded IL type</source>
        <target state="translated">Gömülü IL türü ayrıştırılırken hata oluştu</target>
        <note />
      </trans-unit>
      <trans-unit id="astDeprecatedIndexerNotation">
        <source>This indexer notation has been removed from the F# language</source>
        <target state="translated">Bu dizin erişimcisi gösterimi F# dilinden kaldırıldı</target>
        <note />
      </trans-unit>
      <trans-unit id="astInvalidExprLeftHandOfAssignment">
        <source>Invalid expression on left of assignment</source>
        <target state="translated">Atamanın solunda geçersiz ifade</target>
        <note />
      </trans-unit>
      <trans-unit id="augNoRefEqualsOnStruct">
        <source>The 'ReferenceEquality' attribute cannot be used on structs. Consider using the 'StructuralEquality' attribute instead, or implement an override for 'System.Object.Equals(obj)'.</source>
        <target state="translated">'ReferenceEquality' özniteliği struct öğelerinde kullanılamaz. Onun yerine 'StructuralEquality' özniteliğini kullanın veya 'System.Object.Equals(obj)' için geçersiz kılma uygulayın.</target>
        <note />
      </trans-unit>
      <trans-unit id="augInvalidAttrs">
        <source>This type uses an invalid mix of the attributes 'NoEquality', 'ReferenceEquality', 'StructuralEquality', 'NoComparison' and 'StructuralComparison'</source>
        <target state="translated">Bu tür, 'NoEquality', 'ReferenceEquality', 'StructuralEquality', 'NoComparison' ve 'StructuralComparison' özniteliklerini geçersiz bir karışımda kullanıyor</target>
        <note />
      </trans-unit>
      <trans-unit id="augNoEqualityNeedsNoComparison">
        <source>The 'NoEquality' attribute must be used in conjunction with the 'NoComparison' attribute</source>
        <target state="translated">'NoEquality' özniteliği, 'NoComparison' özniteliği ile bağlantılı kullanılmalıdır</target>
        <note />
      </trans-unit>
      <trans-unit id="augStructCompNeedsStructEquality">
        <source>The 'StructuralComparison' attribute must be used in conjunction with the 'StructuralEquality' attribute</source>
        <target state="translated">'StructuralComparison' özniteliği, 'StructuralEquality' özniteliği ile bağlantılı kullanılmalıdır</target>
        <note />
      </trans-unit>
      <trans-unit id="augStructEqNeedsNoCompOrStructComp">
        <source>The 'StructuralEquality' attribute must be used in conjunction with the 'NoComparison' or 'StructuralComparison' attributes</source>
        <target state="translated">'StructuralEquality' özniteliği, 'NoComparison' veya 'StructuralComparison' öznitelikleriyle bağlantılı kullanılmalıdır</target>
        <note />
      </trans-unit>
      <trans-unit id="augTypeCantHaveRefEqAndStructAttrs">
        <source>A type cannot have both the 'ReferenceEquality' and 'StructuralEquality' or 'StructuralComparison' attributes</source>
        <target state="translated">Bir türde 'ReferenceEquality' ile 'StructuralEquality' veya 'StructuralComparison' öznitelikleri aynı anda olamaz</target>
        <note />
      </trans-unit>
      <trans-unit id="augOnlyCertainTypesCanHaveAttrs">
        <source>Only record, union, exception and struct types may be augmented with the 'ReferenceEquality', 'StructuralEquality' and 'StructuralComparison' attributes</source>
        <target state="translated">Yalnızca kayıt, birleşim, özel durum ve yapı türleri 'ReferenceEquality', 'StructuralEquality' ve 'StructuralComparison' öznitelikleriyle büyütülebilir</target>
        <note />
      </trans-unit>
      <trans-unit id="augRefEqCantHaveObjEquals">
        <source>A type with attribute 'ReferenceEquality' cannot have an explicit implementation of 'Object.Equals(obj)', 'System.IEquatable&lt;_&gt;' or 'System.Collections.IStructuralEquatable'</source>
        <target state="translated">'ReferenceEquality' özniteliği olan bir türde, 'Object.Equals(obj)', 'System.IEquatable&lt;_&gt;' veya 'System.Collections.IStructuralEquatable' metotları açık olarak uygulanmış olamaz</target>
        <note />
      </trans-unit>
      <trans-unit id="augCustomEqNeedsObjEquals">
        <source>A type with attribute 'CustomEquality' must have an explicit implementation of at least one of 'Object.Equals(obj)', 'System.IEquatable&lt;_&gt;' or 'System.Collections.IStructuralEquatable'</source>
        <target state="translated">'CustomEquality' özniteliği olan bir türde, 'Object.Equals(obj)', 'System.IEquatable&lt;_&gt;' veya 'System.Collections.IStructuralEquatable' metotlarından en az biri açık olarak uygulanmış olmalıdır</target>
        <note />
      </trans-unit>
      <trans-unit id="augCustomCompareNeedsIComp">
        <source>A type with attribute 'CustomComparison' must have an explicit implementation of at least one of 'System.IComparable' or 'System.Collections.IStructuralComparable'</source>
        <target state="translated">'CustomComparison' özniteliği olan bir türde, 'System.IComparable' veya 'System.Collections.IStructuralComparable' yöntemlerinden en az biri açık olarak uygulanmış olmalıdır</target>
        <note />
      </trans-unit>
      <trans-unit id="augNoEqNeedsNoObjEquals">
        <source>A type with attribute 'NoEquality' should not usually have an explicit implementation of 'Object.Equals(obj)'. Disable this warning if this is intentional for interoperability purposes</source>
        <target state="translated">'NoEquality' özniteliği olan bir türde, genellikle açık olarak uygulanmış 'Object.Equals(obj)' metodu olmamalıdır. Bu birlikte çalışabilme amacıyla bilerek yapılmışsa bu uyarıyı devre dışı bırakın</target>
        <note />
      </trans-unit>
      <trans-unit id="augNoCompCantImpIComp">
        <source>A type with attribute 'NoComparison' should not usually have an explicit implementation of 'System.IComparable', 'System.IComparable&lt;_&gt;' or 'System.Collections.IStructuralComparable'. Disable this warning if this is intentional for interoperability purposes</source>
        <target state="translated">'NoComparison' özniteliği olan bir türde, genellikle açık olarak uygulanmış 'System.IComparable', 'System.IComparable&lt;_&gt;' veya 'System.Collections.IStructuralComparable' yöntemleri olmamalıdır. Bu birlikte çalışabilme amacıyla bilerek yapılmışsa bu uyarıyı devre dışı bırakın</target>
        <note />
      </trans-unit>
      <trans-unit id="augCustomEqNeedsNoCompOrCustomComp">
        <source>The 'CustomEquality' attribute must be used in conjunction with the 'NoComparison' or 'CustomComparison' attributes</source>
        <target state="translated">'CustomEquality' özniteliği, 'NoComparison' veya 'CustomComparison' öznitelikleri ile bağlantılı kullanılmalıdır</target>
        <note />
      </trans-unit>
      <trans-unit id="forPositionalSpecifiersNotPermitted">
        <source>Positional specifiers are not permitted in format strings</source>
        <target state="translated">Biçim dizelerinde konum tanımlayıcılara izin verilmiyor</target>
        <note />
      </trans-unit>
      <trans-unit id="forMissingFormatSpecifier">
        <source>Missing format specifier</source>
        <target state="translated">Biçim belirticisi eksik</target>
        <note />
      </trans-unit>
      <trans-unit id="forFlagSetTwice">
        <source>'{0}' flag set twice</source>
        <target state="translated">'{0}' bayrağı iki kez ayarlandı</target>
        <note />
      </trans-unit>
      <trans-unit id="forPrefixFlagSpacePlusSetTwice">
        <source>Prefix flag (' ' or '+') set twice</source>
        <target state="translated">Ön ek bayrağı (' ' veya '+') iki kez ayarlandı</target>
        <note />
      </trans-unit>
      <trans-unit id="forHashSpecifierIsInvalid">
        <source>The # formatting modifier is invalid in F#</source>
        <target state="translated"># biçimlendirme değiştiricisi F# içinde geçersizdir</target>
        <note />
      </trans-unit>
      <trans-unit id="forBadPrecision">
        <source>Bad precision in format specifier</source>
        <target state="translated">Biçim tanımlayıcıda hatalı duyarlık</target>
        <note />
      </trans-unit>
      <trans-unit id="forBadWidth">
        <source>Bad width in format specifier</source>
        <target state="translated">Biçim tanımlayıcıda hatalı genişlik</target>
        <note />
      </trans-unit>
      <trans-unit id="forDoesNotSupportZeroFlag">
        <source>'{0}' format does not support '0' flag</source>
        <target state="translated">'{0}' biçimi '0' bayrağını desteklemiyor</target>
        <note />
      </trans-unit>
      <trans-unit id="forPrecisionMissingAfterDot">
        <source>Precision missing after the '.'</source>
        <target state="translated">'.' karakterinden sonra duyarlık eksik</target>
        <note />
      </trans-unit>
      <trans-unit id="forFormatDoesntSupportPrecision">
        <source>'{0}' format does not support precision</source>
        <target state="translated">'{0}' biçimi duyarlığı desteklemiyor</target>
        <note />
      </trans-unit>
      <trans-unit id="forBadFormatSpecifier">
        <source>Bad format specifier (after l or L): Expected ld,li,lo,lu,lx or lX. In F# code you can use %d, %x, %o or %u instead, which are overloaded to work with all basic integer types.</source>
        <target state="translated">Hatalı biçim tanımlayıcı (l veya L'den sonra): ld,li,lo,lu,lx veya lX bekleniyordu. Bunun yerine F# kodunda, tüm temel tamsayı türleriyle çalışmak üzere aşırı yüklenmiş olan %d, %x, %o veya %u kullanabilirsiniz.</target>
        <note />
      </trans-unit>
      <trans-unit id="forLIsUnnecessary">
        <source>The 'l' or 'L' in this format specifier is unnecessary. In F# code you can use %d, %x, %o or %u instead, which are overloaded to work with all basic integer types.</source>
        <target state="translated">Bu biçim tanımlayıcıdaki 'l' veya 'L' gereksiz. Bunun yerine F# kodunda, tüm temel tamsayı türleriyle çalışmak üzere aşırı yüklenmiş olan %d, %x, %o veya %u kullanabilirsiniz.</target>
        <note />
      </trans-unit>
      <trans-unit id="forHIsUnnecessary">
        <source>The 'h' or 'H' in this format specifier is unnecessary. You can use %d, %x, %o or %u instead, which are overloaded to work with all basic integer types.</source>
        <target state="translated">Bu biçim tanımlayıcıdaki 'h' veya 'H' gereksiz. Bunun yerine, tüm temel tamsayı türleriyle çalışmak üzere aşırı yüklenmiş olan %d, %x, %o veya %u kullanabilirsiniz.</target>
        <note />
      </trans-unit>
      <trans-unit id="forDoesNotSupportPrefixFlag">
        <source>'{0}' does not support prefix '{1}' flag</source>
        <target state="translated">'{0}', ön ek '{1}' bayrağını desteklemiyor</target>
        <note />
      </trans-unit>
      <trans-unit id="forBadFormatSpecifierGeneral">
        <source>Bad format specifier: '{0}'</source>
        <target state="translated">Hatalı biçim tanımlayıcı: '{0}'</target>
        <note />
      </trans-unit>
      <trans-unit id="elSysEnvExitDidntExit">
        <source>System.Environment.Exit did not exit</source>
        <target state="translated">System.Environment.Exit yoktu</target>
        <note />
      </trans-unit>
      <trans-unit id="elDeprecatedOperator">
        <source>The treatment of this operator is now handled directly by the F# compiler and its meaning cannot be redefined</source>
        <target state="translated">Bu işlecin işlemleri artık doğrudan F# derleyicisi tarafından işlendiğinden anlamı yeniden tanımlanamaz</target>
        <note />
      </trans-unit>
      <trans-unit id="chkProtectedOrBaseCalled">
        <source>A protected member is called or 'base' is being used. This is only allowed in the direct implementation of members since they could escape their object scope.</source>
        <target state="translated">Korunan bir üye çağrıldı veya 'base' kullanılıyor. Üyeler nesne kapsamlarını kaçırabildikleri için buna yalnızca üyeler doğrudan uygulandığında izin verilir.</target>
        <note />
      </trans-unit>
      <trans-unit id="chkByrefUsedInInvalidWay">
        <source>The byref-typed variable '{0}' is used in an invalid way. Byrefs cannot be captured by closures or passed to inner functions.</source>
        <target state="translated">Byref olarak belirtilmiş '{0}' değişkeni geçersiz bir biçimde kullanılmış. Byref değerleri, kapanışlar ile yakalanamaz veya iç işlevlere geçirilemez.</target>
        <note />
      </trans-unit>
      <trans-unit id="chkBaseUsedInInvalidWay">
        <source>The 'base' keyword is used in an invalid way. Base calls cannot be used in closures. Consider using a private member to make base calls.</source>
        <target state="translated">'Base' anahtar sözcüğü geçersiz bir biçimde kullanılmış. Base çağrıları kapanışlarda kullanılamaz. Base çağrıları yapmak için özel üye kullanmayı düşünün.</target>
        <note />
      </trans-unit>
      <trans-unit id="chkVariableUsedInInvalidWay">
        <source>The variable '{0}' is used in an invalid way</source>
        <target state="translated">'{0}' değişkeni geçersiz bir biçimde kullanılmış</target>
        <note />
      </trans-unit>
      <trans-unit id="chkTypeLessAccessibleThanType">
        <source>The type '{0}' is less accessible than the value, member or type '{1}' it is used in.</source>
        <target state="translated">{0}' türünün erişilebilirliği, içinde kullanıldığı değer, üye veya '{1}' türünden daha düşük düzeyde.</target>
        <note />
      </trans-unit>
      <trans-unit id="chkSystemVoidOnlyInTypeof">
        <source>'System.Void' can only be used as 'typeof&lt;System.Void&gt;' in F#</source>
        <target state="translated">'System.Void', F# dilinde yalnızca 'typeof&lt;System.Void&gt;' olarak kullanılabilir</target>
        <note />
      </trans-unit>
      <trans-unit id="chkErrorUseOfByref">
        <source>A type instantiation involves a byref type. This is not permitted by the rules of Common IL.</source>
        <target state="translated">Tür örnek oluşturma işlemi byref türünü içerir. Ortak Ara Dil (CIL) kurallarında buna izin verilmez.</target>
        <note />
      </trans-unit>
      <trans-unit id="chkErrorContainsCallToRethrow">
        <source>Calls to 'reraise' may only occur directly in a handler of a try-with</source>
        <target state="translated">'Reraise' çağrıları yalnızca doğrudan try-with ifadesinin işleyicisinde oluşabilir</target>
        <note />
      </trans-unit>
      <trans-unit id="chkSplicingOnlyInQuotations">
        <source>Expression-splicing operators may only be used within quotations</source>
        <target state="translated">İfade ekleme işleçleri yalnızca tırnak içinde kullanılabilir</target>
        <note />
      </trans-unit>
      <trans-unit id="chkNoFirstClassSplicing">
        <source>First-class uses of the expression-splicing operator are not permitted</source>
        <target state="translated">İfade ekleme işlecinin birinci sınıf kullanımlarına izin verilmiyor</target>
        <note />
      </trans-unit>
      <trans-unit id="chkNoFirstClassAddressOf">
        <source>First-class uses of the address-of operators are not permitted</source>
        <target state="translated">Address-of işleçlerinin birinci sınıf kullanımlarına izin verilmiyor</target>
        <note />
      </trans-unit>
      <trans-unit id="chkNoFirstClassRethrow">
        <source>First-class uses of the 'reraise' function is not permitted</source>
        <target state="translated">'reraise' işlevinin birinci sınıf kullanımlarına izin verilmiyor</target>
        <note />
      </trans-unit>
      <trans-unit id="chkNoByrefAtThisPoint">
        <source>The byref typed value '{0}' cannot be used at this point</source>
        <target state="translated">Türü byref olarak belirtilmiş '{0}' değeri bu noktada kullanılamaz</target>
        <note />
      </trans-unit>
      <trans-unit id="chkLimitationsOfBaseKeyword">
        <source>'base' values may only be used to make direct calls to the base implementations of overridden members</source>
        <target state="translated">'base' değerleri yalnızca geçersiz kılınmış üyelerin taban uygulamalarına doğrudan çağrı yapmak için kullanılabilir</target>
        <note />
      </trans-unit>
      <trans-unit id="chkObjCtorsCantUseExceptionHandling">
        <source>Object constructors cannot directly use try/with and try/finally prior to the initialization of the object. This includes constructs such as 'for x in ...' that may elaborate to uses of these constructs. This is a limitation imposed by Common IL.</source>
        <target state="translated">Nesne oluşturucular, nesnenin başlatılmasından önce try/with ve try/finally ifadelerini doğrudan kullanamazlar. Buna bu yapıların kullanımını çeşitlendirebilen 'for x in ...' gibi yapılar da dahildir. Bu, Ortak Ara Dilin getirdiği bir kısıtlamadır.</target>
        <note />
      </trans-unit>
      <trans-unit id="chkNoAddressOfAtThisPoint">
        <source>The address of the variable '{0}' cannot be used at this point</source>
        <target state="translated">'{0}' değişkeninin adresi bu noktada kullanılamaz</target>
        <note />
      </trans-unit>
      <trans-unit id="chkNoAddressStaticFieldAtThisPoint">
        <source>The address of the static field '{0}' cannot be used at this point</source>
        <target state="translated">'{0}' statik alanının adresi bu noktada kullanılamaz</target>
        <note />
      </trans-unit>
      <trans-unit id="chkNoAddressFieldAtThisPoint">
        <source>The address of the field '{0}' cannot be used at this point</source>
        <target state="translated">'{0}' alanının adresi bu noktada kullanılamaz</target>
        <note />
      </trans-unit>
      <trans-unit id="chkNoAddressOfArrayElementAtThisPoint">
        <source>The address of an array element cannot be used at this point</source>
        <target state="translated">Dizi öğesinin adresi bu noktada kullanılamaz</target>
        <note />
      </trans-unit>
      <trans-unit id="chkFirstClassFuncNoByref">
        <source>The type of a first-class function cannot contain byrefs</source>
        <target state="translated">Birinci sınıf bir işlevin türü byref'ler içeremez</target>
        <note />
      </trans-unit>
      <trans-unit id="chkReturnTypeNoByref">
        <source>A method return type would contain byrefs which is not permitted</source>
        <target state="translated">Bir metot dönüş türü byref'ler içeriyordu, buna izin verilmez</target>
        <note />
      </trans-unit>
      <trans-unit id="chkInvalidCustAttrVal">
        <source>Invalid custom attribute value (not a constant or literal)</source>
        <target state="translated">Geçersiz özel öznitelik değeri (sabit veya değişmez değerli değil)</target>
        <note />
      </trans-unit>
      <trans-unit id="chkAttrHasAllowMultiFalse">
        <source>The attribute type '{0}' has 'AllowMultiple=false'. Multiple instances of this attribute cannot be attached to a single language element.</source>
        <target state="translated">'{0}' öznitelik türünde 'AllowMultiple=false' değeri var. Bu özniteliğin birden çok örneği tek bir dil öğesine iliştirilemez.</target>
        <note />
      </trans-unit>
      <trans-unit id="chkMemberUsedInInvalidWay">
        <source>The member '{0}' is used in an invalid way. A use of '{1}' has been inferred prior to its definition at or near '{2}'. This is an invalid forward reference.</source>
        <target state="translated">{0}' üyesi geçersiz bir biçimde kullanılmış. '{1}' kullanımı, '{2}' konumunda veya yakınındaki tanımından önce çıkarılmış. Bu geçersiz bir ileriye doğru başvurudur.</target>
        <note />
      </trans-unit>
      <trans-unit id="chkNoByrefAsTopValue">
        <source>A byref typed value would be stored here. Top-level let-bound byref values are not permitted.</source>
        <target state="translated">Türü byref olarak belirtilmiş bir değer buraya depolanacaktı. Üst düzeyde let ile bağlanmış byref değerlerine izin verilmez.</target>
        <note />
      </trans-unit>
      <trans-unit id="chkReflectedDefCantSplice">
        <source>[&lt;ReflectedDefinition&gt;] terms cannot contain uses of the prefix splice operator '%'</source>
        <target state="translated">[&lt;ReflectedDefinition&gt;] terimleri ön ek ekleme işleci '%' kullanımı içeremez</target>
        <note />
      </trans-unit>
      <trans-unit id="chkEntryPointUsage">
        <source>A function labeled with the 'EntryPointAttribute' attribute must be the last declaration in the last file in the compilation sequence.</source>
        <target state="translated">'EntryPointAttribute' özniteliği ile etiketlenmiş bir işlev, derleme dizisinin sonuncu dosyasındaki sonuncu bildirim olmalıdır.</target>
        <note />
      </trans-unit>
      <trans-unit id="chkUnionCaseCompiledForm">
        <source>compiled form of the union case</source>
        <target state="translated">birleşim durumunun derlenmiş biçimi</target>
        <note />
      </trans-unit>
      <trans-unit id="chkUnionCaseDefaultAugmentation">
        <source>default augmentation of the union case</source>
        <target state="translated">birleşim durumunun varsayılan genişletmesi</target>
        <note />
      </trans-unit>
      <trans-unit id="chkPropertySameNameMethod">
        <source>The property '{0}' has the same name as a method in type '{1}'.</source>
        <target state="translated">{0}' özelliği, '{1}' türündeki bir metotla aynı ada sahip.</target>
        <note />
      </trans-unit>
      <trans-unit id="chkGetterSetterDoNotMatchAbstract">
        <source>The property '{0}' of type '{1}' has a getter and a setter that do not match. If one is abstract then the other must be as well.</source>
        <target state="translated">{1}' türündeki '{0}' özelliğinin alıcısı ve ayarlayıcısı eşleşmiyor. Biri soyut ise diğeri de soyut olmalıdır.</target>
        <note />
      </trans-unit>
      <trans-unit id="chkPropertySameNameIndexer">
        <source>The property '{0}' has the same name as another property in type '{1}', but one takes indexer arguments and the other does not. You may be missing an indexer argument to one of your properties.</source>
        <target state="translated">{0}' özelliği, '{1}' türündeki başka bir özellikle aynı ada sahip ancak bunlardan biri dizin oluşturucu bağımsız değişkenleri alırken diğeri almıyor. Özelliklerinizden birinde dizin oluşturucu bağımsız değişkeni eksik olabilir.</target>
        <note />
      </trans-unit>
      <trans-unit id="chkCantStoreByrefValue">
        <source>A type would store a byref typed value. This is not permitted by Common IL.</source>
        <target state="translated">Bir türde byref olarak belirtilmiş değer depolanmak istendi. Ortak Ara Dilde (CIL) buna izin verilmez.</target>
        <note />
      </trans-unit>
      <trans-unit id="chkDuplicateMethod">
        <source>Duplicate method. The method '{0}' has the same name and signature as another method in type '{1}'.</source>
        <target state="translated">Yinelenen metot. '{0}' metodu, '{1}' türündeki başka bir metotla aynı ada ve imzaya sahip.</target>
        <note />
      </trans-unit>
      <trans-unit id="chkDuplicateMethodWithSuffix">
        <source>Duplicate method. The method '{0}' has the same name and signature as another method in type '{1}' once tuples, functions, units of measure and/or provided types are erased.</source>
        <target state="translated">Yinelenen metot. Demetler, işlevler, ölçü birimleri ve/veya sağlanan türler silindikten sonra '{0}' metodu, '{1}' türündeki başka bir metotla aynı ada ve imzaya sahip oluyor.</target>
        <note />
      </trans-unit>
      <trans-unit id="chkDuplicateMethodCurried">
        <source>The method '{0}' has curried arguments but has the same name as another method in type '{1}'. Methods with curried arguments cannot be overloaded. Consider using a method taking tupled arguments.</source>
        <target state="translated">{0}' metodunda Curry biçimli bağımsız değişkenler var ancak metodun adı, '{1}' türündeki başka bir metodun adıyla aynı. Curry biçimli bağımsız değişkenleri olan metotlar aşırı yüklenemez. Demet olarak tanımlanmış bağımsız değişkenler alan bir metot kullanmanız önerilir.</target>
        <note />
      </trans-unit>
      <trans-unit id="chkCurriedMethodsCantHaveOutParams">
        <source>Methods with curried arguments cannot declare 'out', 'ParamArray', 'optional', 'ReflectedDefinition', 'byref', 'CallerLineNumber', 'CallerMemberName', or 'CallerFilePath' arguments</source>
        <target state="translated">Curry bağımsız değişkenlerine sahip metotlar 'out', 'ParamArray', 'optional', 'ReflectedDefinition', 'byref', 'CallerLineNumber', 'CallerMemberName' veya 'CallerFilePath' bağımsız değişkenlerini bildiremez</target>
        <note />
      </trans-unit>
      <trans-unit id="chkDuplicateProperty">
        <source>Duplicate property. The property '{0}' has the same name and signature as another property in type '{1}'.</source>
        <target state="translated">Yinelenen özellik. '{0}' özelliği, '{1}' türündeki başka bir özellikle aynı ada ve imzaya sahip.</target>
        <note />
      </trans-unit>
      <trans-unit id="chkDuplicatePropertyWithSuffix">
        <source>Duplicate property. The property '{0}' has the same name and signature as another property in type '{1}' once tuples, functions, units of measure and/or provided types are erased.</source>
        <target state="translated">Yinelenen özellik. Demetler, işlevler, ölçü birimleri ve/veya sağlanan türler silindikten sonra '{0}' özelliği, '{1}' türündeki başka bir özellikle aynı ada ve imzaya sahip oluyor.</target>
        <note />
      </trans-unit>
      <trans-unit id="chkDuplicateMethodInheritedType">
        <source>Duplicate method. The abstract method '{0}' has the same name and signature as an abstract method in an inherited type.</source>
        <target state="translated">Yinelenen metot. Soyut '{0}' metodu, devralınan türdeki soyut metotla aynı ada ve imzaya sahip.</target>
        <note />
      </trans-unit>
      <trans-unit id="chkDuplicateMethodInheritedTypeWithSuffix">
        <source>Duplicate method. The abstract method '{0}' has the same name and signature as an abstract method in an inherited type once tuples, functions, units of measure and/or provided types are erased.</source>
        <target state="translated">Yinelenen metot. Demetler, işlevler, ölçü birimleri ve/veya sağlanan türler silindikten sonra, soyut '{0}' metodu, devralınan türdeki soyut metotla aynı ada ve imzaya sahip.</target>
        <note />
      </trans-unit>
      <trans-unit id="chkMultipleGenericInterfaceInstantiations">
        <source>This type implements the same interface at different generic instantiations '{0}' and '{1}'. This is not permitted in this version of F#.</source>
        <target state="translated">Bu tür, farklı '{0}' ve '{1}' genel örneklemelerinde aynı arabirimi uyguluyor. F# dilinin bu sürümünde buna izin verilmez.</target>
        <note />
      </trans-unit>
      <trans-unit id="chkValueWithDefaultValueMustHaveDefaultValue">
        <source>The type of a field using the 'DefaultValue' attribute must admit default initialization, i.e. have 'null' as a proper value or be a struct type whose fields all admit default initialization. You can use 'DefaultValue(false)' to disable this check</source>
        <target state="translated">'DefaultValue' özniteliğini kullanan alanın türü varsayılan başlatmayı kabul etmelidir, yani uygun değer olarak 'null' değerli olmalı veya alanlarının tümü varsayılan başlatmayı kabul eden yapı türünde olmalıdır. Bu denetimi devre dışı bırakmak için 'DefaultValue(false)' kullanabilirsiniz</target>
        <note />
      </trans-unit>
      <trans-unit id="chkNoByrefInTypeAbbrev">
        <source>The type abbreviation contains byrefs. This is not permitted by F#.</source>
        <target state="translated">Tür kısaltması byref değerleri içeriyor. F# dilinde buna izin verilmez.</target>
        <note />
      </trans-unit>
      <trans-unit id="crefBoundVarUsedInSplice">
        <source>The variable '{0}' is bound in a quotation but is used as part of a spliced expression. This is not permitted since it may escape its scope.</source>
        <target state="translated">'{0}' değişkeni bir alıntı içine bağlanmış ancak eklenmiş ifadenin parçası olarak kullanılmış. Kapsamından kaçabileceği için buna izin verilmez.</target>
        <note />
      </trans-unit>
      <trans-unit id="crefQuotationsCantContainGenericExprs">
        <source>Quotations cannot contain uses of generic expressions</source>
        <target state="translated">Alıntılar, genel ifade kullanımları içeremez</target>
        <note />
      </trans-unit>
      <trans-unit id="crefQuotationsCantContainGenericFunctions">
        <source>Quotations cannot contain function definitions that are inferred or declared to be generic. Consider adding some type constraints to make this a valid quoted expression.</source>
        <target state="translated">Alıntılar, genel olduğu çıkarılmış veya tanımlanmış işlev tanımları içeremez. Bunu geçerli bir alıntı ifadesi yapmak için bazı tür kısıtlamaları eklemeyi düşünün.</target>
        <note />
      </trans-unit>
      <trans-unit id="crefQuotationsCantContainObjExprs">
        <source>Quotations cannot contain object expressions</source>
        <target state="translated">Alıntılar, nesne ifadeleri içeremez</target>
        <note />
      </trans-unit>
      <trans-unit id="crefQuotationsCantContainAddressOf">
        <source>Quotations cannot contain expressions that take the address of a field</source>
        <target state="translated">Alıntılar, bir alanın adresini alan ifadeler içeremez</target>
        <note />
      </trans-unit>
      <trans-unit id="crefQuotationsCantContainStaticFieldRef">
        <source>Quotations cannot contain expressions that fetch static fields</source>
        <target state="translated">Alıntılar, statik alanlar getiren ifadeler içeremez</target>
        <note />
      </trans-unit>
      <trans-unit id="crefQuotationsCantContainInlineIL">
        <source>Quotations cannot contain inline assembly code or pattern matching on arrays</source>
        <target state="translated">Alıntılar, satır içi bütünleştirilmiş kod kodu veya dizilerde desen eşleştirme içeremez</target>
        <note />
      </trans-unit>
      <trans-unit id="crefQuotationsCantContainDescendingForLoops">
        <source>Quotations cannot contain descending for loops</source>
        <target state="translated">Alıntılar, döngülere yönelik azalan sıra içeremez</target>
        <note />
      </trans-unit>
      <trans-unit id="crefQuotationsCantFetchUnionIndexes">
        <source>Quotations cannot contain expressions that fetch union case indexes</source>
        <target state="translated">Alıntılar, birleşim durumu dizinleri getiren ifadeler içeremez</target>
        <note />
      </trans-unit>
      <trans-unit id="crefQuotationsCantSetUnionFields">
        <source>Quotations cannot contain expressions that set union case fields</source>
        <target state="translated">Alıntılar, birleşim durumu alanları ayarlayan ifadeler içeremez</target>
        <note />
      </trans-unit>
      <trans-unit id="crefQuotationsCantSetExceptionFields">
        <source>Quotations cannot contain expressions that set fields in exception values</source>
        <target state="translated">Alıntılar, özel durum değerleri içinde alanlar ayarlayan ifadeler içeremez</target>
        <note />
      </trans-unit>
      <trans-unit id="crefQuotationsCantRequireByref">
        <source>Quotations cannot contain expressions that require byref pointers</source>
        <target state="translated">Alıntılar, byref işaretçileri gerektiren ifadeler içeremez</target>
        <note />
      </trans-unit>
      <trans-unit id="crefQuotationsCantCallTraitMembers">
        <source>Quotations cannot contain expressions that make member constraint calls, or uses of operators that implicitly resolve to a member constraint call</source>
        <target state="translated">Alıntılar, üye kısıtlama çağrıları yapan veya örtük olarak üye kısıtlama çağrısına çözümlenen işleçler kullanan ifadeler içeremez</target>
        <note />
      </trans-unit>
      <trans-unit id="crefQuotationsCantContainThisConstant">
        <source>Quotations cannot contain this kind of constant</source>
        <target state="translated">Alıntılar, bu tür bir sabit içeremez</target>
        <note />
      </trans-unit>
      <trans-unit id="crefQuotationsCantContainThisPatternMatch">
        <source>Quotations cannot contain this kind of pattern match</source>
        <target state="translated">Alıntılar, bu tür bir desen eşleştirme içeremez</target>
        <note />
      </trans-unit>
      <trans-unit id="crefQuotationsCantContainArrayPatternMatching">
        <source>Quotations cannot contain array pattern matching</source>
        <target state="translated">Alıntılar, dizi deseni eşleştirmesi içeremez</target>
        <note />
      </trans-unit>
      <trans-unit id="crefQuotationsCantContainThisType">
        <source>Quotations cannot contain this kind of type</source>
        <target state="translated">Alıntılar, böyle bir tür içeremez</target>
        <note />
      </trans-unit>
      <trans-unit id="csTypeCannotBeResolvedAtCompileTime">
        <source>The declared type parameter '{0}' cannot be used here since the type parameter cannot be resolved at compile time</source>
        <target state="translated">Tanımlanan tür parametresi '{0}' derleme zamanında çözümlenemediği için burada kullanılamaz</target>
        <note />
      </trans-unit>
      <trans-unit id="csCodeLessGeneric">
        <source>This code is less generic than indicated by its annotations. A unit-of-measure specified using '_' has been determined to be '1', i.e. dimensionless. Consider making the code generic, or removing the use of '_'.</source>
        <target state="translated">Bu kod, ek açıklamalarında belirtilenden daha az genel. '_' kullanılarak belirtilen bir ölçü biriminin '1', yani boyutsuz olduğu belirlendi. Kodu genel yapmayı veya '_' kullanımını kaldırmayı düşünün.</target>
        <note />
      </trans-unit>
      <trans-unit id="csTypeInferenceMaxDepth">
        <source>Type inference problem too complicated (maximum iteration depth reached). Consider adding further type annotations.</source>
        <target state="translated">Tür çıkarma sorunu çok karmaşık (en fazla yinelenme derinliğine ulaşıldı). İlave tür ek açıklamaları eklemeyi düşünün.</target>
        <note />
      </trans-unit>
      <trans-unit id="csExpectedArguments">
        <source>Expected arguments to an instance member</source>
        <target state="translated">Örnek üye için bağımsız değişkenler bekleniyordu</target>
        <note />
      </trans-unit>
      <trans-unit id="csIndexArgumentMismatch">
        <source>This indexer expects {0} arguments but is here given {1}</source>
        <target state="translated">Bu dizin erişimcisi {0} bağımsız değişkenlerini bekliyor ancak burada {1} verilmiş</target>
        <note />
      </trans-unit>
      <trans-unit id="csExpectTypeWithOperatorButGivenFunction">
        <source>Expecting a type supporting the operator '{0}' but given a function type. You may be missing an argument to a function.</source>
        <target state="translated">'{0}' işlecini destekleyen bir tür bekleniyor ancak bir işlev türü verildi. Bir işlevde bağımsız değişkeniniz eksik olabilir.</target>
        <note />
      </trans-unit>
      <trans-unit id="csExpectTypeWithOperatorButGivenTuple">
        <source>Expecting a type supporting the operator '{0}' but given a tuple type</source>
        <target state="translated">'{0}' işlecini destekleyen bir tür bekleniyor ancak bir demet türü verildi.</target>
        <note />
      </trans-unit>
      <trans-unit id="csTypesDoNotSupportOperator">
        <source>None of the types '{0}' support the operator '{1}'</source>
        <target state="translated">{0}' türlerinin hiçbiri '{1}' işlecini desteklemez</target>
        <note />
      </trans-unit>
      <trans-unit id="csTypeDoesNotSupportOperator">
        <source>The type '{0}' does not support the operator '{1}'</source>
        <target state="translated">{0}' türü '{1}' işlecini desteklemez</target>
        <note />
      </trans-unit>
      <trans-unit id="csTypesDoNotSupportOperatorNullable">
        <source>None of the types '{0}' support the operator '{1}'. Consider opening the module 'Microsoft.FSharp.Linq.NullableOperators'.</source>
        <target state="translated">{0}' türlerinin hiçbiri '{1}' işlecini desteklemez. 'Microsoft.FSharp.Linq.NullableOperators' modülünü açmayı düşünün.</target>
        <note />
      </trans-unit>
      <trans-unit id="csTypeDoesNotSupportOperatorNullable">
        <source>The type '{0}' does not support the operator '{1}'. Consider opening the module 'Microsoft.FSharp.Linq.NullableOperators'.</source>
        <target state="translated">{0}' türü '{1}' işlecini desteklemez. 'Microsoft.FSharp.Linq.NullableOperators' modülünü açmayı düşünün.</target>
        <note />
      </trans-unit>
      <trans-unit id="csTypeDoesNotSupportConversion">
        <source>The type '{0}' does not support a conversion to the type '{1}'</source>
        <target state="translated">{0}' türü '{1}' türüne dönüşümü desteklemez</target>
        <note />
      </trans-unit>
      <trans-unit id="csMethodFoundButIsStatic">
        <source>The type '{0}' has a method '{1}' (full name '{2}'), but the method is static</source>
        <target state="translated">{0}' türünün '{1}' metodu var (tam adı '{2}'), ancak bu metot statik</target>
        <note />
      </trans-unit>
      <trans-unit id="csMethodFoundButIsNotStatic">
        <source>The type '{0}' has a method '{1}' (full name '{2}'), but the method is not static</source>
        <target state="translated">{0}' türünün '{1}' metodu var (tam adı '{2}'), ancak bu metot statik değil</target>
        <note />
      </trans-unit>
      <trans-unit id="csStructConstraintInconsistent">
        <source>The constraints 'struct' and 'not struct' are inconsistent</source>
        <target state="translated">'struct' ve 'not struct' kısıtlamaları tutarsız</target>
        <note />
      </trans-unit>
      <trans-unit id="csTypeDoesNotHaveNull">
        <source>The type '{0}' does not have 'null' as a proper value</source>
        <target state="translated">'{0}' türünde uygun değer olarak 'null' yoktur</target>
        <note />
      </trans-unit>
      <trans-unit id="csNullableTypeDoesNotHaveNull">
        <source>The type '{0}' does not have 'null' as a proper value. To create a null value for a Nullable type use 'System.Nullable()'.</source>
        <target state="translated">'{0}' türünün uygun değer olarak bir 'null' değeri yok. Boş değer atanabilir türe bir boş değer atamak için 'System.Nullable()' kullanın.</target>
        <note />
      </trans-unit>
      <trans-unit id="csTypeDoesNotSupportComparison1">
        <source>The type '{0}' does not support the 'comparison' constraint because it has the 'NoComparison' attribute</source>
        <target state="translated">'{0}' türünün 'NoComparison' özniteliği olduğu için 'comparison' kısıtlamasını desteklemez</target>
        <note />
      </trans-unit>
      <trans-unit id="csTypeDoesNotSupportComparison2">
        <source>The type '{0}' does not support the 'comparison' constraint. For example, it does not support the 'System.IComparable' interface</source>
        <target state="translated">'{0}' türü 'comparison' kısıtlamasını desteklemez. Örneğin, 'System.IComparable' arabirimini desteklemez</target>
        <note />
      </trans-unit>
      <trans-unit id="csTypeDoesNotSupportComparison3">
        <source>The type '{0}' does not support the 'comparison' constraint because it is a record, union or struct with one or more structural element types which do not support the 'comparison' constraint. Either avoid the use of comparison with this type, or add the 'StructuralComparison' attribute to the type to determine which field type does not support comparison</source>
        <target state="translated">'{0}' türü, 'comparison' kısıtlamasını desteklemeyen bir veya daha fazla yapısal öğe türünün olduğu bir record, union veya struct olduğu için 'comparison' kısıtlamasını desteklemez. Bu türde karşılaştırma kullanmayın veya hangi alan türünün karşılaştırmayı desteklemediğini belirlemek için 'StructuralComparison' özniteliğini türe ekleyin</target>
        <note />
      </trans-unit>
      <trans-unit id="csTypeDoesNotSupportEquality1">
        <source>The type '{0}' does not support the 'equality' constraint because it has the 'NoEquality' attribute</source>
        <target state="translated">'{0}' türünün 'NoEquality' özniteliği olduğu için 'equality' kısıtlamasını desteklemez</target>
        <note />
      </trans-unit>
      <trans-unit id="csTypeDoesNotSupportEquality2">
        <source>The type '{0}' does not support the 'equality' constraint because it is a function type</source>
        <target state="translated">'{0}' türünün bir işlev türü olduğu için 'equality' kısıtlamasını desteklemez</target>
        <note />
      </trans-unit>
      <trans-unit id="csTypeDoesNotSupportEquality3">
        <source>The type '{0}' does not support the 'equality' constraint because it is a record, union or struct with one or more structural element types which do not support the 'equality' constraint. Either avoid the use of equality with this type, or add the 'StructuralEquality' attribute to the type to determine which field type does not support equality</source>
        <target state="translated">'{0}' türü, 'equality' kısıtlamasını desteklemeyen bir veya daha fazla yapısal öğe türünün olduğu bir record, union veya struct olduğu için 'equality' kısıtlamasını desteklemez. Bu türde eşitlik kullanmayın veya hangi alan türünün eşitliği desteklemediğini belirlemek için 'StructuralEquality' özniteliğini türe ekleyin</target>
        <note />
      </trans-unit>
      <trans-unit id="csTypeIsNotEnumType">
        <source>The type '{0}' is not a CLI enum type</source>
        <target state="translated">'{0}' türü bir CLI enum türü değil</target>
        <note />
      </trans-unit>
      <trans-unit id="csTypeHasNonStandardDelegateType">
        <source>The type '{0}' has a non-standard delegate type</source>
        <target state="translated">'{0}' türünün standart olmayan temsilci türü var</target>
        <note />
      </trans-unit>
      <trans-unit id="csTypeIsNotDelegateType">
        <source>The type '{0}' is not a CLI delegate type</source>
        <target state="translated">'{0}' türü bir CLI temsilci türü değil</target>
        <note />
      </trans-unit>
      <trans-unit id="csTypeParameterCannotBeNullable">
        <source>This type parameter cannot be instantiated to 'Nullable'. This is a restriction imposed in order to ensure the meaning of 'null' in some CLI languages is not confusing when used in conjunction with 'Nullable' values.</source>
        <target state="translated">Bu tür parametresi 'Nullable' olarak örneklenemez. Bu, bazı CLI dillerinde 'null' ifadesinin anlamının 'Nullable' değerlerle birlikte kullanıldığında karışıklık yaratmamasını sağlamak amacıyla getirilmiş bir kısıtlamadır.</target>
        <note />
      </trans-unit>
      <trans-unit id="csGenericConstructRequiresStructType">
        <source>A generic construct requires that the type '{0}' is a CLI or F# struct type</source>
        <target state="translated">Genel bir yapı, '{0}' türünün bir CLI veya F# struct türü olmasını gerektirir</target>
        <note />
      </trans-unit>
      <trans-unit id="csGenericConstructRequiresUnmanagedType">
        <source>A generic construct requires that the type '{0}' is an unmanaged type</source>
        <target state="translated">Genel bir yapı, '{0}' türünün yönetilmeyen bir tür olmasını gerektirir</target>
        <note />
      </trans-unit>
      <trans-unit id="csTypeNotCompatibleBecauseOfPrintf">
        <source>The type '{0}' is not compatible with any of the types {1}, arising from the use of a printf-style format string</source>
        <target state="translated">{0}' türü, printf tarzı biçim dizesinin kullanımından kaynaklanan {1} türlerinden herhangi biriyle uyumlu değil</target>
        <note />
      </trans-unit>
      <trans-unit id="csGenericConstructRequiresReferenceSemantics">
        <source>A generic construct requires that the type '{0}' have reference semantics, but it does not, i.e. it is a struct</source>
        <target state="translated">Genel bir yapı, '{0}' türünde başvuru semantiği olmasını gerektirir ancak bu söz konusu değil, yani bu bir struct</target>
        <note />
      </trans-unit>
      <trans-unit id="csGenericConstructRequiresNonAbstract">
        <source>A generic construct requires that the type '{0}' be non-abstract</source>
        <target state="translated">Genel bir yapı, '{0}' türünün soyut olmamasını gerektirir</target>
        <note />
      </trans-unit>
      <trans-unit id="csGenericConstructRequiresPublicDefaultConstructor">
        <source>A generic construct requires that the type '{0}' have a public default constructor</source>
        <target state="translated">Genel bir yapı, '{0}' türünde ortak varsayılan oluşturucu olmasını gerektirir</target>
        <note />
      </trans-unit>
      <trans-unit id="csTypeInstantiationLengthMismatch">
        <source>Type instantiation length mismatch</source>
        <target state="translated">Tür örnekleme uzunluğu uyuşmazlığı</target>
        <note />
      </trans-unit>
      <trans-unit id="csOptionalArgumentNotPermittedHere">
        <source>Optional arguments not permitted here</source>
        <target state="translated">İsteğe bağlı bağımsız değişkenler burada kullanılamaz</target>
        <note />
      </trans-unit>
      <trans-unit id="csMemberIsNotStatic">
        <source>{0} is not a static member</source>
        <target state="translated">{0} bir statik üye değil</target>
        <note />
      </trans-unit>
      <trans-unit id="csMemberIsNotInstance">
        <source>{0} is not an instance member</source>
        <target state="translated">{0} bir örnek üyesi değil</target>
        <note />
      </trans-unit>
      <trans-unit id="csArgumentLengthMismatch">
        <source>Argument length mismatch</source>
        <target state="translated">Bağımsız değişken uzunluğu mismatch uyuşmazlığı</target>
        <note />
      </trans-unit>
      <trans-unit id="csArgumentTypesDoNotMatch">
        <source>The argument types don't match</source>
        <target state="translated">Bağımsız değişken türleri eşleşmiyor</target>
        <note />
      </trans-unit>
      <trans-unit id="csMethodExpectsParams">
        <source>This method expects a CLI 'params' parameter in this position. 'params' is a way of passing a variable number of arguments to a method in languages such as C#. Consider passing an array for this argument</source>
        <target state="translated">Bu metot bu konumda CLI 'params' parametresini bekler. 'params', C# gibi dillerde değişken sayıda bağımsız değişkeni bir metoda geçirme yoludur. Bu bağımsız değişken için bir dizi geçirmeyi düşünün</target>
        <note />
      </trans-unit>
      <trans-unit id="csMemberIsNotAccessible">
        <source>The member or object constructor '{0}' is not {1}</source>
        <target state="translated">Üye veya nesne oluşturucu '{0}', {1} değil</target>
        <note />
      </trans-unit>
      <trans-unit id="csMemberIsNotAccessible2">
        <source>The member or object constructor '{0}' is not {1}. Private members may only be accessed from within the declaring type. Protected members may only be accessed from an extending type and cannot be accessed from inner lambda expressions.</source>
        <target state="translated">Üye veya nesne oluşturucu '{0}', {1} değil. Özel üyelere yalnızca tanımlayan türün içinden erişilebilir. Korunan üyelere yalnızca genişletilen bir türden erişilebilir, iç lambda ifadelerinden erişilemez.</target>
        <note />
      </trans-unit>
      <trans-unit id="csMethodIsNotAStaticMethod">
        <source>{0} is not a static method</source>
        <target state="translated">{0} bir statik metot değil</target>
        <note />
      </trans-unit>
      <trans-unit id="csMethodIsNotAnInstanceMethod">
        <source>{0} is not an instance method</source>
        <target state="translated">{0} bir örnek metodu değil</target>
        <note />
      </trans-unit>
      <trans-unit id="csMemberHasNoArgumentOrReturnProperty">
        <source>The member or object constructor '{0}' has no argument or settable return property '{1}'. {2}.</source>
        <target state="translated">Üye veya nesne oluşturucu '{0}' bağımsız değişkene veya ayarlanabilen '{1}' dönüş özelliğine sahip değil. {2}.</target>
        <note />
      </trans-unit>
      <trans-unit id="csCtorHasNoArgumentOrReturnProperty">
        <source>The object constructor '{0}' has no argument or settable return property '{1}'. {2}.</source>
        <target state="translated">{0}' nesne oluşturucusu, bağımsız değişkene veya ayarlanabilen '{1}' dönüş özelliğine sahip değil. {2}.</target>
        <note />
      </trans-unit>
      <trans-unit id="csRequiredSignatureIs">
        <source>The required signature is {0}</source>
        <target state="translated">Gereken imza: {0}</target>
        <note />
      </trans-unit>
      <trans-unit id="csMemberSignatureMismatch">
        <source>The member or object constructor '{0}' requires {1} argument(s). The required signature is '{2}'.</source>
        <target state="translated">Üye veya nesne oluşturucu '{0}' {1} bağımsız değişken gerektirir. Gereken imza: '{2}'.</target>
        <note />
      </trans-unit>
      <trans-unit id="csMemberSignatureMismatch2">
        <source>The member or object constructor '{0}' requires {1} additional argument(s). The required signature is '{2}'.</source>
        <target state="translated">Üye veya nesne oluşturucu '{0}' {1} bağımsız değişken daha gerektiriyor. Gereken imza: '{2}'.</target>
        <note />
      </trans-unit>
      <trans-unit id="csMemberSignatureMismatch3">
        <source>The member or object constructor '{0}' requires {1} argument(s). The required signature is '{2}'. Some names for missing arguments are {3}.</source>
        <target state="translated">Üye veya nesne oluşturucu '{0}' {1} bağımsız değişken gerektirir. Gereken imza: '{2}'. Eksik bağımsız değişkenlerden bazılarının adları: {3}.</target>
        <note />
      </trans-unit>
      <trans-unit id="csMemberSignatureMismatch4">
        <source>The member or object constructor '{0}' requires {1} additional argument(s). The required signature is '{2}'. Some names for missing arguments are {3}.</source>
        <target state="translated">Üye veya nesne oluşturucu '{0}' {1} bağımsız değişken daha gerektirir. Gereken imza: '{2}'. Eksik bağımsız değişkenlerden bazılarının adları: {3}.</target>
        <note />
      </trans-unit>
      <trans-unit id="csMemberSignatureMismatchArityNamed">
        <source>The member or object constructor '{0}' requires {1} argument(s) but is here given {2} unnamed and {3} named argument(s). The required signature is '{4}'.</source>
        <target state="translated">Üye veya nesne oluşturucu '{0}' {1} bağımsız değişken alır ancak burada adlandırılmamış {2} ve adlandırılmış {3} bağımsız değişken verilmiş. Gereken imza: '{4}'.</target>
        <note />
      </trans-unit>
      <trans-unit id="csMemberSignatureMismatchArity">
        <source>The member or object constructor '{0}' takes {1} argument(s) but is here given {2}. The required signature is '{3}'.</source>
        <target state="translated">Üye veya nesne oluşturucu '{0}' {1} bağımsız değişken alır ancak burada {2} bağımsız değişken verilmiş. Gereken imza: '{3}'.</target>
        <note />
      </trans-unit>
      <trans-unit id="csCtorSignatureMismatchArity">
        <source>The object constructor '{0}' takes {1} argument(s) but is here given {2}. The required signature is '{3}'.</source>
        <target state="translated">{0}' nesne oluşturucusunun {1} bağımsız değişken alması gerekiyor, ancak burada {2} bağımsız değişken almış. Gerekli imza: '{3}'.</target>
        <note />
      </trans-unit>
      <trans-unit id="csCtorSignatureMismatchArityProp">
        <source>The object constructor '{0}' takes {1} argument(s) but is here given {2}. The required signature is '{3}'. If some of the arguments are meant to assign values to properties, consider separating those arguments with a comma (',').</source>
        <target state="translated">{0}' nesne oluşturucusunun {1} bağımsız değişken alması gerekiyor, ancak burada {2} bağımsız değişken almış. Gerekli imza: '{3}'. Bazı bağımsız değişkenler özelliklere değer atamak için kullanıldıysa, bu bağımsız değişkenleri virgül (',') ile ayırmanız önerilir.</target>
        <note />
      </trans-unit>
      <trans-unit id="csMemberSignatureMismatchArityType">
        <source>The member or object constructor '{0}' takes {1} type argument(s) but is here given {2}. The required signature is '{3}'.</source>
        <target state="translated">Üye veya nesne oluşturucu '{0}' {1} tür bağımsız değişkeni alır ancak burada {2} bağımsız değişken verilmiş. Gereken imza: '{3}'.</target>
        <note />
      </trans-unit>
      <trans-unit id="csMemberNotAccessible">
        <source>A member or object constructor '{0}' taking {1} arguments is not accessible from this code location. All accessible versions of method '{2}' take {3} arguments.</source>
        <target state="translated">{1} bağımsız değişken alan '{0}' adlı üyeye veya nesne oluşturucusuna bu kod konumundan erişilemiyor. '{2}' metodunun erişilebilen tüm sürümleri {3} bağımsız değişken alır.</target>
        <note />
      </trans-unit>
      <trans-unit id="csIncorrectGenericInstantiation">
        <source>Incorrect generic instantiation. No {0} member named '{1}' takes {2} generic arguments.</source>
        <target state="translated">Yanlış genel örnekleme. '{1}' adlı hiçbir {0} üyesi {2} genel bağımsız değişkenlerini almıyor.</target>
        <note />
      </trans-unit>
      <trans-unit id="csMemberOverloadArityMismatch">
        <source>The member or object constructor '{0}' does not take {1} argument(s). An overload was found taking {2} arguments.</source>
        <target state="translated">Üye veya nesne oluşturucu '{0}', {1} bağımsız değişkenlerini almaz. {2} bağımsız değişkenler alınırken aşırı yükleme bulundu.</target>
        <note />
      </trans-unit>
      <trans-unit id="csNoMemberTakesTheseArguments">
        <source>No {0} member or object constructor named '{1}' takes {2} arguments</source>
        <target state="translated">Hiçbir {0} üyesi veya '{1}' adlı nesne oluşturucusu {2} bağımsız değişken almaz</target>
        <note />
      </trans-unit>
      <trans-unit id="csNoMemberTakesTheseArguments2">
        <source>No {0} member or object constructor named '{1}' takes {2} arguments. Note the call to this member also provides {3} named arguments.</source>
        <target state="translated">Hiçbir {0} üyesi veya '{1}' adlı nesne oluşturucusu {2} bağımsız değişken almaz. Bu üyeye çağrı yapılmasının {3} adlandırılmış bağımsız değişken sağladığına ayrıca dikkat edin.</target>
        <note />
      </trans-unit>
      <trans-unit id="csNoMemberTakesTheseArguments3">
        <source>No {0} member or object constructor named '{1}' takes {2} arguments. The named argument '{3}' doesn't correspond to any argument or settable return property for any overload.</source>
        <target state="translated">Hiçbir {0} üyesi veya '{1}' adlı nesne oluşturucusu {2} bağımsız değişken almaz. '{3}' adlandırılmış bağımsız değişkeni, herhangi bir aşırı yüklemeye yönelik hiçbir bağımsız değişkene veya ayarlanabilen dönüş özelliğine karşılık gelmiyor.</target>
        <note />
      </trans-unit>
      <trans-unit id="csMethodNotFound">
        <source>Method or object constructor '{0}' not found</source>
        <target state="translated">Metot veya nesne oluşturucusu '{0}' bulunamadı</target>
        <note />
      </trans-unit>
      <trans-unit id="csNoOverloadsFound">
        <source>No overloads match for method '{0}'.</source>
        <target state="translated">Hiçbir aşırı yükleme '{0}' metodu ile eşleşmiyor.</target>
        <note />
      </trans-unit>
      <trans-unit id="csMethodIsOverloaded">
        <source>A unique overload for method '{0}' could not be determined based on type information prior to this program point. A type annotation may be needed.</source>
        <target state="translated">Bu program noktasından önce, tür bilgilerine dayalı olarak '{0}' metodu için benzersiz bir aşırı yükleme belirlenemedi. Tür ek açıklaması gerekebilir.</target>
        <note />
      </trans-unit>
      <trans-unit id="csCandidates">
        <source>Candidates: {0}</source>
        <target state="translated">Adaylar: {0}</target>
        <note />
      </trans-unit>
      <trans-unit id="csSeeAvailableOverloads">
        <source>The available overloads are shown below.</source>
        <target state="translated">Kullanılabilen aşırı yüklemeler aşağıda gösterilmiştir.</target>
        <note />
      </trans-unit>
      <trans-unit id="parsDoCannotHaveVisibilityDeclarations">
        <source>Accessibility modifiers are not permitted on 'do' bindings, but '{0}' was given.</source>
        <target state="translated">Erişilebilirlik değiştiricilerine 'do' bağlamalarında izin verilmez, ancak '{0}' belirtildi.</target>
        <note />
      </trans-unit>
      <trans-unit id="parsEofInHashIf">
        <source>End of file in #if section begun at or after here</source>
        <target state="translated">#if bölümünde dosya sonu burada veya daha önce başlatıldı</target>
        <note />
      </trans-unit>
      <trans-unit id="parsEofInString">
        <source>End of file in string begun at or before here</source>
        <target state="translated">Dizede dosya sonu burada veya daha önce başlatıldı</target>
        <note />
      </trans-unit>
      <trans-unit id="parsEofInVerbatimString">
        <source>End of file in verbatim string begun at or before here</source>
        <target state="translated">Tam dizede dosya sonu burada veya daha önce başlatıldı</target>
        <note />
      </trans-unit>
      <trans-unit id="parsEofInComment">
        <source>End of file in comment begun at or before here</source>
        <target state="translated">Açıklamada dosya sonu burada veya daha önce başlatıldı</target>
        <note />
      </trans-unit>
      <trans-unit id="parsEofInStringInComment">
        <source>End of file in string embedded in comment begun at or before here</source>
        <target state="translated">Açıklamaya gömülü dizede dosya sonu burada veya daha önce başlatıldı</target>
        <note />
      </trans-unit>
      <trans-unit id="parsEofInVerbatimStringInComment">
        <source>End of file in verbatim string embedded in comment begun at or before here</source>
        <target state="translated">Açıklamaya gömülü tam dizede dosya sonu burada veya daha önce başlatıldı</target>
        <note />
      </trans-unit>
      <trans-unit id="parsEofInIfOcaml">
        <source>End of file in IF-OCAML section begun at or before here</source>
        <target state="translated">IF-OCAML bölümünde dosya sonu burada veya daha önce başlatıldı</target>
        <note />
      </trans-unit>
      <trans-unit id="parsEofInDirective">
        <source>End of file in directive begun at or before here</source>
        <target state="translated">Yönergede dosya sonu burada veya daha önce başlatıldı</target>
        <note />
      </trans-unit>
      <trans-unit id="parsNoHashEndIfFound">
        <source>No #endif found for #if or #else</source>
        <target state="translated">#if veya #else için bir #endif bulunamadı</target>
        <note />
      </trans-unit>
      <trans-unit id="parsAttributesIgnored">
        <source>Attributes have been ignored in this construct</source>
        <target state="translated">Bu yapıda öznitelikler yok sayıldı</target>
        <note />
      </trans-unit>
      <trans-unit id="parsUseBindingsIllegalInImplicitClassConstructors">
        <source>'use' bindings are not permitted in primary constructors</source>
        <target state="translated">birincil oluşturucularda 'use' bağlamalarına izin verilmez</target>
        <note />
      </trans-unit>
      <trans-unit id="parsUseBindingsIllegalInModules">
        <source>'use' bindings are not permitted in modules and are treated as 'let' bindings</source>
        <target state="translated">modüllerde 'use' bağlamalarına izin verilmez ve 'let' bağlamaları gibi işlem yapılır</target>
        <note />
      </trans-unit>
      <trans-unit id="parsIntegerForLoopRequiresSimpleIdentifier">
        <source>An integer for loop must use a simple identifier</source>
        <target state="translated">Döngü tamsayısı basit tanımlayıcı kullanmalıdır</target>
        <note />
      </trans-unit>
      <trans-unit id="parsOnlyOneWithAugmentationAllowed">
        <source>At most one 'with' augmentation is permitted</source>
        <target state="translated">En çok bir 'with' genişletmesine izin verilir</target>
        <note />
      </trans-unit>
      <trans-unit id="parsUnexpectedSemicolon">
        <source>A semicolon is not expected at this point</source>
        <target state="translated">Bu aşamada noktalı virgül beklenmiyor</target>
        <note />
      </trans-unit>
      <trans-unit id="parsUnexpectedEndOfFile">
        <source>Unexpected end of input</source>
        <target state="translated">Beklenmeyen giriş sonu</target>
        <note />
      </trans-unit>
      <trans-unit id="parsUnexpectedVisibilityDeclaration">
        <source>Accessibility modifiers are not permitted here, but '{0}' was given.</source>
        <target state="translated">Erişilebilirlik değiştiricilerine burada izin verilmez, ancak '{0}' belirtildi.</target>
        <note />
      </trans-unit>
      <trans-unit id="parsOnlyHashDirectivesAllowed">
        <source>Only '#' compiler directives may occur prior to the first 'namespace' declaration</source>
        <target state="translated">İlk 'namespace' bildiriminden önce yalnızca '#' derleyici yönergeleri gerçekleşebilir</target>
        <note />
      </trans-unit>
      <trans-unit id="parsVisibilityDeclarationsShouldComePriorToIdentifier">
        <source>Accessibility modifiers should come immediately prior to the identifier naming a construct</source>
        <target state="translated">Erişilebilirlik değiştiricileri bir yapıyı adlandıran tanımlayıcıdan hemen önce gelmelidir</target>
        <note />
      </trans-unit>
      <trans-unit id="parsNamespaceOrModuleNotBoth">
        <source>Files should begin with either a namespace or module declaration, e.g. 'namespace SomeNamespace.SubNamespace' or 'module SomeNamespace.SomeModule', but not both. To define a module within a namespace use 'module SomeModule = ...'</source>
        <target state="translated">Dosyalar ad alanıyla veya modül bildirimiyle başlamalıdır, örn. 'namespace SomeNamespace.SubNamespace' veya 'module SomeNamespace.SomeModule', ikisiyle birden değil. Ad alanı içinde bir modül tanımlamak için 'module SomeModule = ...' kullanın</target>
        <note />
      </trans-unit>
      <trans-unit id="parsModuleAbbreviationMustBeSimpleName">
        <source>A module abbreviation must be a simple name, not a path</source>
        <target state="translated">Modül kısaltması yol değil, basit ad olmalıdır</target>
        <note />
      </trans-unit>
      <trans-unit id="parsIgnoreAttributesOnModuleAbbreviation">
        <source>Ignoring attributes on module abbreviation</source>
        <target state="translated">Modül kısaltmasındaki öznitelikler yoksayılıyor</target>
        <note />
      </trans-unit>
      <trans-unit id="parsIgnoreAttributesOnModuleAbbreviationAlwaysPrivate">
        <source>The '{0}' accessibility attribute is not allowed on module abbreviation. Module abbreviations are always private.</source>
        <target state="translated">Modül kısaltmasında '{0}' erişilebilirlik özniteliğine izin verilmez. Modül kısaltmaları her zaman özeldir.</target>
        <note />
      </trans-unit>
      <trans-unit id="parsIgnoreVisibilityOnModuleAbbreviationAlwaysPrivate">
        <source>The '{0}' visibility attribute is not allowed on module abbreviation. Module abbreviations are always private.</source>
        <target state="translated">Modül kısaltmasında '{0}' görünürlük özniteliğine izin verilmez. Modül kısaltmaları her zaman özeldir.</target>
        <note />
      </trans-unit>
      <trans-unit id="parsUnClosedBlockInHashLight">
        <source>Unclosed block</source>
        <target state="translated">Kapatılmamış blok</target>
        <note />
      </trans-unit>
      <trans-unit id="parsUnmatchedBeginOrStruct">
        <source>Unmatched 'begin' or 'struct'</source>
        <target state="translated">Eşleşmeyen 'begin' veya 'struct'</target>
        <note />
      </trans-unit>
      <trans-unit id="parsModuleDefnMustBeSimpleName">
        <source>A module name must be a simple name, not a path</source>
        <target state="translated">Modül adı yol değil, basit ad olmalıdır</target>
        <note />
      </trans-unit>
      <trans-unit id="parsUnexpectedEmptyModuleDefn">
        <source>Unexpected empty type moduleDefn list</source>
        <target state="translated">Beklenmeyen boş tür moduleDefn listesi</target>
        <note />
      </trans-unit>
      <trans-unit id="parsAttributesMustComeBeforeVal">
        <source>Attributes should be placed before 'val'</source>
        <target state="translated">Öznitelikler 'val' öğesinin önüne konulmalıdır</target>
        <note />
      </trans-unit>
      <trans-unit id="parsAttributesAreNotPermittedOnInterfaceImplementations">
        <source>Attributes are not permitted on interface implementations</source>
        <target state="translated">Arabirim uygulamalarında özniteliklere izin verilmez</target>
        <note />
      </trans-unit>
      <trans-unit id="parsSyntaxError">
        <source>Syntax error</source>
        <target state="translated">sözdizimi hatası</target>
        <note />
      </trans-unit>
      <trans-unit id="parsAugmentationsIllegalOnDelegateType">
        <source>Augmentations are not permitted on delegate type moduleDefns</source>
        <target state="translated">moduleDefns temsilci türünde genişletmelere izin verilmiyor</target>
        <note />
      </trans-unit>
      <trans-unit id="parsUnmatchedClassInterfaceOrStruct">
        <source>Unmatched 'class', 'interface' or 'struct'</source>
        <target state="translated">Eşleşmeyen 'class', 'interface' veya 'struct'</target>
        <note />
      </trans-unit>
      <trans-unit id="parsEmptyTypeDefinition">
        <source>A type definition requires one or more members or other declarations. If you intend to define an empty class, struct or interface, then use 'type ... = class end', 'interface end' or 'struct end'.</source>
        <target state="translated">Tür tanımı, bir veya daha fazla üyeyi ya da diğer tanımlamaları gerektirir. Boş bir class, struct veya interface tanımlamayı planlıyorsanız 'type ... = class end', 'interface end' veya 'struct end' kullanın.</target>
        <note />
      </trans-unit>
      <trans-unit id="parsUnmatchedWith">
        <source>Unmatched 'with' or badly formatted 'with' block</source>
        <target state="translated">Eşleşmeyen 'with' veya hatalı biçimlendirilmiş 'with' bloğu</target>
        <note />
      </trans-unit>
      <trans-unit id="parsGetOrSetRequired">
        <source>'get', 'set' or 'get,set' required</source>
        <target state="translated">'get', 'set' veya 'get,set' gerekiyor</target>
        <note />
      </trans-unit>
      <trans-unit id="parsOnlyClassCanTakeValueArguments">
        <source>Only class types may take value arguments</source>
        <target state="translated">Yalnızca sınıf türleri değer bağımsız değişkenleri alabilir</target>
        <note />
      </trans-unit>
      <trans-unit id="parsUnmatchedBegin">
        <source>Unmatched 'begin'</source>
        <target state="translated">Eşleşmeyen 'begin'</target>
        <note />
      </trans-unit>
      <trans-unit id="parsInvalidDeclarationSyntax">
        <source>Invalid declaration syntax</source>
        <target state="translated">Geçersiz bildirim sözdizimi</target>
        <note />
      </trans-unit>
      <trans-unit id="parsGetAndOrSetRequired">
        <source>'get' and/or 'set' required</source>
        <target state="translated">'get' ve/veya 'set' gerekiyor</target>
        <note />
      </trans-unit>
      <trans-unit id="parsTypeAnnotationsOnGetSet">
        <source>Type annotations on property getters and setters must be given after the 'get()' or 'set(v)', e.g. 'with get() : string = ...'</source>
        <target state="translated">Özellik alıcılar ve ayarlayıcılardaki tür ek açıklamaları 'get()' veya 'set(v)' ifadesinden sonra verilmelidir, örn. 'with get() : string = ...'</target>
        <note />
      </trans-unit>
      <trans-unit id="parsGetterMustHaveAtLeastOneArgument">
        <source>A getter property is expected to be a function, e.g. 'get() = ...' or 'get(index) = ...'</source>
        <target state="translated">Alıcı özelliğinin işlev olması bekleniyor, örn. 'get() = ...' veya 'get(index) = ...'</target>
        <note />
      </trans-unit>
      <trans-unit id="parsMultipleAccessibilitiesForGetSet">
        <source>Multiple accessibilities given for property getter or setter</source>
        <target state="translated">Özellik alıcı veya ayarlayıcı için birden çok erişilebilirlik verildi</target>
        <note />
      </trans-unit>
      <trans-unit id="parsSetSyntax">
        <source>Property setters must be defined using 'set value = ', 'set idx value = ' or 'set (idx1,...,idxN) value = ... '</source>
        <target state="translated">Özellik ayarlayıcıları 'set value = ', 'set idx value = ' veya 'set (idx1,...,idxN) value = ... ' kullanılarak tanımlanmalıdır</target>
        <note />
      </trans-unit>
      <trans-unit id="parsInterfacesHaveSameVisibilityAsEnclosingType">
        <source>Interfaces always have the same visibility as the enclosing type</source>
        <target state="translated">Arabirimler her zaman kapsayan tür ile aynı görünürlüğe sahiptir</target>
        <note />
      </trans-unit>
      <trans-unit id="parsAccessibilityModsIllegalForAbstract">
        <source>Accessibility modifiers are not allowed on this member. Abstract slots always have the same visibility as the enclosing type.</source>
        <target state="translated">Erişilebilirlik değiştiricilerine bu üyede izin verilmiyor. Soyut yuvalar, kapsayan tür ile her zaman aynı görünürlüğe sahiptir.</target>
        <note />
      </trans-unit>
      <trans-unit id="parsAttributesIllegalOnInherit">
        <source>Attributes are not permitted on 'inherit' declarations</source>
        <target state="translated">'inherit' tanımlamalarında özniteliklere izin verilmez</target>
        <note />
      </trans-unit>
      <trans-unit id="parsVisibilityIllegalOnInherit">
        <source>Accessibility modifiers are not permitted on an 'inherits' declaration</source>
        <target state="translated">'inherits' bildiriminde erişilebilirlik değiştiricilerine izin verilmez</target>
        <note />
      </trans-unit>
      <trans-unit id="parsInheritDeclarationsCannotHaveAsBindings">
        <source>'inherit' declarations cannot have 'as' bindings. To access members of the base class when overriding a method, the syntax 'base.SomeMember' may be used; 'base' is a keyword. Remove this 'as' binding.</source>
        <target state="translated">'inherit' tanımlamalarının 'as' bağlamaları olamaz. Bir metodu geçersiz kılarken temel sınıfın üyelerine erişmek için 'base.SomeMember' sözdizimi kullanılabilir; 'base' bir anahtar sözcüktür. Bu 'as' bağlamasını kaldırın.</target>
        <note />
      </trans-unit>
      <trans-unit id="parsAttributesIllegalHere">
        <source>Attributes are not allowed here</source>
        <target state="translated">Özniteliklere burada izin verilmez</target>
        <note />
      </trans-unit>
      <trans-unit id="parsTypeAbbreviationsCannotHaveVisibilityDeclarations">
        <source>Accessibility modifiers are not permitted in this position for type abbreviations</source>
        <target state="translated">Erişilebilirlik değiştiricilerine tür kısaltmalarının bu konumunda izin verilmez</target>
        <note />
      </trans-unit>
      <trans-unit id="parsEnumTypesCannotHaveVisibilityDeclarations">
        <source>Accessibility modifiers are not permitted in this position for enum types</source>
        <target state="translated">Erişilebilirlik değiştiricilerine enum türlerinin bu konumunda izin verilmez</target>
        <note />
      </trans-unit>
      <trans-unit id="parsAllEnumFieldsRequireValues">
        <source>All enum fields must be given values</source>
        <target state="translated">Tüm enum alanları verilen değerler olmalıdır</target>
        <note />
      </trans-unit>
      <trans-unit id="parsInlineAssemblyCannotHaveVisibilityDeclarations">
        <source>Accessibility modifiers are not permitted on inline assembly code types</source>
        <target state="translated">Erişilebilirlik değiştiricilerine satır içi bütünleştirilmiş kod kodu türlerinde izin verilmez</target>
        <note />
      </trans-unit>
      <trans-unit id="parsUnexpectedIdentifier">
        <source>Unexpected identifier: '{0}'</source>
        <target state="translated">Beklenmeyen tanımlayıcı: '{0}'</target>
        <note />
      </trans-unit>
      <trans-unit id="parsUnionCasesCannotHaveVisibilityDeclarations">
        <source>Accessibility modifiers are not permitted on union cases. Use 'type U = internal ...' or 'type U = private ...' to give an accessibility to the whole representation.</source>
        <target state="translated">Birleşim durumlarında erişilebilirlik değiştiricilerine izin verilmez. Temsilin tamamına erişilebilirlik kazandırmak için 'type U = internal ...' veya 'type U = private ...' kullanın.</target>
        <note />
      </trans-unit>
      <trans-unit id="parsEnumFieldsCannotHaveVisibilityDeclarations">
        <source>Accessibility modifiers are not permitted on enumeration fields</source>
        <target state="translated">Erişilebilirlik değiştiricilerine sabit listesi alanlarında izin verilmez</target>
        <note />
      </trans-unit>
      <trans-unit id="parsConsiderUsingSeparateRecordType">
        <source>Consider using a separate record type instead</source>
        <target state="translated">Onun yerine ayrı bir kayıt türü kullanmayı deneyin</target>
        <note />
      </trans-unit>
      <trans-unit id="parsRecordFieldsCannotHaveVisibilityDeclarations">
        <source>Accessibility modifiers are not permitted on record fields. Use 'type R = internal ...' or 'type R = private ...' to give an accessibility to the whole representation.</source>
        <target state="translated">Kayıt alanlarında erişilebilirlik değiştiricilerine izin verilmez. Temsilin tamamına erişilebilirlik kazandırmak için 'type R = internal ...' veya 'type R = private ...' kullanın.</target>
        <note />
      </trans-unit>
      <trans-unit id="parsLetAndForNonRecBindings">
        <source>The declaration form 'let ... and ...' for non-recursive bindings is not used in F# code. Consider using a sequence of 'let' bindings</source>
        <target state="translated">Özyinelemeli olmayan bağlamalar için 'let ... and ...' bildirim biçimi F# kodunda kullanılmaz. 'let' bağlama sırası kullanmayı düşünün</target>
        <note />
      </trans-unit>
      <trans-unit id="parsUnmatchedParen">
        <source>Unmatched '('</source>
        <target state="translated">Eşleşmeyen '('</target>
        <note />
      </trans-unit>
      <trans-unit id="parsSuccessivePatternsShouldBeSpacedOrTupled">
        <source>Successive patterns should be separated by spaces or tupled</source>
        <target state="translated">Ardışık desenler boşluklarla veya grup olarak tanımlayarak ayrılmalıdır</target>
        <note />
      </trans-unit>
      <trans-unit id="parsNoMatchingInForLet">
        <source>No matching 'in' found for this 'let'</source>
        <target state="translated">Bu 'let' için eşleşen bir 'in' bulunamadı</target>
        <note />
      </trans-unit>
      <trans-unit id="parsErrorInReturnForLetIncorrectIndentation">
        <source>Error in the return expression for this 'let'. Possible incorrect indentation.</source>
        <target state="translated">Bu 'let' için dönüş ifadesinde hata. Muhtemelen hatalı girinti.</target>
        <note />
      </trans-unit>
      <trans-unit id="parsExpectedExpressionAfterLet">
        <source>The block following this '{0}' is unfinished. Every code block is an expression and must have a result. '{1}' cannot be the final code element in a block. Consider giving this block an explicit result.</source>
        <target state="translated">Bu '{0}' öğesini izleyen blok tamamlanmadı. Her kod bloğu bir ifadedir ve bir sonucu olmalıdır. '{1}' bir bloktaki son kod öğesi olamaz. Bu bloğa açık bir sonuç vermeyi düşünün.</target>
        <note />
      </trans-unit>
      <trans-unit id="parsIncompleteIf">
        <source>Incomplete conditional. Expected 'if &lt;expr&gt; then &lt;expr&gt;' or 'if &lt;expr&gt; then &lt;expr&gt; else &lt;expr&gt;'.</source>
        <target state="translated">Eksik koşul. 'if &lt;ifade&gt; then &lt;ifade&gt;' veya 'if &lt;ifade&gt; then &lt;ifade&gt; else &lt;ifade&gt;' bekleniyordu.</target>
        <note />
      </trans-unit>
      <trans-unit id="parsAssertIsNotFirstClassValue">
        <source>'assert' may not be used as a first class value. Use 'assert &lt;expr&gt;' instead.</source>
        <target state="translated">'assert' birinci sınıf değer olarak kullanılamaz. Onun yerine 'assert &lt;ifade&gt;' kullanın.</target>
        <note />
      </trans-unit>
      <trans-unit id="parsIdentifierExpected">
        <source>Identifier expected</source>
        <target state="translated">Tanımlayıcı bekleniyor</target>
        <note />
      </trans-unit>
      <trans-unit id="parsInOrEqualExpected">
        <source>'in' or '=' expected</source>
        <target state="translated">'in' veya '=' bekleniyor</target>
        <note />
      </trans-unit>
      <trans-unit id="parsArrowUseIsLimited">
        <source>The use of '-&gt;' in sequence and computation expressions is limited to the form 'for pat in expr -&gt; expr'. Use the syntax 'for ... in ... do ... yield...' to generate elements in more complex sequence expressions.</source>
        <target state="translated">Dizi ve hesaplama ifadelerinde '-&gt;' kullanımı 'for pat in expr -&gt; expr' biçimiyle sınırlıdır. Daha karmaşık dizi ifadelerinde öğeler oluşturmak için 'for ... in ... do ... yield...' sözdizimini kullanın.</target>
        <note />
      </trans-unit>
      <trans-unit id="parsSuccessiveArgsShouldBeSpacedOrTupled">
        <source>Successive arguments should be separated by spaces or tupled, and arguments involving function or method applications should be parenthesized</source>
        <target state="translated">Ardışık bağımsız değişkenler boşluklarla veya grup olarak tanımlayarak ayrılmalı ve işlev veya metot uygulamaları içeren bağımsız değişkenler ayraç içine alınmalıdır</target>
        <note />
      </trans-unit>
      <trans-unit id="parsUnmatchedBracket">
        <source>Unmatched '['</source>
        <target state="translated">Eşleşmeyen '['</target>
        <note />
      </trans-unit>
      <trans-unit id="parsMissingQualificationAfterDot">
        <source>Missing qualification after '.'</source>
        <target state="translated">'.' sonrasında eksik nitelik</target>
        <note />
      </trans-unit>
      <trans-unit id="parsParenFormIsForML">
        <source>In F# code you may use 'expr.[expr]'. A type annotation may be required to indicate the first expression is an array</source>
        <target state="translated">F# kodunda 'expr.[expr]' kullanabilirsiniz. İlk ifadenin dizi olduğunu belirtmek için tür ek açıklaması gerekebilir</target>
        <note />
      </trans-unit>
      <trans-unit id="parsMismatchedQuote">
        <source>Mismatched quotation, beginning with '{0}'</source>
        <target state="translated">'{0}' ile başlayan, eşleşmeyen alıntı</target>
        <note />
      </trans-unit>
      <trans-unit id="parsUnmatched">
        <source>Unmatched '{0}'</source>
        <target state="translated">Eşleşmeyen '{0}'</target>
        <note />
      </trans-unit>
      <trans-unit id="parsUnmatchedBracketBar">
        <source>Unmatched '[|'</source>
        <target state="translated">Eşleşmeyen '[|'</target>
        <note />
      </trans-unit>
      <trans-unit id="parsUnmatchedBrace">
        <source>Unmatched '{{'</source>
        <target state="translated">Eşleşmeyen '{{'</target>
        <note />
      </trans-unit>
      <trans-unit id="parsFieldBinding">
        <source>Field bindings must have the form 'id = expr;'</source>
        <target state="translated">Alan bağlamaları 'id = expr;' biçiminde olmalıdır</target>
        <note />
      </trans-unit>
      <trans-unit id="parsMemberIllegalInObjectImplementation">
        <source>This member is not permitted in an object implementation</source>
        <target state="translated">Nesne uygulamasında bu üyeye izin verilmez</target>
        <note />
      </trans-unit>
      <trans-unit id="parsMissingFunctionBody">
        <source>Missing function body</source>
        <target state="translated">Eksik işlev gövdesi</target>
        <note />
      </trans-unit>
      <trans-unit id="parsSyntaxErrorInLabeledType">
        <source>Syntax error in labelled type argument</source>
        <target state="translated">Etiketli tür bağımsız değişkeninde sözdizimi hatası</target>
        <note />
      </trans-unit>
      <trans-unit id="parsUnexpectedInfixOperator">
        <source>Unexpected infix operator in type expression</source>
        <target state="translated">Tür ifadesinde beklenmeyen içtakı işleci</target>
        <note />
      </trans-unit>
      <trans-unit id="parsMultiArgumentGenericTypeFormDeprecated">
        <source>The syntax '(typ,...,typ) ident' is not used in F# code. Consider using 'ident&lt;typ,...,typ&gt;' instead</source>
        <target state="translated">'(typ,...,typ) ident' sözdizimi F# kodunda kullanılmaz. Onun yerine 'ident&lt;typ,...,typ&gt;' kullanmayı düşünün</target>
        <note />
      </trans-unit>
      <trans-unit id="parsInvalidLiteralInType">
        <source>Invalid literal in type</source>
        <target state="translated">Türde geçersiz sabit değer</target>
        <note />
      </trans-unit>
      <trans-unit id="parsUnexpectedOperatorForUnitOfMeasure">
        <source>Unexpected infix operator in unit-of-measure expression. Legal operators are '*', '/' and '^'.</source>
        <target state="translated">Ölçü birimi ifadesinde beklenmeyen içtakı işleci. Geçerli işleçler: '*', '/' ve '^'.</target>
        <note />
      </trans-unit>
      <trans-unit id="parsUnexpectedIntegerLiteralForUnitOfMeasure">
        <source>Unexpected integer literal in unit-of-measure expression</source>
        <target state="translated">Ölçü birimi ifadesinde beklenmeyen tamsayı sabit değeri</target>
        <note />
      </trans-unit>
      <trans-unit id="parsUnexpectedTypeParameter">
        <source>Syntax error: unexpected type parameter specification</source>
        <target state="translated">Sözdizimi hatası: beklenmeyen tür parametresi belirtimi</target>
        <note />
      </trans-unit>
      <trans-unit id="parsMismatchedQuotationName">
        <source>Mismatched quotation operator name, beginning with '{0}'</source>
        <target state="translated">'{0}' ile başlayan, eşleşmeyen alıntı işleci adı</target>
        <note />
      </trans-unit>
      <trans-unit id="parsActivePatternCaseMustBeginWithUpperCase">
        <source>Active pattern case identifiers must begin with an uppercase letter</source>
        <target state="translated">Etkin desen örneği tanımlayıcıları büyük harfle başlamalıdır</target>
        <note />
      </trans-unit>
      <trans-unit id="parsActivePatternCaseContainsPipe">
        <source>The '|' character is not permitted in active pattern case identifiers</source>
        <target state="translated">'|' karakterine ektin desen örneği tanımlayıcılarında izin verilmez</target>
        <note />
      </trans-unit>
      <trans-unit id="parsIllegalDenominatorForMeasureExponent">
        <source>Denominator must not be 0 in unit-of-measure exponent</source>
        <target state="translated">Ölçü birimi üssünde payda 0 olmamalıdır</target>
        <note />
      </trans-unit>
      <trans-unit id="parsNoEqualShouldFollowNamespace">
        <source>No '=' symbol should follow a 'namespace' declaration</source>
        <target state="translated">'namespace' bildirimini bir '=' simgesi izleyemez</target>
        <note />
      </trans-unit>
      <trans-unit id="parsSyntaxModuleStructEndDeprecated">
        <source>The syntax 'module ... = struct .. end' is not used in F# code. Consider using 'module ... = begin .. end'</source>
        <target state="translated">'module ... = struct .. end' sözdizimi F# kodunda kullanılmaz. 'module ... = begin .. end' kullanmayı düşünün</target>
        <note />
      </trans-unit>
      <trans-unit id="parsSyntaxModuleSigEndDeprecated">
        <source>The syntax 'module ... : sig .. end' is not used in F# code. Consider using 'module ... = begin .. end'</source>
        <target state="translated">'module ... : sig .. end' sözdizimi F# kodunda kullanılmaz. 'module ... = begin .. end' kullanmayı düşünün</target>
        <note />
      </trans-unit>
      <trans-unit id="tcStaticFieldUsedWhenInstanceFieldExpected">
        <source>A static field was used where an instance field is expected</source>
        <target state="translated">Örnek alanı beklenen yerde statik alan kullanılmış</target>
        <note />
      </trans-unit>
      <trans-unit id="tcMethodNotAccessible">
        <source>Method '{0}' is not accessible from this code location</source>
        <target state="translated">'{0}' metoduna bu kod konumundan erişilemiyor</target>
        <note />
      </trans-unit>
      <trans-unit id="tcImplicitMeasureFollowingSlash">
        <source>Implicit product of measures following /</source>
        <target state="translated">/ sonrasındaki ölçülerin örtük çarpımı</target>
        <note />
      </trans-unit>
      <trans-unit id="tcUnexpectedMeasureAnon">
        <source>Unexpected SynMeasure.Anon</source>
        <target state="translated">Beklenmeyen SynMeasure.Anon</target>
        <note />
      </trans-unit>
      <trans-unit id="tcNonZeroConstantCannotHaveGenericUnit">
        <source>Non-zero constants cannot have generic units. For generic zero, write 0.0&lt;_&gt;.</source>
        <target state="translated">Sıfır olmayan sabitlerin genel birimleri olamaz. Genel sıfır için 0.0&lt;_&gt; yazın.</target>
        <note />
      </trans-unit>
      <trans-unit id="tcSeqResultsUseYield">
        <source>In sequence expressions, results are generated using 'yield'</source>
        <target state="translated">Dizi ifadelerinde, sonuçlar 'yield' kullanılarak oluşturulur</target>
        <note />
      </trans-unit>
      <trans-unit id="tcUnexpectedBigRationalConstant">
        <source>Unexpected big rational constant</source>
        <target state="translated">Beklenmeyen büyüklükte oran sabiti</target>
        <note />
      </trans-unit>
      <trans-unit id="tcInvalidTypeForUnitsOfMeasure">
        <source>Units-of-measure supported only on float, float32, decimal and signed integer types</source>
        <target state="translated">Ölçü birimleri yalnızca kayan, float32, ondalık ve işaretli tamsayı türlerinde desteklenir</target>
        <note />
      </trans-unit>
      <trans-unit id="tcUnexpectedConstUint16Array">
        <source>Unexpected Const_uint16array</source>
        <target state="translated">Beklenmeyen Const_uint16array</target>
        <note />
      </trans-unit>
      <trans-unit id="tcUnexpectedConstByteArray">
        <source>Unexpected Const_bytearray</source>
        <target state="translated">Beklenmeyen Const_bytearray</target>
        <note />
      </trans-unit>
      <trans-unit id="tcParameterRequiresName">
        <source>A parameter with attributes must also be given a name, e.g. '[&lt;Attribute&gt;] Name : Type'</source>
        <target state="translated">Özniteliklere sahip bir parametreye ayrıca bir ad verilmelidir, örn. '[&lt;Attribute&gt;] Ad : Tür'</target>
        <note />
      </trans-unit>
      <trans-unit id="tcReturnValuesCannotHaveNames">
        <source>Return values cannot have names</source>
        <target state="translated">Dönüş değerlerinin adları olamaz</target>
        <note />
      </trans-unit>
      <trans-unit id="tcMemberKindPropertyGetSetNotExpected">
        <source>MemberKind.PropertyGetSet only expected in parse trees</source>
        <target state="translated">MemberKind.PropertyGetSet yalnızca ayrıştırma ağaçlarında beklenir</target>
        <note />
      </trans-unit>
      <trans-unit id="tcNamespaceCannotContainValues">
        <source>Namespaces cannot contain values. Consider using a module to hold your value declarations.</source>
        <target state="translated">Ad alanları değer içeremez. Değer bildirimlerinizi tutmak için modül kullanmayı düşünün.</target>
        <note />
      </trans-unit>
      <trans-unit id="tcNamespaceCannotContainExtensionMembers">
        <source>Namespaces cannot contain extension members except in the same file and namespace declaration group where the type is defined. Consider using a module to hold declarations of extension members.</source>
        <target state="translated">Ad alanları, türün tanımlandığı dosya ve ad alanı bildirim grubundakiler dışında uzantı üyeleri içeremez. Uzantı üyesi bildirimlerini tutmak için bir modül kullanmayı düşünün.</target>
        <note />
      </trans-unit>
      <trans-unit id="tcMultipleVisibilityAttributes">
        <source>Multiple visibility attributes have been specified for this identifier</source>
        <target state="translated">Bu tanımlayıcı için birden çok görünürlük özniteliği belirtilmiş</target>
        <note />
      </trans-unit>
      <trans-unit id="tcMultipleVisibilityAttributesWithLet">
        <source>Multiple visibility attributes have been specified for this identifier. 'let' bindings in classes are always private, as are any 'let' bindings inside expressions.</source>
        <target state="translated">Bu tanımlayıcı için birden çok görünürlük özniteliği belirtilmiş. İfade içlerindeki tüm 'let' bağlamaları her zaman özel olduğu gibi sınıflardaki 'let' bağlamaları da her zaman özeldir.</target>
        <note />
      </trans-unit>
      <trans-unit id="tcInvalidMethodNameForRelationalOperator">
        <source>The name '({0})' should not be used as a member name. To define comparison semantics for a type, implement the 'System.IComparable' interface. If defining a static member for use from other CLI languages then use the name '{1}' instead.</source>
        <target state="translated">({0})' adı üye adı olarak kullanılmamalıdır. Türe yönelik karşılaştırma semantiğini tanımlamak için 'System.IComparable' arabirimini uygulayın. Diğer CLI dillerinden kullanılacak statik bir üye tanımlıyorsanız onun yerine '{1}' adını kullanın.</target>
        <note />
      </trans-unit>
      <trans-unit id="tcInvalidMethodNameForEquality">
        <source>The name '({0})' should not be used as a member name. To define equality semantics for a type, override the 'Object.Equals' member. If defining a static member for use from other CLI languages then use the name '{1}' instead.</source>
        <target state="translated">({0})' adı üye adı olarak kullanılmamalıdır. Türe yönelik eşitlik semantiğini tanımlamak için 'Object.Equals' üyesini geçersiz kılın. Diğer CLI dillerinden kullanılacak statik bir üye tanımlıyorsanız onun yerine '{1}' adını kullanın.</target>
        <note />
      </trans-unit>
      <trans-unit id="tcInvalidMemberName">
        <source>The name '({0})' should not be used as a member name. If defining a static member for use from other CLI languages then use the name '{1}' instead.</source>
        <target state="translated">({0})' adı üye adı olarak kullanılmamalıdır. Diğer CLI dillerinden kullanılacak statik bir üye tanımlıyorsanız onun yerine '{1}' adını kullanın.</target>
        <note />
      </trans-unit>
      <trans-unit id="tcInvalidMemberNameFixedTypes">
        <source>The name '({0})' should not be used as a member name because it is given a standard definition in the F# library over fixed types</source>
        <target state="translated">'({0})' adına F# kitaplığında sabit türler üzerinden standart bir tanım verildiği için üye adı olarak kullanılmamalıdır</target>
        <note />
      </trans-unit>
      <trans-unit id="tcInvalidOperatorDefinitionRelational">
        <source>The '{0}' operator should not normally be redefined. To define overloaded comparison semantics for a particular type, implement the 'System.IComparable' interface in the definition of that type.</source>
        <target state="translated">'{0}' işleci normalde yeniden tanımlanmamalıdır. Belirli bir türün aşırı yüklenmiş karşılaştırma semantiğini tanımlamak için o türün tanımında 'System.IComparable' arabirimini uygulayın.</target>
        <note />
      </trans-unit>
      <trans-unit id="tcInvalidOperatorDefinitionEquality">
        <source>The '{0}' operator should not normally be redefined. To define equality semantics for a type, override the 'Object.Equals' member in the definition of that type.</source>
        <target state="translated">'{0}' işleci normalde yeniden tanımlanmamalıdır. Bir türün eşitlik semantiğini tanımlamak için o türün tanımında 'Object.Equals' üyesini geçersiz kılın.</target>
        <note />
      </trans-unit>
      <trans-unit id="tcInvalidOperatorDefinition">
        <source>The '{0}' operator should not normally be redefined. Consider using a different operator name</source>
        <target state="translated">'{0}' işleci normalde yeniden tanımlanmamalıdır. Farklı bir işleç adı kullanmayı düşünün</target>
        <note />
      </trans-unit>
      <trans-unit id="tcInvalidIndexOperatorDefinition">
        <source>The '{0}' operator cannot be redefined. Consider using a different operator name</source>
        <target state="translated">'{0}' işleci yeniden tanımlanamaz. Farklı bir işleç adı kullanmayı düşünün</target>
        <note />
      </trans-unit>
      <trans-unit id="tcExpectModuleOrNamespaceParent">
        <source>Expected module or namespace parent {0}</source>
        <target state="translated">Modül veya ad alanı üst öğesi {0} bekleniyordu</target>
        <note />
      </trans-unit>
      <trans-unit id="tcImplementsIComparableExplicitly">
        <source>The struct, record or union type '{0}' implements the interface 'System.IComparable' explicitly. You must apply the 'CustomComparison' attribute to the type.</source>
        <target state="translated">Yapı, kayıt veya birleşim türü '{0}', 'System.IComparable' arabirimini açık olarak uyguluyor. Türe 'CustomComparison' özniteliğini uygulamanız gerekir.</target>
        <note />
      </trans-unit>
      <trans-unit id="tcImplementsGenericIComparableExplicitly">
        <source>The struct, record or union type '{0}' implements the interface 'System.IComparable&lt;_&gt;' explicitly. You must apply the 'CustomComparison' attribute to the type, and should also provide a consistent implementation of the non-generic interface System.IComparable.</source>
        <target state="translated">Yapı, kayıt veya birleşim türü '{0}', 'System.IComparable&lt;_&gt;' arabirimini açık olarak uyguluyor. Türe 'CustomComparison' özniteliğini uygulamanız ve aynı zamanda genel olmayan System.IComparable arabiriminin tutarlı bir uygulamasını sağlamanız gerekir.</target>
        <note />
      </trans-unit>
      <trans-unit id="tcImplementsIStructuralComparableExplicitly">
        <source>The struct, record or union type '{0}' implements the interface 'System.IStructuralComparable' explicitly. Apply the 'CustomComparison' attribute to the type.</source>
        <target state="translated">Yapı, kayıt veya birleşim türü '{0}', 'System.IStructuralComparable' arabirimini açık olarak uyguluyor. Türe 'CustomComparison' özniteliğini uygulayın.</target>
        <note />
      </trans-unit>
      <trans-unit id="tcRecordFieldInconsistentTypes">
        <source>This record contains fields from inconsistent types</source>
        <target state="translated">Bu kayıt tutarsız türlere ait alanlar içeriyor</target>
        <note />
      </trans-unit>
      <trans-unit id="tcDllImportStubsCannotBeInlined">
        <source>DLLImport stubs cannot be inlined</source>
        <target state="translated">DLLImport saplamaları satır içine alınamaz</target>
        <note />
      </trans-unit>
      <trans-unit id="tcStructsCanOnlyBindThisAtMemberDeclaration">
        <source>Structs may only bind a 'this' parameter at member declarations</source>
        <target state="translated">Yapılar üye bildirimlerinde yalnızca 'this' parametresini bağlayabilirler</target>
        <note />
      </trans-unit>
      <trans-unit id="tcUnexpectedExprAtRecInfPoint">
        <source>Unexpected expression at recursive inference point</source>
        <target state="translated">Özyinelemeli çıkarım noktasında beklenmeyen ifade</target>
        <note />
      </trans-unit>
      <trans-unit id="tcLessGenericBecauseOfAnnotation">
        <source>This code is less generic than required by its annotations because the explicit type variable '{0}' could not be generalized. It was constrained to be '{1}'.</source>
        <target state="translated">Açık tür değişkeni '{0}' oluşturulamadığı için bu kod ek açıklamalarının gerektirdiğinden daha az genel. '{1}' olacak şekilde kısıtlanmıştı.</target>
        <note />
      </trans-unit>
      <trans-unit id="tcConstrainedTypeVariableCannotBeGeneralized">
        <source>One or more of the explicit class or function type variables for this binding could not be generalized, because they were constrained to other types</source>
        <target state="translated">Bu bağlamanın bir veya daha fazla açık sınıf veya işlev türü değişkeni diğer türlerle kısıtlandığı için oluşturulamadı</target>
        <note />
      </trans-unit>
      <trans-unit id="tcGenericParameterHasBeenConstrained">
        <source>A generic type parameter has been used in a way that constrains it to always be '{0}'</source>
        <target state="translated">Genel bir tür parametresi, her zaman '{0}' olarak kısıtlanacak şekilde kullanılmış</target>
        <note />
      </trans-unit>
      <trans-unit id="tcTypeParameterHasBeenConstrained">
        <source>This type parameter has been used in a way that constrains it to always be '{0}'</source>
        <target state="translated">Bu tür parametresi, her zaman '{0}' olarak kısıtlanacak şekilde kullanılmış</target>
        <note />
      </trans-unit>
      <trans-unit id="tcTypeParametersInferredAreNotStable">
        <source>The type parameters inferred for this value are not stable under the erasure of type abbreviations. This is due to the use of type abbreviations which drop or reorder type parameters, e.g. \n\ttype taggedInt&lt;'a&gt; = int or\n\ttype swap&lt;'a,'b&gt; = 'b * 'a.\nConsider declaring the type parameters for this value explicitly, e.g.\n\tlet f&lt;'a,'b&gt; ((x,y) : swap&lt;'b,'a&gt;) : swap&lt;'a,'b&gt; = (y,x).</source>
        <target state="translated">Bu değer için çıkartılan tür parametreleri tür kısaltmalarının silinmesi altında kararlı değil. Bunun nedeni, tür parametrelerini bırakan veya yeniden sıralayan tür kısaltmalarının kullanılmasıdır, örn. \n\ttype taggedInt&lt;'a&gt; = int veya\n\ttype swap&lt;'a,'b&gt; = 'b * 'a.\nBu değerin parametrelerini açık olarak tanımlamayı düşünün, örn.\n\tlet f&lt;'a,'b&gt; ((x,y) : swap&lt;'b,'a&gt;) : swap&lt;'a,'b&gt; = (y,x).</target>
        <note />
      </trans-unit>
      <trans-unit id="tcExplicitTypeParameterInvalid">
        <source>Explicit type parameters may only be used on module or member bindings</source>
        <target state="translated">Açık tür parametreleri yalnızca modülde veya üye bağlamalarında kullanılabilir</target>
        <note />
      </trans-unit>
      <trans-unit id="tcOverridingMethodRequiresAllOrNoTypeParameters">
        <source>You must explicitly declare either all or no type parameters when overriding a generic abstract method</source>
        <target state="translated">Genel soyut metodu geçersiz kılarken tür parametrelerinin ya tümünü açık olarak tanımlamanız ya da hiçbirini açık olarak tanımlamamanız gerekir</target>
        <note />
      </trans-unit>
      <trans-unit id="tcFieldsDoNotDetermineUniqueRecordType">
        <source>The field labels and expected type of this record expression or pattern do not uniquely determine a corresponding record type</source>
        <target state="translated">Bu kayıt ifadesinin veya deseninin alan etiketleri ve beklenen türü, karşılık gelen bir kayıt türünü benzersiz olarak belirlemiyor</target>
        <note />
      </trans-unit>
      <trans-unit id="tcFieldAppearsTwiceInRecord">
        <source>The field '{0}' appears twice in this record expression or pattern</source>
        <target state="translated">'{0}' alanı bu kayıt ifadesinde veya deseninde iki kez görünüyor</target>
        <note />
      </trans-unit>
      <trans-unit id="tcUnknownUnion">
        <source>Unknown union case</source>
        <target state="translated">Bilinmeyen birleşim durumu</target>
        <note />
      </trans-unit>
      <trans-unit id="tcNotSufficientlyGenericBecauseOfScope">
        <source>This code is not sufficiently generic. The type variable {0} could not be generalized because it would escape its scope.</source>
        <target state="translated">Bu kod yeterince genel değil. Tür değişkeni {0}, kapsamını kaçıracağı için genelleştirilemedi.</target>
        <note />
      </trans-unit>
      <trans-unit id="tcPropertyRequiresExplicitTypeParameters">
        <source>A property cannot have explicit type parameters. Consider using a method instead.</source>
        <target state="translated">Bir özelliğin açık tür parametreleri olamaz. Onun yerine metot kullanmayı düşünün.</target>
        <note />
      </trans-unit>
      <trans-unit id="tcConstructorCannotHaveTypeParameters">
        <source>A constructor cannot have explicit type parameters. Consider using a static construction method instead.</source>
        <target state="translated">Bir oluşturucunun açık tür parametreleri olamaz. Onun yerine statik oluşturma metodu kullanmayı düşünün.</target>
        <note />
      </trans-unit>
      <trans-unit id="tcInstanceMemberRequiresTarget">
        <source>This instance member needs a parameter to represent the object being invoked. Make the member static or use the notation 'member x.Member(args) = ...'.</source>
        <target state="translated">Bu örnek üyesinin çağrılan nesneyi temsil etmek için parametreye ihtiyacı var. Üyeyi statik yapın veya 'member x.Member(args) = ...' gösterimini kullanın.</target>
        <note />
      </trans-unit>
      <trans-unit id="tcUnexpectedPropertyInSyntaxTree">
        <source>Unexpected source-level property specification in syntax tree</source>
        <target state="translated">Sözdizimi ağacında beklenmeyen kaynak düzeyli özellik belirtimi</target>
        <note />
      </trans-unit>
      <trans-unit id="tcStaticInitializerRequiresArgument">
        <source>A static initializer requires an argument</source>
        <target state="translated">Statik başlatıcı için bağımsız değişken gerekiyor</target>
        <note />
      </trans-unit>
      <trans-unit id="tcObjectConstructorRequiresArgument">
        <source>An object constructor requires an argument</source>
        <target state="translated">Nesne oluşturucusu bağımsız değişken gerektiriyor</target>
        <note />
      </trans-unit>
      <trans-unit id="tcStaticMemberShouldNotHaveThis">
        <source>This static member should not have a 'this' parameter. Consider using the notation 'member Member(args) = ...'.</source>
        <target state="translated">Bu statik üyenin 'this' parametresi olmamalıdır. 'member Member(args) = ...' gösterimini kullanmayı düşünün.</target>
        <note />
      </trans-unit>
      <trans-unit id="tcExplicitStaticInitializerSyntax">
        <source>An explicit static initializer should use the syntax 'static new(args) = expr'</source>
        <target state="translated">Açık statik başlatıcı 'static new(args) = expr' sözdizimini kullanmalıdır</target>
        <note />
      </trans-unit>
      <trans-unit id="tcExplicitObjectConstructorSyntax">
        <source>An explicit object constructor should use the syntax 'new(args) = expr'</source>
        <target state="translated">Açık nesne oluşturucusu 'new(args) = expr' sözdizimini kullanmalıdır</target>
        <note />
      </trans-unit>
      <trans-unit id="tcUnexpectedPropertySpec">
        <source>Unexpected source-level property specification</source>
        <target state="translated">Beklenmeyen kaynak düzeyli özellik belirtimi</target>
        <note />
      </trans-unit>
      <trans-unit id="tcObjectExpressionFormDeprecated">
        <source>This form of object expression is not used in F#. Use 'member this.MemberName ... = ...' to define member implementations in object expressions.</source>
        <target state="translated">Nesne ifadesinin bu biçimi F# dilinde kullanılmaz. Nesne ifadelerinde üye uygulamalarını tanımlamak için 'member this.MemberName ... = ...' kullanın.</target>
        <note />
      </trans-unit>
      <trans-unit id="tcInvalidDeclaration">
        <source>Invalid declaration</source>
        <target state="translated">Geçersiz bildirim</target>
        <note />
      </trans-unit>
      <trans-unit id="tcAttributesInvalidInPatterns">
        <source>Attributes are not allowed within patterns</source>
        <target state="translated">Desen içinde özniteliğe izin verilmez</target>
        <note />
      </trans-unit>
      <trans-unit id="tcFunctionRequiresExplicitTypeArguments">
        <source>The generic function '{0}' must be given explicit type argument(s)</source>
        <target state="translated">'{0}' genel işlevine açık tür bağımsız değişkenleri verilmesi gerekiyor</target>
        <note />
      </trans-unit>
      <trans-unit id="tcDoesNotAllowExplicitTypeArguments">
        <source>The method or function '{0}' should not be given explicit type argument(s) because it does not declare its type parameters explicitly</source>
        <target state="translated">'{0}' metodu veya işlevi kendi tür parametrelerini açık olarak tanımlamadığı için açık tür bağımsız değişkenleri verilmemelidir</target>
        <note />
      </trans-unit>
      <trans-unit id="tcTypeParameterArityMismatch">
        <source>This value, type or method expects {0} type parameter(s) but was given {1}</source>
        <target state="translated">Bu değer, tür veya metot {0} tür parametrelerini bekliyor ancak {1} verilmiş</target>
        <note />
      </trans-unit>
      <trans-unit id="tcDefaultStructConstructorCall">
        <source>The default, zero-initializing constructor of a struct type may only be used if all the fields of the struct type admit default initialization</source>
        <target state="translated">Varsayılan seçenek olan yapı türünün sıfır ile başlayan oluşturucusu yalnızca yapı türünün tüm alanları varsayılan başlatmayı kabul ediyorsa kullanılabilir</target>
        <note />
      </trans-unit>
      <trans-unit id="tcCouldNotFindIDisposable">
        <source>Couldn't find Dispose on IDisposable, or it was overloaded</source>
        <target state="translated">IDisposable üzerinde Dispose bulunamadı veya aşırı yüklenmişti</target>
        <note />
      </trans-unit>
      <trans-unit id="tcNonLiteralCannotBeUsedInPattern">
        <source>This value is not a literal and cannot be used in a pattern</source>
        <target state="translated">Bu değer bir sabit değer olmadığından desende kullanılamaz</target>
        <note />
      </trans-unit>
      <trans-unit id="tcFieldIsReadonly">
        <source>This field is readonly</source>
        <target state="translated">Bu alan salt okunur</target>
        <note />
      </trans-unit>
      <trans-unit id="tcNameArgumentsMustAppearLast">
        <source>Named arguments must appear after all other arguments</source>
        <target state="translated">Adlandırılmış bağımsız değişkenler diğer tüm bağımsız değişkenlerden sonra görünmelidir</target>
        <note />
      </trans-unit>
      <trans-unit id="tcFunctionRequiresExplicitLambda">
        <source>This function value is being used to construct a delegate type whose signature includes a byref argument. You must use an explicit lambda expression taking {0} arguments.</source>
        <target state="translated">Bu işlev değeri, imzası byref bağımsız değişkeni içeren bir temsilci türü oluşturmak için kullanılıyor. {0} bağımsız değişken alan açık lambda ifadesi kullanmanız gerekir.</target>
        <note />
      </trans-unit>
      <trans-unit id="tcTypeCannotBeEnumerated">
        <source>The type '{0}' is not a type whose values can be enumerated with this syntax, i.e. is not compatible with either seq&lt;_&gt;, IEnumerable&lt;_&gt; or IEnumerable and does not have a GetEnumerator method</source>
        <target state="translated">'{0}' türü, değerleri bu sözdizimiyle sabit listesi oluşturabilen bir tür değildir, yani seq&lt;_&gt;, IEnumerable&lt;_&gt; veya IEnumerable ile uyumlu değildir ve GetEnumerator metodu yoktur</target>
        <note />
      </trans-unit>
      <trans-unit id="tcInvalidMixtureOfRecursiveForms">
        <source>This recursive binding uses an invalid mixture of recursive forms</source>
        <target state="translated">Bu özyinelemeli bağlama özyinelemeli biçimlerin geçersiz bir karışımını kullanıyor</target>
        <note />
      </trans-unit>
      <trans-unit id="tcInvalidObjectConstructionExpression">
        <source>This is not a valid object construction expression. Explicit object constructors must either call an alternate constructor or initialize all fields of the object and specify a call to a super class constructor.</source>
        <target state="translated">Bu geçerli bir nesne oluşturma ifadesi değil. Açık nesne oluşturucular ya alternatif bir oluşturucu çağırmalı ya da nesnenin tüm alanlarını başlatmalı ve üst sınıf oluşturucuya çağrı belirtmelidir.</target>
        <note />
      </trans-unit>
      <trans-unit id="tcInvalidConstraint">
        <source>Invalid constraint</source>
        <target state="translated">Geçersiz kısıtlama</target>
        <note />
      </trans-unit>
      <trans-unit id="tcInvalidConstraintTypeSealed">
        <source>Invalid constraint: the type used for the constraint is sealed, which means the constraint could only be satisfied by at most one solution</source>
        <target state="translated">Geçersiz kısıtlama: kısıtlama için kullanılan tür mühürlü, yani bu kısıtlama yalnızca en çok tek çözümde karşılanabilir</target>
        <note />
      </trans-unit>
      <trans-unit id="tcInvalidEnumConstraint">
        <source>An 'enum' constraint must be of the form 'enum&lt;type&gt;'</source>
        <target state="translated">'enum' kısıtlaması 'enum&lt;tür&gt;' biçiminde olmalıdır</target>
        <note />
      </trans-unit>
      <trans-unit id="tcInvalidNewConstraint">
        <source>'new' constraints must take one argument of type 'unit' and return the constructed type</source>
        <target state="translated">'new' kısıtlamaları 'unit' türünde bir bağımsız değişken almalı ve oluşturulan türü döndürmelidir</target>
        <note />
      </trans-unit>
      <trans-unit id="tcInvalidPropertyType">
        <source>This property has an invalid type. Properties taking multiple indexer arguments should have types of the form 'ty1 * ty2 -&gt; ty3'. Properties returning functions should have types of the form '(ty1 -&gt; ty2)'.</source>
        <target state="translated">Bu özellikte geçersiz bir tür var. Birden çok dizin erişimcisi bağımsız değişkeni alan özelliklerin 'ty1 * ty2 -&gt; ty3' biçiminde türleri olmalıdır. İşlev döndüren özelliklerin '(ty1 -&gt; ty2)' biçiminde türleri olmalıdır.</target>
        <note />
      </trans-unit>
      <trans-unit id="tcExpectedUnitOfMeasureMarkWithAttribute">
        <source>Expected unit-of-measure parameter, not type parameter. Explicit unit-of-measure parameters must be marked with the [&lt;Measure&gt;] attribute.</source>
        <target state="translated">Tür parametresi değil ölçü birimi parametresi bekleniyordu. Açık ölçü birimi parametreleri [&lt;Measure&gt;] özniteliğiyle işaretlenmelidir.</target>
        <note />
      </trans-unit>
      <trans-unit id="tcExpectedTypeParameter">
        <source>Expected type parameter, not unit-of-measure parameter</source>
        <target state="translated">Ölçü birimi parametresi değil tür parametresi bekleniyordu</target>
        <note />
      </trans-unit>
      <trans-unit id="tcExpectedTypeNotUnitOfMeasure">
        <source>Expected type, not unit-of-measure</source>
        <target state="translated">Ölçü birimi değil tür bekleniyordu</target>
        <note />
      </trans-unit>
      <trans-unit id="tcExpectedUnitOfMeasureNotType">
        <source>Expected unit-of-measure, not type</source>
        <target state="translated">Tür değil ölçü birimi bekleniyordu</target>
        <note />
      </trans-unit>
      <trans-unit id="tcInvalidUnitsOfMeasurePrefix">
        <source>Units-of-measure cannot be used as prefix arguments to a type. Rewrite as postfix arguments in angle brackets.</source>
        <target state="translated">Ölçü birimleri bir türün ön ek bağımsız değişkenleri olarak kullanılamaz. Açılı ayraç içinde son ek bağımsız değişkeni olarak yeniden yazın.</target>
        <note />
      </trans-unit>
      <trans-unit id="tcUnitsOfMeasureInvalidInTypeConstructor">
        <source>Unit-of-measure cannot be used in type constructor application</source>
        <target state="translated">Tür oluşturucu uygulamasında ölçü birimi kullanılamaz</target>
        <note />
      </trans-unit>
      <trans-unit id="tcRequireBuilderMethod">
        <source>This control construct may only be used if the computation expression builder defines a '{0}' method</source>
        <target state="translated">Bu denetim yapısı, yalnızca hesaplama ifadesi oluşturucu '{0}' metodunu tanımlıyorsa kullanılabilir</target>
        <note />
      </trans-unit>
      <trans-unit id="tcTypeHasNoNestedTypes">
        <source>This type has no nested types</source>
        <target state="translated">Bu türde hiç iç içe tür yok</target>
        <note />
      </trans-unit>
      <trans-unit id="tcUnexpectedSymbolInTypeExpression">
        <source>Unexpected {0} in type expression</source>
        <target state="translated">Tür ifadesinde beklenmeyen {0}</target>
        <note />
      </trans-unit>
      <trans-unit id="tcTypeParameterInvalidAsTypeConstructor">
        <source>Type parameter cannot be used as type constructor</source>
        <target state="translated">Tür parametresi tür oluşturucusu olarak kullanılamaz</target>
        <note />
      </trans-unit>
      <trans-unit id="tcIllegalSyntaxInTypeExpression">
        <source>Illegal syntax in type expression</source>
        <target state="translated">Tür ifadesinde geçersiz sözdizimi</target>
        <note />
      </trans-unit>
      <trans-unit id="tcAnonymousUnitsOfMeasureCannotBeNested">
        <source>Anonymous unit-of-measure cannot be nested inside another unit-of-measure expression</source>
        <target state="translated">Anonim ölçü birimi başka bir ölçü birimi ifadesinin içine konamaz</target>
        <note />
      </trans-unit>
      <trans-unit id="tcAnonymousTypeInvalidInDeclaration">
        <source>Anonymous type variables are not permitted in this declaration</source>
        <target state="translated">Bu bildirimde anonim tür değişkenlerine izin verilmez</target>
        <note />
      </trans-unit>
      <trans-unit id="tcUnexpectedSlashInType">
        <source>Unexpected / in type</source>
        <target state="translated">Türde beklenmeyen /</target>
        <note />
      </trans-unit>
      <trans-unit id="tcUnexpectedTypeArguments">
        <source>Unexpected type arguments</source>
        <target state="translated">Beklenmeyen tür bağımsız değişkenleri</target>
        <note />
      </trans-unit>
      <trans-unit id="tcOptionalArgsOnlyOnMembers">
        <source>Optional arguments are only permitted on type members</source>
        <target state="translated">İsteğe bağlı bağımsız değişkenlere yalnızca tür üyelerinde izin verilir</target>
        <note />
      </trans-unit>
      <trans-unit id="tcNameNotBoundInPattern">
        <source>Name '{0}' not bound in pattern context</source>
        <target state="translated">'{0}' adı desen bağlamında bağlanmamış</target>
        <note />
      </trans-unit>
      <trans-unit id="tcInvalidNonPrimitiveLiteralInPatternMatch">
        <source>Non-primitive numeric literal constants cannot be used in pattern matches because they can be mapped to multiple different types through the use of a NumericLiteral module. Consider using replacing with a variable, and use 'when &lt;variable&gt; = &lt;constant&gt;' at the end of the match clause.</source>
        <target state="translated">Temel olmayan sayısal sabit değer sabitleri NumericLiteral modülünün kullanılması aracılığıyla birçok farklı türe eşlenebileceği için desen eşlemelerinde kullanılamazlar. Bir değişkenle değiştirmeyi ve eşleştirme yan tümcesinin sonunda 'when &lt;variable&gt; = &lt;constant&gt;' kullanmayı düşünün.</target>
        <note />
      </trans-unit>
      <trans-unit id="tcInvalidTypeArgumentUsage">
        <source>Type arguments cannot be specified here</source>
        <target state="translated">Tür bağımsız değişkenleri burada belirtilemez</target>
        <note />
      </trans-unit>
      <trans-unit id="tcRequireActivePatternWithOneResult">
        <source>Only active patterns returning exactly one result may accept arguments</source>
        <target state="translated">Yalnızca tam olarak bir sonuç döndüren etkin desenler bağımsız değişken kabul edilebilir</target>
        <note />
      </trans-unit>
      <trans-unit id="tcInvalidArgForParameterizedPattern">
        <source>Invalid argument to parameterized pattern label</source>
        <target state="translated">Parametreli desen etiketine geçersiz bağımsız değişken</target>
        <note />
      </trans-unit>
      <trans-unit id="tcInvalidIndexIntoActivePatternArray">
        <source>Internal error. Invalid index into active pattern array</source>
        <target state="translated">İç hata. Etkin desen dizisi için geçersiz dizin</target>
        <note />
      </trans-unit>
      <trans-unit id="tcUnionCaseDoesNotTakeArguments">
        <source>This union case does not take arguments</source>
        <target state="translated">Bu birleşim durumu bağımsız değişken almaz</target>
        <note />
      </trans-unit>
      <trans-unit id="tcUnionCaseRequiresOneArgument">
        <source>This union case takes one argument</source>
        <target state="translated">Bu birleşim durumu bir bağımsız değişken alır</target>
        <note />
      </trans-unit>
      <trans-unit id="tcUnionCaseExpectsTupledArguments">
        <source>This union case expects {0} arguments in tupled form</source>
        <target state="translated">Bu birleşim durumu grup olarak tanımlanmış biçimde {0} bağımsız değişken bekliyor</target>
        <note />
      </trans-unit>
      <trans-unit id="tcFieldIsNotStatic">
        <source>Field '{0}' is not static</source>
        <target state="translated">'{0}' alanı statik değil</target>
        <note />
      </trans-unit>
      <trans-unit id="tcFieldNotLiteralCannotBeUsedInPattern">
        <source>This field is not a literal and cannot be used in a pattern</source>
        <target state="translated">Bu alan sabit değer olmadığından desende kullanılamaz</target>
        <note />
      </trans-unit>
      <trans-unit id="tcRequireVarConstRecogOrLiteral">
        <source>This is not a variable, constant, active recognizer or literal</source>
        <target state="translated">Bu bir değişkeni sabit, etkin tanıyıcı veya sabit değer değil</target>
        <note />
      </trans-unit>
      <trans-unit id="tcInvalidPattern">
        <source>This is not a valid pattern</source>
        <target state="translated">Bu geçerli bir desen değil</target>
        <note />
      </trans-unit>
      <trans-unit id="tcUseWhenPatternGuard">
        <source>Character range matches have been removed in F#. Consider using a 'when' pattern guard instead.</source>
        <target state="translated">Karakter aralığı eşleştirmeler F# dilinde kaldırılmıştır. Onun yerine 'when' desen koruma kullanmayı düşünün.</target>
        <note />
      </trans-unit>
      <trans-unit id="tcIllegalPattern">
        <source>Illegal pattern</source>
        <target state="translated">Geçersiz desen</target>
        <note />
      </trans-unit>
      <trans-unit id="tcSyntaxErrorUnexpectedQMark">
        <source>Syntax error - unexpected '?' symbol</source>
        <target state="translated">Sözdizimi hatası - beklenmeyen '?' simgesi</target>
        <note />
      </trans-unit>
      <trans-unit id="tcExpressionCountMisMatch">
        <source>Expected {0} expressions, got {1}</source>
        <target state="translated">{0} ifadeleri bekleniyordu, {1} alındı</target>
        <note />
      </trans-unit>
      <trans-unit id="tcExprUndelayed">
        <source>TcExprUndelayed: delayed</source>
        <target state="translated">TcExprUndelayed: gecikti</target>
        <note />
      </trans-unit>
      <trans-unit id="tcExpressionRequiresSequence">
        <source>This expression form may only be used in sequence and computation expressions</source>
        <target state="translated">Bu ifade biçimi yalnızca dizi ve hesaplama ifadelerinde kullanılabilir</target>
        <note />
      </trans-unit>
      <trans-unit id="tcInvalidObjectExpressionSyntaxForm">
        <source>Invalid object expression. Objects without overrides or interfaces should use the expression form 'new Type(args)' without braces.</source>
        <target state="translated">Geçersiz nesne ifadesi. Geçersiz kılmaların ve arabirimlerin olmadığı nesneler küme ayraçsız 'new Type(args)' ifade biçimini kullanmalıdır.</target>
        <note />
      </trans-unit>
      <trans-unit id="tcInvalidObjectSequenceOrRecordExpression">
        <source>Invalid object, sequence or record expression</source>
        <target state="translated">Geçersiz nesne, dizi veya kayıt ifadesi</target>
        <note />
      </trans-unit>
      <trans-unit id="tcInvalidSequenceExpressionSyntaxForm">
        <source>Invalid record, sequence or computation expression. Sequence expressions should be of the form 'seq {{ ... }}'</source>
        <target state="translated">Geçersiz kayıt, dizi veya hesaplama ifadesi. Dizi ifadeleri 'seq {{ ... }}' biçiminde olmalıdır</target>
        <note />
      </trans-unit>
      <trans-unit id="tcExpressionWithIfRequiresParenthesis">
        <source>This list or array expression includes an element of the form 'if ... then ... else'. Parenthesize this expression to indicate it is an individual element of the list or array, to disambiguate this from a list generated using a sequence expression</source>
        <target state="translated">Liste veya dizi ifadesi 'if ... then ... else' biçiminde bir öğe içeriyor. Listenin veya dizinin bağımsız bir öğesi olduğunu belirtmek, dizi ifadesi kullanılarak oluşturulmuş listeden ayırt etmek için bu ifadeyi ayraç içine alın</target>
        <note />
      </trans-unit>
      <trans-unit id="tcUnableToParseFormatString">
        <source>Unable to parse format string '{0}'</source>
        <target state="translated">'{0}' biçim dizesi ayrıştırılamıyor</target>
        <note />
      </trans-unit>
      <trans-unit id="tcListLiteralMaxSize">
        <source>This list expression exceeds the maximum size for list literals. Use an array for larger literals and call Array.ToList.</source>
        <target state="translated">Bu liste ifadesi liste sabit değerlerinin en büyük boyutunu aşıyor. Daha büyük sabit değerler için dizi kullanın ve Array.ToList işlevini çağırın.</target>
        <note />
      </trans-unit>
      <trans-unit id="tcExpressionFormRequiresObjectConstructor">
        <source>The expression form 'expr then expr' may only be used as part of an explicit object constructor</source>
        <target state="translated">'expr then expr' ifade biçimi yalnızca açık nesne oluşturucunun parçası olarak kullanılabilir</target>
        <note />
      </trans-unit>
      <trans-unit id="tcNamedArgumentsCannotBeUsedInMemberTraits">
        <source>Named arguments cannot be given to member trait calls</source>
        <target state="translated">Adlandırılmış bağımsız değişkenler üye nitelik çağrılarına verilemez</target>
        <note />
      </trans-unit>
      <trans-unit id="tcNotValidEnumCaseName">
        <source>This is not a valid name for an enumeration case</source>
        <target state="translated">Bu, sabit listesi durumu olarak geçerli bir ad değil</target>
        <note />
      </trans-unit>
      <trans-unit id="tcFieldIsNotMutable">
        <source>This field is not mutable</source>
        <target state="translated">Bu alan değiştirilebilir değil</target>
        <note />
      </trans-unit>
      <trans-unit id="tcConstructRequiresListArrayOrSequence">
        <source>This construct may only be used within list, array and sequence expressions, e.g. expressions of the form 'seq {{ ... }}', '[ ... ]' or '[| ... |]'. These use the syntax 'for ... in ... do ... yield...' to generate elements</source>
        <target state="translated">Bu yapı, yalnızca liste, dizi ve sıra ifadeleri içinde (örn. 'seq {{ ... }}', '[ ... ]' veya '[| ... |]' biçimindeki ifadelerde) kullanılabilir. Bunlarda öğe oluşturmak için 'for ... in ... do ... yield...' söz dizimi kullanılır</target>
        <note />
      </trans-unit>
      <trans-unit id="tcConstructRequiresComputationExpressions">
        <source>This construct may only be used within computation expressions. To return a value from an ordinary function simply write the expression without 'return'.</source>
        <target state="translated">Bu yapı yalnızca hesaplama ifadeleri içinde kullanılabilir. Normal bir işlevden değer döndürmek için sadece ifadeyi 'return' olmadan yazın.</target>
        <note />
      </trans-unit>
      <trans-unit id="tcConstructRequiresSequenceOrComputations">
        <source>This construct may only be used within sequence or computation expressions</source>
        <target state="translated">Bu yapı yalnızca dizi ve hesaplama ifadeleri içinde kullanılabilir</target>
        <note />
      </trans-unit>
      <trans-unit id="tcConstructRequiresComputationExpression">
        <source>This construct may only be used within computation expressions</source>
        <target state="translated">Bu yapı yalnızca hesaplama ifadeleri içinde kullanılabilir</target>
        <note />
      </trans-unit>
      <trans-unit id="tcInvalidIndexerExpression">
        <source>Invalid indexer expression</source>
        <target state="translated">Geçersiz dizin erişimcisi ifadesi</target>
        <note />
      </trans-unit>
      <trans-unit id="tcObjectOfIndeterminateTypeUsedRequireTypeConstraint">
        <source>The operator 'expr.[idx]' has been used on an object of indeterminate type based on information prior to this program point. Consider adding further type constraints</source>
        <target state="translated">Bu program noktasından önceki bilgiler temelinde 'expr.[idx]' işleci belirsiz türdeki bir nesnede kullanılmış. Başka tür kısıtlamaları eklemeyi düşünün</target>
        <note />
      </trans-unit>
      <trans-unit id="tcCannotInheritFromVariableType">
        <source>Cannot inherit from a variable type</source>
        <target state="translated">Değişken türünden devralınamıyor</target>
        <note />
      </trans-unit>
      <trans-unit id="tcObjectConstructorsOnTypeParametersCannotTakeArguments">
        <source>Calls to object constructors on type parameters cannot be given arguments</source>
        <target state="translated">Tür parametrelerindeki nesne oluşturucu çağrılarına bağımsız değişken verilemez</target>
        <note />
      </trans-unit>
      <trans-unit id="tcCompiledNameAttributeMisused">
        <source>The 'CompiledName' attribute cannot be used with this language element</source>
        <target state="translated">'CompiledName' özniteliği bu dil öğesiyle kullanılamaz</target>
        <note />
      </trans-unit>
      <trans-unit id="tcNamedTypeRequired">
        <source>'{0}' may only be used with named types</source>
        <target state="translated">'{0}' yalnızca adlandırılmış türlerle kullanılır</target>
        <note />
      </trans-unit>
      <trans-unit id="tcInheritCannotBeUsedOnInterfaceType">
        <source>'inherit' cannot be used on interface types. Consider implementing the interface by using 'interface ... with ... end' instead.</source>
        <target state="translated">Arabirim türlerinde 'inherit' kullanılamaz. Onun yerine arabirimi 'interface ... with ... end' kullanarak uygulamayı düşünün.</target>
        <note />
      </trans-unit>
      <trans-unit id="tcNewCannotBeUsedOnInterfaceType">
        <source>'new' cannot be used on interface types. Consider using an object expression '{{ new ... with ... }}' instead.</source>
        <target state="translated">'new' arabirim türlerinde kullanılamaz. Bunun yerine bir nesne ifadesi '{{ new ... with ... }}' kullanmayı düşünün.</target>
        <note />
      </trans-unit>
      <trans-unit id="tcAbstractTypeCannotBeInstantiated">
        <source>Instances of this type cannot be created since it has been marked abstract or not all methods have been given implementations. Consider using an object expression '{{ new ... with ... }}' instead.</source>
        <target state="translated">Bu tür soyut olarak işaretlendiği veya metotlarının tümüne uygulama verilmediği için örnekleri oluşturulamaz. Onun yerine bir nesne ifadesi '{{ new ... with ... }}' kullanmayı düşünün.</target>
        <note />
      </trans-unit>
      <trans-unit id="tcIDisposableTypeShouldUseNew">
        <source>It is recommended that objects supporting the IDisposable interface are created using the syntax 'new Type(args)', rather than 'Type(args)' or 'Type' as a function value representing the constructor, to indicate that resources may be owned by the generated value</source>
        <target state="translated">Kaynakların oluşturulan değer tarafından sahiplenilebileceğini belirtmek için, IDisposable arabirimini destekleyen nesnelerin, oluşturucuyu temsil eden bir işlev değeri olarak 'Type(args)' veya 'Type' yerine 'new Type(args)' söz dizimi kullanılarak oluşturulması önerilir</target>
        <note />
      </trans-unit>
      <trans-unit id="tcSyntaxCanOnlyBeUsedToCreateObjectTypes">
        <source>'{0}' may only be used to construct object types</source>
        <target state="translated">'{0}' yalnızca nesne türlerini oluşturmak için kullanılabilir</target>
        <note />
      </trans-unit>
      <trans-unit id="tcConstructorRequiresCall">
        <source>Constructors for the type '{0}' must directly or indirectly call its implicit object constructor. Use a call to the implicit object constructor instead of a record expression.</source>
        <target state="translated">'{0}' türünün oluşturucuları doğrudan veya dolaylı olarak kendi örtük nesne oluşturucusunu çağırmalıdır. Kayıt ifadesi yerine örtük nesne oluşturucusu çağrısını kullanın.</target>
        <note />
      </trans-unit>
      <trans-unit id="tcUndefinedField">
        <source>The field '{0}' has been given a value, but is not present in the type '{1}'</source>
        <target state="translated">{0}' alanına bir değer verilmiş ancak '{1}' türünde bu yok</target>
        <note />
      </trans-unit>
      <trans-unit id="tcFieldRequiresAssignment">
        <source>No assignment given for field '{0}' of type '{1}'</source>
        <target state="translated">{1}' türündeki '{0}' alanı için bir atama verilmedi</target>
        <note />
      </trans-unit>
      <trans-unit id="tcExtraneousFieldsGivenValues">
        <source>Extraneous fields have been given values</source>
        <target state="translated">Dış alanlara değerler verilmiş</target>
        <note />
      </trans-unit>
      <trans-unit id="tcObjectExpressionsCanOnlyOverrideAbstractOrVirtual">
        <source>Only overrides of abstract and virtual members may be specified in object expressions</source>
        <target state="translated">Nesne ifadelerinde yalnızca soyut ve sanal üyelerin geçersiz kılmaları belirtilebilir</target>
        <note />
      </trans-unit>
      <trans-unit id="tcNoAbstractOrVirtualMemberFound">
        <source>The member '{0}' does not correspond to any abstract or virtual method available to override or implement.</source>
        <target state="translated">'{0}' adlı üye, geçersiz kılma veya uygulama için kullanılabilen herhangi bir soyut veya sanal metoda karşılık gelmiyor.</target>
        <note />
      </trans-unit>
      <trans-unit id="tcMemberFoundIsNotAbstractOrVirtual">
        <source>The type {0} contains the member '{1}' but it is not a virtual or abstract method that is available to override or implement.</source>
        <target state="translated">{0} türü, '{1}' üyesini içeriyor ancak bu, geçersiz kılma veya uygulama için kullanılabilen bir sanal veya soyut metot değil.</target>
        <note />
      </trans-unit>
      <trans-unit id="tcArgumentArityMismatch">
        <source>The member '{0}' does not accept the correct number of arguments. {1} argument(s) are expected, but {2} were given. The required signature is '{3}'.{4}</source>
        <target state="translated">{0}' üyesine doğru sayıda bağımsız değişken geçirilmedi. {1} bağımsız değişken bekleniyor ancak geçerli sayı, {2}. Gerekli imza: '{3}'.{4}</target>
        <note />
      </trans-unit>
      <trans-unit id="tcArgumentArityMismatchOneOverload">
        <source>The member '{0}' does not accept the correct number of arguments. One overload accepts {1} arguments, but {2} were given. The required signature is '{3}'.{4}</source>
        <target state="translated">{0}' üyesine doğru sayıda bağımsız değişken geçirilmedi. Bir aşırı yükleme {1} bağımsız değişken kabul ediyor ancak geçerli sayı {2}. Gerekli imza: '{3}'.{4}</target>
        <note />
      </trans-unit>
      <trans-unit id="tcSimpleMethodNameRequired">
        <source>A simple method name is required here</source>
        <target state="translated">Burada basit metot adı gereklidir</target>
        <note />
      </trans-unit>
      <trans-unit id="tcPredefinedTypeCannotBeUsedAsSuperType">
        <source>The types System.ValueType, System.Enum, System.Delegate, System.MulticastDelegate and System.Array cannot be used as super types in an object expression or class</source>
        <target state="translated">System.ValueType, System.Enum, System.Delegate, System.MulticastDelegate ve System.Array türleri bir nesne ifadesinde veya sınıfta üst tür olarak kullanılamaz</target>
        <note />
      </trans-unit>
      <trans-unit id="tcNewMustBeUsedWithNamedType">
        <source>'new' must be used with a named type</source>
        <target state="translated">'new' adlandırılmış türle kullanılmalıdır</target>
        <note />
      </trans-unit>
      <trans-unit id="tcCannotCreateExtensionOfSealedType">
        <source>Cannot create an extension of a sealed type</source>
        <target state="translated">Mühürlü türün uzantısı oluşturulamıyor</target>
        <note />
      </trans-unit>
      <trans-unit id="tcNoArgumentsForRecordValue">
        <source>No arguments may be given when constructing a record value</source>
        <target state="translated">Kayıt değeri oluşturulurken bir bağımsız değişken verilemez</target>
        <note />
      </trans-unit>
      <trans-unit id="tcNoInterfaceImplementationForConstructionExpression">
        <source>Interface implementations cannot be given on construction expressions</source>
        <target state="translated">Arabirim uygulamaları oluşturma ifadelerinde verilemez</target>
        <note />
      </trans-unit>
      <trans-unit id="tcObjectConstructionCanOnlyBeUsedInClassTypes">
        <source>Object construction expressions may only be used to implement constructors in class types</source>
        <target state="translated">Nesne oluşturma ifadeleri yalnızca sınıf türlerinde oluşturucuları uygulamak için kullanılabilir</target>
        <note />
      </trans-unit>
      <trans-unit id="tcOnlySimpleBindingsCanBeUsedInConstructionExpressions">
        <source>Only simple bindings of the form 'id = expr' can be used in construction expressions</source>
        <target state="translated">Yalnızca 'id = expr' biçimindeki basit bağlamalar oluşturma ifadelerinde kullanılabilir</target>
        <note />
      </trans-unit>
      <trans-unit id="tcObjectsMustBeInitializedWithObjectExpression">
        <source>Objects must be initialized by an object construction expression that calls an inherited object constructor and assigns a value to each field</source>
        <target state="translated">Nesneler devralınan nesne oluşturucusunu çağıran ve her alana bir değer atayan bir nesne oluşturma ifadesi ile başlatılmalıdır</target>
        <note />
      </trans-unit>
      <trans-unit id="tcExpectedInterfaceType">
        <source>Expected an interface type</source>
        <target state="translated">Arabirim türü bekleniyordu</target>
        <note />
      </trans-unit>
      <trans-unit id="tcConstructorForInterfacesDoNotTakeArguments">
        <source>Constructor expressions for interfaces do not take arguments</source>
        <target state="translated">Arabirimlerin oluşturucu ifadeleri bağımsız değişken almaz</target>
        <note />
      </trans-unit>
      <trans-unit id="tcConstructorRequiresArguments">
        <source>This object constructor requires arguments</source>
        <target state="translated">Bu nesne oluşturucusu bağımsız değişken gerektirir</target>
        <note />
      </trans-unit>
      <trans-unit id="tcNewRequiresObjectConstructor">
        <source>'new' may only be used with object constructors</source>
        <target state="translated">'new' yalnızca nesne oluşturucularla kullanılabilir</target>
        <note />
      </trans-unit>
      <trans-unit id="tcAtLeastOneOverrideIsInvalid">
        <source>At least one override did not correctly implement its corresponding abstract member</source>
        <target state="translated">En az bir geçersiz kılma işlemi kendisine karşılık gelen soyut üyeyi doğru uygulamadı</target>
        <note />
      </trans-unit>
      <trans-unit id="tcNumericLiteralRequiresModule">
        <source>This numeric literal requires that a module '{0}' defining functions FromZero, FromOne, FromInt32, FromInt64 and FromString be in scope</source>
        <target state="translated">Bu sayısal sabit değer FromZero, FromOne, FromInt32, FromInt64 ve FromString işlevlerini tanımlayan '{0}' modülünün kapsamda olmasını gerektirir</target>
        <note />
      </trans-unit>
      <trans-unit id="tcInvalidRecordConstruction">
        <source>Invalid record construction</source>
        <target state="translated">Geçersiz kayıt oluşturma</target>
        <note />
      </trans-unit>
      <trans-unit id="tcExpressionFormRequiresRecordTypes">
        <source>The expression form {{ expr with ... }} may only be used with record types. To build object types use {{ new Type(...) with ... }}</source>
        <target state="translated">{{ expr with ... }} ifade biçimi yalnızca kayıt türleriyle kullanılabilir. Nesne türleri oluşturmak için {{ new Type(...) with ... }} kullanın</target>
        <note />
      </trans-unit>
      <trans-unit id="tcInheritedTypeIsNotObjectModelType">
        <source>The inherited type is not an object model type</source>
        <target state="translated">Devralınan tür bir nesne modeli türü değil</target>
        <note />
      </trans-unit>
      <trans-unit id="tcObjectConstructionExpressionCanOnlyImplementConstructorsInObjectModelTypes">
        <source>Object construction expressions (i.e. record expressions with inheritance specifications) may only be used to implement constructors in object model types. Use 'new ObjectType(args)' to construct instances of object model types outside of constructors</source>
        <target state="translated">Nesne oluşturma ifadeleri (yani devralma belirtimleri olan kayıt ifadeleri) yalnızca nesne modeli türlerinde oluşturucuları uygulamak için kullanılabilir. Nesne modeli türlerinin örneklerini oluşturucuların dışında oluşturmak için 'new ObjectType(args)' kullanın</target>
        <note />
      </trans-unit>
      <trans-unit id="tcEmptyRecordInvalid">
        <source>'{{ }}' is not a valid expression. Records must include at least one field. Empty sequences are specified by using Seq.empty or an empty list '[]'.</source>
        <target state="translated">'{{ }}' geçerli bir ifade değil. Kayıtlar en az bir alan içermelidir. Boş diziler Seq.empty veya boş liste '[]' kullanılarak belirtilir.</target>
        <note />
      </trans-unit>
      <trans-unit id="tcTypeIsNotARecordTypeNeedConstructor">
        <source>This type is not a record type. Values of class and struct types must be created using calls to object constructors.</source>
        <target state="translated">Bu tür bir kayıt türü değil. Nesne oluşturucularına yapılan çağrılar kullanılarak sınıf ve yapı türlerinin değerlerinin oluşturulması gerekiyor.</target>
        <note />
      </trans-unit>
      <trans-unit id="tcTypeIsNotARecordType">
        <source>This type is not a record type</source>
        <target state="translated">Bu tür bir kayıt türü değil</target>
        <note />
      </trans-unit>
      <trans-unit id="tcConstructIsAmbiguousInComputationExpression">
        <source>This construct is ambiguous as part of a computation expression. Nested expressions may be written using 'let _ = (...)' and nested computations using 'let! res = builder {{ ... }}'.</source>
        <target state="translated">Bu yapı, bir hesaplama ifadesinin parçası olarak belirsiz. İç içe ifadeler 'let _ = (...)' kullanılarak ve iç içe hesaplamalar 'let! res = builder {{ ... }}' kullanılarak yazılabilir.</target>
        <note />
      </trans-unit>
      <trans-unit id="tcConstructIsAmbiguousInSequenceExpression">
        <source>This construct is ambiguous as part of a sequence expression. Nested expressions may be written using 'let _ = (...)' and nested sequences using 'yield! seq {{... }}'.</source>
        <target state="translated">Bu yapı, bir dizi ifadesinin parçası olarak belirsiz. İç içe ifadeler 'let _ = (...)' kullanılarak ve iç içe diziler 'yield! seq {{... }}' kullanılarak yazılabilir.</target>
        <note />
      </trans-unit>
      <trans-unit id="tcDoBangIllegalInSequenceExpression">
        <source>'do!' cannot be used within sequence expressions</source>
        <target state="translated">'do!' dizi ifadeleri içinde kullanılamaz</target>
        <note />
      </trans-unit>
      <trans-unit id="tcUseForInSequenceExpression">
        <source>The use of 'let! x = coll' in sequence expressions is not permitted. Use 'for x in coll' instead.</source>
        <target state="translated">Dizi ifadelerinde 'let! x = coll' kullanımına izin verilmez. Onun yerine 'for x in coll' kullanın.</target>
        <note />
      </trans-unit>
      <trans-unit id="tcTryIllegalInSequenceExpression">
        <source>'try'/'with' cannot be used within sequence expressions</source>
        <target state="translated">Dizi ifadeleri içinde 'try'/'with' kullanılamaz</target>
        <note />
      </trans-unit>
      <trans-unit id="tcUseYieldBangForMultipleResults">
        <source>In sequence expressions, multiple results are generated using 'yield!'</source>
        <target state="translated">Dizi ifadelerinde, 'yield!' kullanılarak birden çok sonuç oluşturulur</target>
        <note />
      </trans-unit>
      <trans-unit id="tcInvalidAssignment">
        <source>Invalid assignment</source>
        <target state="translated">Geçersiz atama</target>
        <note />
      </trans-unit>
      <trans-unit id="tcInvalidUseOfTypeName">
        <source>Invalid use of a type name</source>
        <target state="translated">Geçersiz tür adı kullanımı</target>
        <note />
      </trans-unit>
      <trans-unit id="tcTypeHasNoAccessibleConstructor">
        <source>This type has no accessible object constructors</source>
        <target state="translated">Bu türün erişilebilir bir nesne oluşturucusu yok</target>
        <note />
      </trans-unit>
      <trans-unit id="tcInvalidUseOfInterfaceType">
        <source>Invalid use of an interface type</source>
        <target state="translated">Geçersiz arabirim türü kullanımı</target>
        <note />
      </trans-unit>
      <trans-unit id="tcInvalidUseOfDelegate">
        <source>Invalid use of a delegate constructor. Use the syntax 'new Type(args)' or just 'Type(args)'.</source>
        <target state="translated">Geçersiz temsilci oluşturucu kullanımı. 'new Type(args)' sözdizimini kullanın veya yalnızca 'Type(args)' kullanın.</target>
        <note />
      </trans-unit>
      <trans-unit id="tcPropertyIsNotStatic">
        <source>Property '{0}' is not static</source>
        <target state="translated">'{0}' özelliği statik değil</target>
        <note />
      </trans-unit>
      <trans-unit id="tcPropertyIsNotReadable">
        <source>Property '{0}' is not readable</source>
        <target state="translated">'{0}' özelliği okunamıyor</target>
        <note />
      </trans-unit>
      <trans-unit id="tcLookupMayNotBeUsedHere">
        <source>This lookup cannot be used here</source>
        <target state="translated">Bu arama burada kullanılamaz</target>
        <note />
      </trans-unit>
      <trans-unit id="tcPropertyIsStatic">
        <source>Property '{0}' is static</source>
        <target state="translated">'{0}' özelliği statik</target>
        <note />
      </trans-unit>
      <trans-unit id="tcPropertyCannotBeSet1">
        <source>Property '{0}' cannot be set</source>
        <target state="translated">'{0}' özelliği ayarlanamaz</target>
        <note />
      </trans-unit>
      <trans-unit id="tcConstructorsCannotBeFirstClassValues">
        <source>Constructors must be applied to arguments and cannot be used as first-class values. If necessary use an anonymous function '(fun arg1 ... argN -&gt; new Type(arg1,...,argN))'.</source>
        <target state="translated">Oluşturucular bağımsız değişkenlere uygulanmalıdır ve birinci sınıf değer olarak kullanılamazlar. Gerekirse anonim bir işlev kullanın: '(fun arg1 ... argN -&gt; new Type(arg1,...,argN))'.</target>
        <note />
      </trans-unit>
      <trans-unit id="tcSyntaxFormUsedOnlyWithRecordLabelsPropertiesAndFields">
        <source>The syntax 'expr.id' may only be used with record labels, properties and fields</source>
        <target state="translated">'expr.id' sözdizimi yalnızca kayıt etiketleri, özellikler ve alanlarla kullanılabilir</target>
        <note />
      </trans-unit>
      <trans-unit id="tcEventIsStatic">
        <source>Event '{0}' is static</source>
        <target state="translated">'{0}' olayı statik</target>
        <note />
      </trans-unit>
      <trans-unit id="tcEventIsNotStatic">
        <source>Event '{0}' is not static</source>
        <target state="translated">'{0}' olayı statik değil</target>
        <note />
      </trans-unit>
      <trans-unit id="tcNamedArgumentDidNotMatch">
        <source>The named argument '{0}' did not match any argument or mutable property</source>
        <target state="translated">'{0}' adlandırılmış bağımsız değişkeni herhangi bir bağımsız değişkenle veya değişebilir özelliğiyle eşleşmedi</target>
        <note />
      </trans-unit>
      <trans-unit id="tcOverloadsCannotHaveCurriedArguments">
        <source>One or more of the overloads of this method has curried arguments. Consider redesigning these members to take arguments in tupled form.</source>
        <target state="translated">Bu metodun bir veya daha fazla aşırı yüklemesinde eksiltimli bağımsız değişkenler var. Bu üyeleri grup olarak tanımlanmış biçimde bağımsız değişkenler alacak şekilde yeniden tasarlamayı düşünün.</target>
        <note />
      </trans-unit>
      <trans-unit id="tcUnnamedArgumentsDoNotFormPrefix">
        <source>The unnamed arguments do not form a prefix of the arguments of the method called</source>
        <target state="translated">Adlandırılmamış bağımsız değişkenler çağrılan metodun bağımsız değişkenlerinin ön ekini oluşturmaz</target>
        <note />
      </trans-unit>
      <trans-unit id="tcStaticOptimizationConditionalsOnlyForFSharpLibrary">
        <source>Static optimization conditionals are only for use within the F# library</source>
        <target state="translated">Statik iyileştirme koşulları yalnızca F# kitaplığı içinde kullanım içindir</target>
        <note />
      </trans-unit>
      <trans-unit id="tcFormalArgumentIsNotOptional">
        <source>The corresponding formal argument is not optional</source>
        <target state="translated">Karşılık gelen biçimsel bağımsız değişken isteğe bağlı değil</target>
        <note />
      </trans-unit>
      <trans-unit id="tcInvalidOptionalAssignmentToPropertyOrField">
        <source>Invalid optional assignment to a property or field</source>
        <target state="translated">Özelliğe veya alana geçersiz isteğe bağlı atama</target>
        <note />
      </trans-unit>
      <trans-unit id="tcDelegateConstructorMustBePassed">
        <source>A delegate constructor must be passed a single function value</source>
        <target state="translated">Temsilci oluşturucuya tek bir işlev değeri geçirilmesi gerekiyor</target>
        <note />
      </trans-unit>
      <trans-unit id="tcBindingCannotBeUseAndRec">
        <source>A binding cannot be marked both 'use' and 'rec'</source>
        <target state="translated">Bir bağlama hem 'use' hem de 'rec' olarak işaretlenemez</target>
        <note />
      </trans-unit>
      <trans-unit id="tcVolatileOnlyOnClassLetBindings">
        <source>The 'VolatileField' attribute may only be used on 'let' bindings in classes</source>
        <target state="translated">'VolatileField' özniteliği yalnızca sınıflardaki 'let' bağlamalarında kullanılabilir</target>
        <note />
      </trans-unit>
      <trans-unit id="tcAttributesAreNotPermittedOnLetBindings">
        <source>Attributes are not permitted on 'let' bindings in expressions</source>
        <target state="translated">İfadelerdeki 'let' bağlamalarında özniteliğe izin verilmez</target>
        <note />
      </trans-unit>
      <trans-unit id="tcDefaultValueAttributeRequiresVal">
        <source>The 'DefaultValue' attribute may only be used on 'val' declarations</source>
        <target state="translated">'DefaultValue' özniteliği yalnızca 'val' bildirimlerinde kullanılabilir</target>
        <note />
      </trans-unit>
      <trans-unit id="tcConditionalAttributeRequiresMembers">
        <source>The 'ConditionalAttribute' attribute may only be used on members</source>
        <target state="translated">'ConditionalAttribute' özniteliği yalnızca üyelerde kullanılabilir</target>
        <note />
      </trans-unit>
      <trans-unit id="tcInvalidActivePatternName">
        <source>This is not a valid name for an active pattern</source>
        <target state="translated">Etkin desen için bu geçerli bir ad değil</target>
        <note />
      </trans-unit>
      <trans-unit id="tcEntryPointAttributeRequiresFunctionInModule">
        <source>The 'EntryPointAttribute' attribute may only be used on function definitions in modules</source>
        <target state="translated">'EntryPointAttribute' özniteliği yalnızca modüllerdeki işlev tanımlarında kullanılabilir</target>
        <note />
      </trans-unit>
      <trans-unit id="tcMutableValuesCannotBeInline">
        <source>Mutable values cannot be marked 'inline'</source>
        <target state="translated">Değişebilir değerler 'inline' olarak işaretlenemez</target>
        <note />
      </trans-unit>
      <trans-unit id="tcMutableValuesMayNotHaveGenericParameters">
        <source>Mutable values cannot have generic parameters</source>
        <target state="translated">Değişebilir değerlerin genel parametreleri olamaz</target>
        <note />
      </trans-unit>
      <trans-unit id="tcMutableValuesSyntax">
        <source>Mutable function values should be written 'let mutable f = (fun args -&gt; ...)'</source>
        <target state="translated">Değişebilir işlev değerleri 'let mutable f = (fun args -&gt; ...)' şeklinde yazılmalıdır</target>
        <note />
      </trans-unit>
      <trans-unit id="tcOnlyFunctionsCanBeInline">
        <source>Only functions may be marked 'inline'</source>
        <target state="translated">Yalnızca işlevler 'inline' olarak işaretlenebilir</target>
        <note />
      </trans-unit>
      <trans-unit id="tcIllegalAttributesForLiteral">
        <source>A literal value cannot be given the [&lt;ThreadStatic&gt;] or [&lt;ContextStatic&gt;] attributes</source>
        <target state="translated">Bir sabit değere [&lt;ThreadStatic&gt;] veya [&lt;ContextStatic&gt;] öznitelikleri verilemez</target>
        <note />
      </trans-unit>
      <trans-unit id="tcLiteralCannotBeMutable">
        <source>A literal value cannot be marked 'mutable'</source>
        <target state="translated">Sabit değer 'mutable' olarak işaretlenemez</target>
        <note />
      </trans-unit>
      <trans-unit id="tcLiteralCannotBeInline">
        <source>A literal value cannot be marked 'inline'</source>
        <target state="translated">Sabit değer 'inline' olarak işaretlenemez</target>
        <note />
      </trans-unit>
      <trans-unit id="tcLiteralCannotHaveGenericParameters">
        <source>Literal values cannot have generic parameters</source>
        <target state="translated">Sabit değerlerin genel parametreleri olamaz</target>
        <note />
      </trans-unit>
      <trans-unit id="tcInvalidConstantExpression">
        <source>This is not a valid constant expression</source>
        <target state="translated">Bu geçerli bir sabit ifade değil</target>
        <note />
      </trans-unit>
      <trans-unit id="tcTypeIsInaccessible">
        <source>This type is not accessible from this code location</source>
        <target state="translated">Bu türe bu kod konumundan erişilemiyor</target>
        <note />
      </trans-unit>
      <trans-unit id="tcUnexpectedConditionInImportedAssembly">
        <source>Unexpected condition in imported assembly: failed to decode AttributeUsage attribute</source>
        <target state="translated">İçeri aktarılan bütünleştirilmiş kodda beklenmeyen koşul: AttributeUsage özniteliğinin kodu çözülemedi</target>
        <note />
      </trans-unit>
      <trans-unit id="tcUnrecognizedAttributeTarget">
        <source>Unrecognized attribute target. Valid attribute targets are 'assembly', 'module', 'type', 'method', 'property', 'return', 'param', 'field', 'event', 'constructor'.</source>
        <target state="translated">Tanınmayan öznitelik hedefi. Geçerli öznitelik hedefleri şunlardır: 'assembly', 'module', 'type', 'method', 'property', 'return', 'param', 'field', 'event', 'constructor'.</target>
        <note />
      </trans-unit>
      <trans-unit id="tcAttributeIsNotValidForLanguageElementUseDo">
        <source>This attribute is not valid for use on this language element. Assembly attributes should be attached to a 'do ()' declaration, if necessary within an F# module.</source>
        <target state="translated">Bu öznitelik, bu dil öğesinde kullanılmak için geçerli değil. Bütünleştirilmiş kod öznitelikleri, bir 'do ()' bildirimine, gerekirse F# modülü içine iliştirilmelidir.</target>
        <note />
      </trans-unit>
      <trans-unit id="tcAttributeIsNotValidForLanguageElement">
        <source>This attribute is not valid for use on this language element</source>
        <target state="translated">Bu öznitelik, bu dil öğesinde kullanılmak için geçerli değil</target>
        <note />
      </trans-unit>
      <trans-unit id="tcOptionalArgumentsCannotBeUsedInCustomAttribute">
        <source>Optional arguments cannot be used in custom attributes</source>
        <target state="translated">İsteğe bağlı bağımsız değişkenler özel özniteliklerde kullanılamaz</target>
        <note />
      </trans-unit>
      <trans-unit id="tcPropertyCannotBeSet0">
        <source>This property cannot be set</source>
        <target state="translated">Bu özellik ayarlanamaz</target>
        <note />
      </trans-unit>
      <trans-unit id="tcPropertyOrFieldNotFoundInAttribute">
        <source>This property or field was not found on this custom attribute type</source>
        <target state="translated">Bu özellik veya alan bu özel öznitelik türünde bulunamadı</target>
        <note />
      </trans-unit>
      <trans-unit id="tcCustomAttributeMustBeReferenceType">
        <source>A custom attribute must be a reference type</source>
        <target state="translated">Özel öznitelik başvuru türünde olmalıdır</target>
        <note />
      </trans-unit>
      <trans-unit id="tcCustomAttributeArgumentMismatch">
        <source>The number of args for a custom attribute does not match the expected number of args for the attribute constructor</source>
        <target state="translated">Özel bir özniteliğin bağımsız değişken sayısı öznitelik oluşturucusunun beklenen bağımsız değişken sayısı ile eşleşmiyor</target>
        <note />
      </trans-unit>
      <trans-unit id="tcCustomAttributeMustInvokeConstructor">
        <source>A custom attribute must invoke an object constructor</source>
        <target state="translated">Özel öznitelik nesne oluşturucusunu çağırmalıdır</target>
        <note />
      </trans-unit>
      <trans-unit id="tcAttributeExpressionsMustBeConstructorCalls">
        <source>Attribute expressions must be calls to object constructors</source>
        <target state="translated">Öznitelik ifadeleri nesne oluşturucu çağrısı olmalıdır</target>
        <note />
      </trans-unit>
      <trans-unit id="tcUnsupportedAttribute">
        <source>This attribute cannot be used in this version of F#</source>
        <target state="translated">Bu öznitelik F# dilinin bu sürümünde kullanılamaz</target>
        <note />
      </trans-unit>
      <trans-unit id="tcInvalidInlineSpecification">
        <source>Invalid inline specification</source>
        <target state="translated">Geçersiz satır içi belirtim</target>
        <note />
      </trans-unit>
      <trans-unit id="tcInvalidUseBinding">
        <source>'use' bindings must be of the form 'use &lt;var&gt; = &lt;expr&gt;'</source>
        <target state="translated">'use!' bağlamaları 'use &lt;var&gt; = &lt;expr&gt;' biçiminde olmalıdır</target>
        <note />
      </trans-unit>
      <trans-unit id="tcAbstractMembersIllegalInAugmentation">
        <source>Abstract members are not permitted in an augmentation - they must be defined as part of the type itself</source>
        <target state="translated">Genişletmede soyut üyelere izin verilmez; bunlar türün kendi parçası olarak tanımlanmalıdır</target>
        <note />
      </trans-unit>
      <trans-unit id="tcMethodOverridesIllegalHere">
        <source>Method overrides and interface implementations are not permitted here</source>
        <target state="translated">Burada metot geçersiz kılmalara ve arabirim uygulamalarına izin verilmez</target>
        <note />
      </trans-unit>
      <trans-unit id="tcNoMemberFoundForOverride">
        <source>No abstract or interface member was found that corresponds to this override</source>
        <target state="translated">Bu geçersiz kılmaya karşılık gelen bir soyut üye veya arabirim üyesi bulunamadı</target>
        <note />
      </trans-unit>
      <trans-unit id="tcOverrideArityMismatch">
        <source>This override takes a different number of arguments to the corresponding abstract member. The following abstract members were found:{0}</source>
        <target state="translated">Bu geçersiz kılma, karşılık gelen soyut üyeden farklı sayıda bağımsız değişken alıyor. Şu soyut üyeler bulundu: {0}</target>
        <note />
      </trans-unit>
      <trans-unit id="tcDefaultImplementationAlreadyExists">
        <source>This method already has a default implementation</source>
        <target state="translated">Bu metodun zaten varsayılan uygulaması var</target>
        <note />
      </trans-unit>
      <trans-unit id="tcDefaultAmbiguous">
        <source>The method implemented by this default is ambiguous</source>
        <target state="translated">Bu varsayılan tarafından uygulanan metot belirsiz</target>
        <note />
      </trans-unit>
      <trans-unit id="tcNoPropertyFoundForOverride">
        <source>No abstract property was found that corresponds to this override</source>
        <target state="translated">Bu geçersiz kılmaya karşılık gelen bir soyut özellik bulunamadı</target>
        <note />
      </trans-unit>
      <trans-unit id="tcAbstractPropertyMissingGetOrSet">
        <source>This property overrides or implements an abstract property but the abstract property doesn't have a corresponding {0}</source>
        <target state="translated">Bu özellik, soyut bir özelliği geçersiz kılıyor veya uyguluyor ancak bu soyut özelliğe karşılık gelen bir {0} yok</target>
        <note />
      </trans-unit>
      <trans-unit id="tcInvalidSignatureForSet">
        <source>Invalid signature for set member</source>
        <target state="translated">Küme üyesi için geçersiz imza</target>
        <note />
      </trans-unit>
      <trans-unit id="tcNewMemberHidesAbstractMember">
        <source>This new member hides the abstract member '{0}'. Rename the member or use 'override' instead.</source>
        <target state="translated">Bu yeni üye, '{0}' soyut üyesini gizliyor. Üyeyi yeniden adlandırın veya bunun yerine 'override' kullanın.</target>
        <note />
      </trans-unit>
      <trans-unit id="tcNewMemberHidesAbstractMemberWithSuffix">
        <source>This new member hides the abstract member '{0}' once tuples, functions, units of measure and/or provided types are erased. Rename the member or use 'override' instead.</source>
        <target state="translated">Demetler, işlevler, ölçü birimleri ve/veya sağlanan türler silindikten sonra bu yeni üye, '{0}' soyut üyesini gizliyor. Üyeyi yeniden adlandırın veya bunun yerine 'override' kullanın.</target>
        <note />
      </trans-unit>
      <trans-unit id="tcStaticInitializersIllegalInInterface">
        <source>Interfaces cannot contain definitions of static initializers</source>
        <target state="translated">Arabirimler statik başlatıcı tanımları içeremez</target>
        <note />
      </trans-unit>
      <trans-unit id="tcObjectConstructorsIllegalInInterface">
        <source>Interfaces cannot contain definitions of object constructors</source>
        <target state="translated">Arabirimler nesne oluşturucularının tanımlarını içeremez</target>
        <note />
      </trans-unit>
      <trans-unit id="tcMemberOverridesIllegalInInterface">
        <source>Interfaces cannot contain definitions of member overrides</source>
        <target state="translated">Arabirimler üye geçersiz kılma tanımları içeremez</target>
        <note />
      </trans-unit>
      <trans-unit id="tcConcreteMembersIllegalInInterface">
        <source>Interfaces cannot contain definitions of concrete members. You may need to define a constructor on your type to indicate that the type is a class.</source>
        <target state="translated">Arabirimler somut üyelerin tanımlarını içeremez. Türün sınıf olduğunu belirtmek için türünüzde bir oluşturucu tanımlamanız gerekebilir.</target>
        <note />
      </trans-unit>
      <trans-unit id="tcConstructorsDisallowedInExceptionAugmentation">
        <source>Constructors cannot be specified in exception augmentations</source>
        <target state="translated">Oluşturucular özel durum genişletmelerinde belirtilemez</target>
        <note />
      </trans-unit>
      <trans-unit id="tcStructsCannotHaveConstructorWithNoArguments">
        <source>Structs cannot have an object constructor with no arguments. This is a restriction imposed on all CLI languages as structs automatically support a default constructor.</source>
        <target state="translated">Yapıların bağımsız değişkensiz nesne oluşturucusu olamaz. Yapılar varsayılan oluşturucuyu otomatik olarak desteklediği için bu, tüm CLI dillerine getirilen bir kısıtlamadır.</target>
        <note />
      </trans-unit>
      <trans-unit id="tcConstructorsIllegalForThisType">
        <source>Constructors cannot be defined for this type</source>
        <target state="translated">Oluşturucular bu tür için tanımlanamaz</target>
        <note />
      </trans-unit>
      <trans-unit id="tcRecursiveBindingsWithMembersMustBeDirectAugmentation">
        <source>Recursive bindings that include member specifications can only occur as a direct augmentation of a type</source>
        <target state="translated">Üye belirtimleri içeren özyinelemeli bağlamalar yalnızca türün doğrudan genişletmesi olarak oluşabilir</target>
        <note />
      </trans-unit>
      <trans-unit id="tcOnlySimplePatternsInLetRec">
        <source>Only simple variable patterns can be bound in 'let rec' constructs</source>
        <target state="translated">'let rec' yapılarında yalnızca basit değişken desenleri bağlanabilir</target>
        <note />
      </trans-unit>
      <trans-unit id="tcOnlyRecordFieldsAndSimpleLetCanBeMutable">
        <source>Only record fields and simple, non-recursive 'let' bindings may be marked mutable</source>
        <target state="translated">Yalnızca kayıt alanları ve basit, özyinelemeli olmayan 'let' bağlamaları değişebilir olarak işaretlenebilir</target>
        <note />
      </trans-unit>
      <trans-unit id="tcMemberIsNotSufficientlyGeneric">
        <source>This member is not sufficiently generic</source>
        <target state="translated">Bu üye yeterince genel değil</target>
        <note />
      </trans-unit>
      <trans-unit id="tcLiteralAttributeRequiresConstantValue">
        <source>A declaration may only be the [&lt;Literal&gt;] attribute if a constant value is also given, e.g. 'val x : int = 1'</source>
        <target state="translated">Sabit değer de verilmişse bir bildirim yalnızca [&lt;Literal&gt;] özniteliği olabilir, örn. 'val x : int = 1'</target>
        <note />
      </trans-unit>
      <trans-unit id="tcValueInSignatureRequiresLiteralAttribute">
        <source>A declaration may only be given a value in a signature if the declaration has the [&lt;Literal&gt;] attribute</source>
        <target state="translated">Bir bildirime, imzası içinde yalnızca o bildirimin [&lt;Literal&gt;] özniteliği varsa değer verilebilir</target>
        <note />
      </trans-unit>
      <trans-unit id="tcThreadStaticAndContextStaticMustBeStatic">
        <source>Thread-static and context-static variables must be static and given the [&lt;DefaultValue&gt;] attribute to indicate that the value is initialized to the default value on each new thread</source>
        <target state="translated">Statik iş parçacıklı ve statik bağlamlı değişkenler statik olmalıdır ve her yeni iş parçacığında değerin varsayılan değerle başlatıldığını belirtmek için [&lt;DefaultValue&gt;] özniteliği verilmelidir</target>
        <note />
      </trans-unit>
      <trans-unit id="tcVolatileFieldsMustBeMutable">
        <source>Volatile fields must be marked 'mutable' and cannot be thread-static</source>
        <target state="translated">Geçici alanlar 'mutable' olarak işaretlenmelidir ve bunlar statik iş parçacıklı olamaz</target>
        <note />
      </trans-unit>
      <trans-unit id="tcUninitializedValFieldsMustBeMutable">
        <source>Uninitialized 'val' fields must be mutable and marked with the '[&lt;DefaultValue&gt;]' attribute. Consider using a 'let' binding instead of a 'val' field.</source>
        <target state="translated">Başlatılmamış 'val' alanları değişebilir olmalı ve '[&lt;DefaultValue&gt;]' özniteliğiyle işaretlenmelidir. 'val' alanı yerine 'let' bağlaması kullanmayı düşünün.</target>
        <note />
      </trans-unit>
      <trans-unit id="tcStaticValFieldsMustBeMutableAndPrivate">
        <source>Static 'val' fields in types must be mutable, private and marked with the '[&lt;DefaultValue&gt;]' attribute. They are initialized to the 'null' or 'zero' value for their type. Consider also using a 'static let mutable' binding in a class type.</source>
        <target state="translated">Türlerdeki statik 'val' alanları değiştirilebilir, özel ve '[&lt;DefaultValue&gt;]' özniteliğiyle işaretlenmiş olmalıdır. Bunlar, türlerine yönelik olarak 'null' veya 'zero' ile başlatılır. Ayrıca sınıf türünde 'static let mutable' bağlaması kullanmayı düşünün.</target>
        <note />
      </trans-unit>
      <trans-unit id="tcFieldRequiresName">
        <source>This field requires a name</source>
        <target state="translated">Bu alan için ad gerekiyor</target>
        <note />
      </trans-unit>
      <trans-unit id="tcInvalidNamespaceModuleTypeUnionName">
        <source>Invalid namespace, module, type or union case name</source>
        <target state="translated">Geçersiz ad alanı, modül, tür veya birleşim durumu adı</target>
        <note />
      </trans-unit>
      <trans-unit id="tcIllegalFormForExplicitTypeDeclaration">
        <source>Explicit type declarations for constructors must be of the form 'ty1 * ... * tyN -&gt; resTy'. Parentheses may be required around 'resTy'</source>
        <target state="translated">Oluşturucuların açık tür bildirimleri 'ty1 * ... * tyN -&gt; resTy' biçiminde olmalıdır. 'resTy' etrafında ayraç gerekebilir</target>
        <note />
      </trans-unit>
      <trans-unit id="tcReturnTypesForUnionMustBeSameAsType">
        <source>Return types of union cases must be identical to the type being defined, up to abbreviations</source>
        <target state="translated">Birleşim durumlarının dönüş türleri tanımlanmakta olan türle kısaltmalara kadar özdeş olmalıdır</target>
        <note />
      </trans-unit>
      <trans-unit id="tcInvalidEnumerationLiteral">
        <source>This is not a valid value for an enumeration literal</source>
        <target state="translated">Bu, sabit listesi değeri olarak geçerli bir değer değil</target>
        <note />
      </trans-unit>
      <trans-unit id="tcTypeIsNotInterfaceType1">
        <source>The type '{0}' is not an interface type</source>
        <target state="translated">'{0}' türü bir arabirim türü değil</target>
        <note />
      </trans-unit>
      <trans-unit id="tcDuplicateSpecOfInterface">
        <source>Duplicate specification of an interface</source>
        <target state="translated">Yinelenen arabirim belirtimi</target>
        <note />
      </trans-unit>
      <trans-unit id="tcFieldValIllegalHere">
        <source>A field/val declaration is not permitted here</source>
        <target state="translated">Alan/değer bildirimine burada izin verilmez</target>
        <note />
      </trans-unit>
      <trans-unit id="tcInheritIllegalHere">
        <source>A inheritance declaration is not permitted here</source>
        <target state="translated">Devralma bildirimine burada izin verilmiyor</target>
        <note />
      </trans-unit>
      <trans-unit id="tcModuleRequiresQualifiedAccess">
        <source>This declaration opens the module '{0}', which is marked as 'RequireQualifiedAccess'. Adjust your code to use qualified references to the elements of the module instead, e.g. 'List.map' instead of 'map'. This change will ensure that your code is robust as new constructs are added to libraries.</source>
        <target state="translated">Bu bildirim, 'RequireQualifiedAccess' olarak işaretlenmiş '{0}' modülünü açar. Bunun yerine, kodunuzu modülün öğelerine yapılan nitelikli başvuruları kullanacak şekilde ayarlayın, örn. 'map' yerine 'List.map'. Bu değişiklik, kitaplıklara yeni yapılar eklendikçe kodunuzun sağlam kalmasını sağlar.</target>
        <note />
      </trans-unit>
      <trans-unit id="tcOpenUsedWithPartiallyQualifiedPath">
        <source>This declaration opens the namespace or module '{0}' through a partially qualified path. Adjust this code to use the full path of the namespace. This change will make your code more robust as new constructs are added to the F# and CLI libraries.</source>
        <target state="translated">Bu bildirim, ad alanını veya '{0}' modülünü kısmen nitelenmiş yol aracılığıyla açıyor. Bu kodu, ad alanının tam yolunu kullanacak şekilde ayarlayın. Bu değişiklik, F# ve CLI kitaplıklarına yeni yapılar eklendikçe kodunuzun daha sağlam kılar.</target>
        <note />
      </trans-unit>
      <trans-unit id="tcLocalClassBindingsCannotBeInline">
        <source>Local class bindings cannot be marked inline. Consider lifting the definition out of the class or else do not mark it as inline.</source>
        <target state="translated">Yerel sınıf bağlamaları satır içi olarak işaretlenemez. Tanımı sınıftan çıkarmayı düşünün veya satır içi olarak işaretlemeyin.</target>
        <note />
      </trans-unit>
      <trans-unit id="tcTypeAbbreviationsMayNotHaveMembers">
        <source>Type abbreviations cannot have members</source>
        <target state="translated">Tür kısaltmalarının üyeleri olamaz</target>
        <note />
      </trans-unit>
      <trans-unit id="tcTypeAbbreviationsCheckedAtCompileTime">
        <source>As of F# 4.1, the accessibility of type abbreviations is checked at compile-time. Consider changing the accessibility of the type abbreviation. Ignoring this warning might lead to runtime errors.</source>
        <target state="translated">F# 4.1 ve sonrasında tür kısaltmalarının erişilebilirliği, derleme zamanında denetlenmektedir. Tür kısaltmasının erişilebilirliğini değiştirmeniz önerilir. Bu uyarıyı yoksaymak, çalışma zamanı hatalarına neden olabilir.</target>
        <note />
      </trans-unit>
      <trans-unit id="tcEnumerationsMayNotHaveMembers">
        <source>Enumerations cannot have members</source>
        <target state="translated">Sabit listelerinde üyeler olamaz</target>
        <note />
      </trans-unit>
      <trans-unit id="tcMeasureDeclarationsRequireStaticMembers">
        <source>Measure declarations may have only static members</source>
        <target state="translated">Ölçü bildirimlerinin yalnızca statik üyeleri olabilir</target>
        <note />
      </trans-unit>
      <trans-unit id="tcStructsMayNotContainDoBindings">
        <source>Structs cannot contain 'do' bindings because the default constructor for structs would not execute these bindings</source>
        <target state="translated">Yapıların varsayılan oluşturucusu 'do' bağlamalarını yürütmeyeceği için yapılar bu bağlamaları içeremez</target>
        <note />
      </trans-unit>
      <trans-unit id="tcStructsMayNotContainLetBindings">
        <source>Structs cannot contain value definitions because the default constructor for structs will not execute these bindings. Consider adding additional arguments to the primary constructor for the type.</source>
        <target state="translated">Yapıların varsayılan oluşturucusu bu bağlamaları yürütmeyeceği için yapılar değer tanımlarını içeremez. Türün birincil oluşturucusuna ek bağımsız değişkenler eklemeyi düşünün.</target>
        <note />
      </trans-unit>
      <trans-unit id="tcStaticLetBindingsRequireClassesWithImplicitConstructors">
        <source>Static value definitions may only be used in types with a primary constructor. Consider adding arguments to the type definition, e.g. 'type X(args) = ...'.</source>
        <target state="translated">Statik değer tanımları yalnızca birincil oluşturucusu olan türlerde kullanılabilir. Tür tanımına bağımsız değişkenler eklemeyi düşünün, örn. 'type X(args) = ...'.</target>
        <note />
      </trans-unit>
      <trans-unit id="tcMeasureDeclarationsRequireStaticMembersNotConstructors">
        <source>Measure declarations may have only static members: constructors are not available</source>
        <target state="translated">Ölçü bildirimlerinin yalnızca statik üyeleri olabilir: oluşturucular kullanılmaz</target>
        <note />
      </trans-unit>
      <trans-unit id="tcMemberAndLocalClassBindingHaveSameName">
        <source>A member and a local class binding both have the name '{0}'</source>
        <target state="translated">Hem üyenin hem de yerel sınıf bağlamasının adı '{0}' olabilir</target>
        <note />
      </trans-unit>
      <trans-unit id="tcTypeAbbreviationsCannotHaveInterfaceDeclaration">
        <source>Type abbreviations cannot have interface declarations</source>
        <target state="translated">Tür kısaltmalarının arabirim bildirimleri olamaz</target>
        <note />
      </trans-unit>
      <trans-unit id="tcEnumerationsCannotHaveInterfaceDeclaration">
        <source>Enumerations cannot have interface declarations</source>
        <target state="translated">Sabit listelerinde arabirim bildirimleri olamaz</target>
        <note />
      </trans-unit>
      <trans-unit id="tcTypeIsNotInterfaceType0">
        <source>This type is not an interface type</source>
        <target state="translated">Bu tür bir arabirim türü değil</target>
        <note />
      </trans-unit>
      <trans-unit id="tcAllImplementedInterfacesShouldBeDeclared">
        <source>All implemented interfaces should be declared on the initial declaration of the type</source>
        <target state="translated">Türün ilk bildiriminde tüm uygulanan arabirimler tanımlanmalıdır</target>
        <note />
      </trans-unit>
      <trans-unit id="tcDefaultImplementationForInterfaceHasAlreadyBeenAdded">
        <source>A default implementation of this interface has already been added because the explicit implementation of the interface was not specified at the definition of the type</source>
        <target state="translated">Bu arabirimin açık olarak uygulanması türün tanımında belirtilmediği için arabirimin varsayılan uygulaması zaten eklendi</target>
        <note />
      </trans-unit>
      <trans-unit id="tcMemberNotPermittedInInterfaceImplementation">
        <source>This member is not permitted in an interface implementation</source>
        <target state="translated">Arabirim uygulamasında bu üyeye izin verilmez</target>
        <note />
      </trans-unit>
      <trans-unit id="tcDeclarationElementNotPermittedInAugmentation">
        <source>This declaration element is not permitted in an augmentation</source>
        <target state="translated">Bir genişletmede bu tanımlama öğesine izin verilmez</target>
        <note />
      </trans-unit>
      <trans-unit id="tcTypesCannotContainNestedTypes">
        <source>Types cannot contain nested type definitions</source>
        <target state="translated">Türler iç içe tür tanımları içeremez</target>
        <note />
      </trans-unit>
      <trans-unit id="tcTypeExceptionOrModule">
        <source>type, exception or module</source>
        <target state="translated">tür, özel durum veya modül</target>
        <note />
      </trans-unit>
      <trans-unit id="tcTypeOrModule">
        <source>type or module</source>
        <target state="translated">tür veya modül</target>
        <note />
      </trans-unit>
      <trans-unit id="tcImplementsIStructuralEquatableExplicitly">
        <source>The struct, record or union type '{0}' implements the interface 'System.IStructuralEquatable' explicitly. Apply the 'CustomEquality' attribute to the type.</source>
        <target state="translated">Yapı, kayıt veya birleşim türü '{0}', 'System.IStructuralEquatable' arabirimini açık olarak uyguluyor. Türe 'CustomEquality' özniteliğini uygulayın.</target>
        <note />
      </trans-unit>
      <trans-unit id="tcImplementsIEquatableExplicitly">
        <source>The struct, record or union type '{0}' implements the interface 'System.IEquatable&lt;_&gt;' explicitly. Apply the 'CustomEquality' attribute to the type and provide a consistent implementation of the non-generic override 'System.Object.Equals(obj)'.</source>
        <target state="translated">Yapı, kayıt veya birleşim türü '{0}', 'System.IEquatable&lt;_&gt;' arabirimini açık olarak uyguluyor. Türe 'CustomEquality' özniteliğini uygulayın ve genel olmayan 'System.Object.Equals(obj)' geçersiz kılma işleminin tutarlı bir uygulamasını sağlayın.</target>
        <note />
      </trans-unit>
      <trans-unit id="tcExplicitTypeSpecificationCannotBeUsedForExceptionConstructors">
        <source>Explicit type specifications cannot be used for exception constructors</source>
        <target state="translated">Açık tür belirtimleri özel durum oluşturucuları için kullanılamaz</target>
        <note />
      </trans-unit>
      <trans-unit id="tcExceptionAbbreviationsShouldNotHaveArgumentList">
        <source>Exception abbreviations should not have argument lists</source>
        <target state="translated">Özel durum kısaltmalarının bağımsız değişken listeleri olmamalıdır</target>
        <note />
      </trans-unit>
      <trans-unit id="tcAbbreviationsFordotNetExceptionsCannotTakeArguments">
        <source>Abbreviations for Common IL exceptions cannot take arguments</source>
        <target state="translated">Ortak Ara Dil özel durumlarının kısaltmaları bağımsız değişken alamaz</target>
        <note />
      </trans-unit>
      <trans-unit id="tcExceptionAbbreviationsMustReferToValidExceptions">
        <source>Exception abbreviations must refer to existing exceptions or F# types deriving from System.Exception</source>
        <target state="translated">Özel durum kısaltmaları mevcut özel durumlara veya System.Exception'dan türeyen F# türlerine başvurmalıdır</target>
        <note />
      </trans-unit>
      <trans-unit id="tcAbbreviationsFordotNetExceptionsMustHaveMatchingObjectConstructor">
        <source>Abbreviations for Common IL exception types must have a matching object constructor</source>
        <target state="translated">Ortak Ara Dil özel durum türlerinin kısaltmalarının kendileriyle eşleşen nesne oluşturucuları olmalıdır</target>
        <note />
      </trans-unit>
      <trans-unit id="tcNotAnException">
        <source>Not an exception</source>
        <target state="translated">Özel durum değil</target>
        <note />
      </trans-unit>
      <trans-unit id="tcInvalidModuleName">
        <source>Invalid module name</source>
        <target state="translated">Geçersiz modül adı</target>
        <note />
      </trans-unit>
      <trans-unit id="tcInvalidTypeExtension">
        <source>Invalid type extension</source>
        <target state="translated">Geçersiz tür uzantısı</target>
        <note />
      </trans-unit>
      <trans-unit id="tcAttributesOfTypeSpecifyMultipleKindsForType">
        <source>The attributes of this type specify multiple kinds for the type</source>
        <target state="translated">Bu tür öznitelikler türün birden çok çeşidini belirtir</target>
        <note />
      </trans-unit>
      <trans-unit id="tcKindOfTypeSpecifiedDoesNotMatchDefinition">
        <source>The kind of the type specified by its attributes does not match the kind implied by its definition</source>
        <target state="translated">Öznitelikleriyle belirtilen türün çeşidi tanımıyla kastedilen çeşitle eşleşmiyor</target>
        <note />
      </trans-unit>
      <trans-unit id="tcMeasureDefinitionsCannotHaveTypeParameters">
        <source>Measure definitions cannot have type parameters</source>
        <target state="translated">Ölçü tanımlarının tür parametreleri olamaz</target>
        <note />
      </trans-unit>
      <trans-unit id="tcTypeRequiresDefinition">
        <source>This type requires a definition</source>
        <target state="translated">Bu tür için tanım gerekiyor</target>
        <note />
      </trans-unit>
      <trans-unit id="tcTypeAbbreviationHasTypeParametersMissingOnType">
        <source>This type abbreviation has one or more declared type parameters that do not appear in the type being abbreviated. Type abbreviations must use all declared type parameters in the type being abbreviated. Consider removing one or more type parameters, or use a concrete type definition that wraps an underlying type, such as 'type C&lt;'a&gt; = C of ...'.</source>
        <target state="translated">Bu tür kısaltmasının kısaltılan türde görünmeyen bir veya daha fazla bildirilmiş tür parametresi var. Tür kısaltmaları, bildirilmiş tüm tür parametrelerini kısaltılan türde kullanmalıdır. Bir veya daha fazla tür parametresini kaldırmayı düşünün veya temel türü sarmalayan 'type C&lt;'a&gt; = C of ...' gibi somut bir tür tanımını kullanın.</target>
        <note />
      </trans-unit>
      <trans-unit id="tcStructsInterfacesEnumsDelegatesMayNotInheritFromOtherTypes">
        <source>Structs, interfaces, enums and delegates cannot inherit from other types</source>
        <target state="translated">Yapılar, arabirimler, sabit listeleri ve temsilciler diğer türlerden devralamaz</target>
        <note />
      </trans-unit>
      <trans-unit id="tcTypesCannotInheritFromMultipleConcreteTypes">
        <source>Types cannot inherit from multiple concrete types</source>
        <target state="translated">Türler birden çok somut türden devralamaz</target>
        <note />
      </trans-unit>
      <trans-unit id="tcRecordsUnionsAbbreviationsStructsMayNotHaveAllowNullLiteralAttribute">
        <source>Records, union, abbreviations and struct types cannot have the 'AllowNullLiteral' attribute</source>
        <target state="translated">Kayıtlar, birleşim, kısaltmalar ve yapı türlerinin 'AllowNullLiteral' özniteliği olamaz</target>
        <note />
      </trans-unit>
      <trans-unit id="tcAllowNullTypesMayOnlyInheritFromAllowNullTypes">
        <source>Types with the 'AllowNullLiteral' attribute may only inherit from or implement types which also allow the use of the null literal</source>
        <target state="translated">'AllowNullLiteral' özniteliğine sahip türler yalnızca null sabit değerinin kullanılmasına da izin veren türlerden devralabilir veya böyle türleri uygulayabilir</target>
        <note />
      </trans-unit>
      <trans-unit id="tcGenericTypesCannotHaveStructLayout">
        <source>Generic types cannot be given the 'StructLayout' attribute</source>
        <target state="translated">Genel türlere 'StructLayout' özniteliği verilemez</target>
        <note />
      </trans-unit>
      <trans-unit id="tcOnlyStructsCanHaveStructLayout">
        <source>Only structs and classes without primary constructors may be given the 'StructLayout' attribute</source>
        <target state="translated">Yalnızca birincil oluşturucuları olmayan yapılara ve sınıflara 'StructLayout' özniteliği verilebilir</target>
        <note />
      </trans-unit>
      <trans-unit id="tcRepresentationOfTypeHiddenBySignature">
        <source>The representation of this type is hidden by the signature. It must be given an attribute such as [&lt;Sealed&gt;], [&lt;Class&gt;] or [&lt;Interface&gt;] to indicate the characteristics of the type.</source>
        <target state="translated">Bu türün gösterimi imza ile gizlenir. Türün özelliğini belirtmek için [&lt;Sealed&gt;], [&lt;Class&gt;] veya [&lt;Interface&gt;] gibi bir öznitelik verilmelidir.</target>
        <note />
      </trans-unit>
      <trans-unit id="tcOnlyClassesCanHaveAbstract">
        <source>Only classes may be given the 'AbstractClass' attribute</source>
        <target state="translated">'AbstractClass' özniteliği yalnızca sınıflara verilebilir</target>
        <note />
      </trans-unit>
      <trans-unit id="tcOnlyTypesRepresentingUnitsOfMeasureCanHaveMeasure">
        <source>Only types representing units-of-measure may be given the 'Measure' attribute</source>
        <target state="translated">Yalnızca ölçü birimlerini temsil eden türlere 'Measure' özniteliği verilebilir</target>
        <note />
      </trans-unit>
      <trans-unit id="tcOverridesCannotHaveVisibilityDeclarations">
        <source>Accessibility modifiers are not permitted on overrides or interface implementations</source>
        <target state="translated">Geçersiz kılmalarda veya arabirim uygulamalarında erişilebilirlik değiştiricilerine izin verilmez</target>
        <note />
      </trans-unit>
      <trans-unit id="tcTypesAreAlwaysSealedDU">
        <source>Discriminated union types are always sealed</source>
        <target state="translated">Ayırt edici birleşim türleri her zaman mühürlüdür</target>
        <note />
      </trans-unit>
      <trans-unit id="tcTypesAreAlwaysSealedRecord">
        <source>Record types are always sealed</source>
        <target state="translated">Kayıt türleri her zaman mühürlüdür</target>
        <note />
      </trans-unit>
      <trans-unit id="tcTypesAreAlwaysSealedAssemblyCode">
        <source>Assembly code types are always sealed</source>
        <target state="translated">Bütünleştirilmiş kod türleri her zaman mühürlüdür</target>
        <note />
      </trans-unit>
      <trans-unit id="tcTypesAreAlwaysSealedStruct">
        <source>Struct types are always sealed</source>
        <target state="translated">Yapı türleri her zaman mühürlüdür</target>
        <note />
      </trans-unit>
      <trans-unit id="tcTypesAreAlwaysSealedDelegate">
        <source>Delegate types are always sealed</source>
        <target state="translated">Temsilci türleri her zaman mühürlüdür</target>
        <note />
      </trans-unit>
      <trans-unit id="tcTypesAreAlwaysSealedEnum">
        <source>Enum types are always sealed</source>
        <target state="translated">Sabit listesi türleri her zaman mühürlüdür</target>
        <note />
      </trans-unit>
      <trans-unit id="tcInterfaceTypesAndDelegatesCannotContainFields">
        <source>Interface types and delegate types cannot contain fields</source>
        <target state="translated">Arabirim türleri ve temsilci türleri alan içeremez</target>
        <note />
      </trans-unit>
      <trans-unit id="tcAbbreviatedTypesCannotBeSealed">
        <source>Abbreviated types cannot be given the 'Sealed' attribute</source>
        <target state="translated">Kısaltılmış türlere 'Sealed' özniteliği verilemez</target>
        <note />
      </trans-unit>
      <trans-unit id="tcCannotInheritFromSealedType">
        <source>Cannot inherit a sealed type</source>
        <target state="translated">Mühürlü tür devralınamıyor</target>
        <note />
      </trans-unit>
      <trans-unit id="tcCannotInheritFromInterfaceType">
        <source>Cannot inherit from interface type. Use interface ... with instead.</source>
        <target state="translated">Arabirim türünden devralınamıyor. Onun yerine interface ... with kullanın.</target>
        <note />
      </trans-unit>
      <trans-unit id="tcStructTypesCannotContainAbstractMembers">
        <source>Struct types cannot contain abstract members</source>
        <target state="translated">Struct türleri soyut üyeler içeremez</target>
        <note />
      </trans-unit>
      <trans-unit id="tcInterfaceTypesCannotBeSealed">
        <source>Interface types cannot be sealed</source>
        <target state="translated">Arabirim türleri mühürlü olamaz</target>
        <note />
      </trans-unit>
      <trans-unit id="tcInvalidDelegateSpecification">
        <source>Delegate specifications must be of the form 'typ -&gt; typ'</source>
        <target state="translated">Temsilci belirtimleri 'typ -&gt; typ' biçiminde olmalıdır</target>
        <note />
      </trans-unit>
      <trans-unit id="tcDelegatesCannotBeCurried">
        <source>Delegate specifications must not be curried types. Use 'typ * ... * typ -&gt; typ' for multi-argument delegates, and 'typ -&gt; (typ -&gt; typ)' for delegates returning function values.</source>
        <target state="translated">Temsilci belirtimleri eksiltimli türler olmamalıdır. Çok bağımsız değişkenli temsilciler için 'typ * ... * typ -&gt; typ' ve işlev değerleri döndüren temsilciler için 'typ -&gt; (typ -&gt; typ)' kullanın.</target>
        <note />
      </trans-unit>
      <trans-unit id="tcInvalidTypeForLiteralEnumeration">
        <source>Literal enumerations must have type int, uint, int16, uint16, int64, uint64, byte, sbyte or char</source>
        <target state="translated">Sabit değer listelerinde int, uint, int16, uint16, int64, uint64, byte, sbyte veya char türü olmalıdır</target>
        <note />
      </trans-unit>
      <trans-unit id="tcTypeDefinitionIsCyclic">
        <source>This type definition involves an immediate cyclic reference through an abbreviation</source>
        <target state="translated">Bu tür tanımı, kısaltma aracılığıyla anlık döngüsel başvuru içeriyor</target>
        <note />
      </trans-unit>
      <trans-unit id="tcTypeDefinitionIsCyclicThroughInheritance">
        <source>This type definition involves an immediate cyclic reference through a struct field or inheritance relation</source>
        <target state="translated">Bu tür tanımı, yapı alanı veya devralma ilişkisi aracılığıyla anlık döngüsel başvuru içeriyor</target>
        <note />
      </trans-unit>
      <trans-unit id="tcReservedSyntaxForAugmentation">
        <source>The syntax 'type X with ...' is reserved for augmentations. Types whose representations are hidden but which have members are now declared in signatures using 'type X = ...'. You may also need to add the '[&lt;Sealed&gt;] attribute to the type definition in the signature</source>
        <target state="translated">'type X with ...' söz dizimi genişletmeler için ayrılmıştır. Gösterimleri gizli olan ancak üyeleri olan türler artık 'type X = ...' kullanılarak imzalarda bildirilmektedir. İmzadaki tür tanımına '[&lt;Sealed&gt;] özniteliğini de eklemeniz gerekebilir</target>
        <note />
      </trans-unit>
      <trans-unit id="tcMembersThatExtendInterfaceMustBePlacedInSeparateModule">
        <source>Members that extend interface, delegate or enum types must be placed in a module separate to the definition of the type. This module must either have the AutoOpen attribute or be opened explicitly by client code to bring the extension members into scope.</source>
        <target state="translated">Arabirim, temsilci veya sabit listesi türlerini genişleten üyeler türün tanımından ayrı bir modüle yerleştirilmelidir. Bu modülün ya AutoOpen özniteliği olmalıdır ya da uzantı üyelerini kapsama çıkarmak için istemci kodu aracılığıyla açık olarak açılmalıdır.</target>
        <note />
      </trans-unit>
      <trans-unit id="tcDeclaredTypeParametersForExtensionDoNotMatchOriginal">
        <source>One or more of the declared type parameters for this type extension have a missing or wrong type constraint not matching the original type constraints on '{0}'</source>
        <target state="translated">Bu tür uzantısı için bildirilen tür parametrelerinden bir veya daha fazlası, '{0}' üzerindeki özgün tür tür kısıtlamaları ile eşleşmeyen eksik veya yanlış bir tür kısıtlaması içeriyor</target>
        <note />
      </trans-unit>
      <trans-unit id="tcTypeDefinitionsWithImplicitConstructionMustHaveOneInherit">
        <source>Type definitions may only have one 'inherit' specification and it must be the first declaration</source>
        <target state="translated">Tür tanımlarının yalnızca bir 'inherit' belirtimi olabilir ve bu ilk bildirim olmalıdır</target>
        <note />
      </trans-unit>
      <trans-unit id="tcTypeDefinitionsWithImplicitConstructionMustHaveLocalBindingsBeforeMembers">
        <source>'let' and 'do' bindings must come before member and interface definitions in type definitions</source>
        <target state="translated">'let' ve 'do' bağlamaları tür tanımlarında üye ve arabirim tanımlarından önce gelmelidir</target>
        <note />
      </trans-unit>
      <trans-unit id="tcInheritDeclarationMissingArguments">
        <source>This 'inherit' declaration specifies the inherited type but no arguments. Consider supplying arguments, e.g. 'inherit BaseType(args)'.</source>
        <target state="translated">Bu 'inherit' bildirimi devralınan türü belirtiyor ancak hiç bağımsız değişken yok. Bağımsız değişkenleri sağlamayı düşünün, örn. 'inherit BaseType(args)'.</target>
        <note />
      </trans-unit>
      <trans-unit id="tcInheritConstructionCallNotPartOfImplicitSequence">
        <source>This 'inherit' declaration has arguments, but is not in a type with a primary constructor. Consider adding arguments to your type definition, e.g. 'type X(args) = ...'.</source>
        <target state="translated">Bu 'inherit' bildiriminin bağımsız değişkenleri var, ancak birincil oluşturucuya sahip bir türde bulunmuyor. Tür tanımınıza bağımsız değişkenler eklemeyi düşünün, örn. 'type X(args) = ...'.</target>
        <note />
      </trans-unit>
      <trans-unit id="tcLetAndDoRequiresImplicitConstructionSequence">
        <source>This definition may only be used in a type with a primary constructor. Consider adding arguments to your type definition, e.g. 'type X(args) = ...'.</source>
        <target state="translated">Bu tanım yalnızca birincil oluşturucusu olan bir türde kullanılabilir. Tür tanımınıza bağımsız değişkenler eklemeyi düşünün, örn. 'type X(args) = ...'.</target>
        <note />
      </trans-unit>
      <trans-unit id="tcTypeAbbreviationsCannotHaveAugmentations">
        <source>Type abbreviations cannot have augmentations</source>
        <target state="translated">Tür kısaltmalarının genişletmeleri olamaz</target>
        <note />
      </trans-unit>
      <trans-unit id="tcModuleAbbreviationForNamespace">
        <source>The path '{0}' is a namespace. A module abbreviation may not abbreviate a namespace.</source>
        <target state="translated">'{0}' yolu bir ad alanı. Modül kısaltması bir ad alanını kısaltamaz.</target>
        <note />
      </trans-unit>
      <trans-unit id="tcTypeUsedInInvalidWay">
        <source>The type '{0}' is used in an invalid way. A value prior to '{1}' has an inferred type involving '{2}', which is an invalid forward reference.</source>
        <target state="translated">{0}' türü geçersiz biçimde kullanılmış. '{1}' öğesinden önceki bir değer '{2}' içeren çıkarılmış türüne sahip, bu geçersiz bir ileriye doğru başvurudur.</target>
        <note />
      </trans-unit>
      <trans-unit id="tcMemberUsedInInvalidWay">
        <source>The member '{0}' is used in an invalid way. A use of '{1}' has been inferred prior to the definition of '{2}', which is an invalid forward reference.</source>
        <target state="translated">{0}' üyesi geçersiz bir biçimde kullanılmış. '{1}' kullanımı, '{2}' tanımından önce çıkarılmış, bu geçersiz bir ileriye doğru başvurudur.</target>
        <note />
      </trans-unit>
      <trans-unit id="tcAttributeAutoOpenWasIgnored">
        <source>The attribute 'AutoOpen(\"{0}\")' in the assembly '{1}' did not refer to a valid module or namespace in that assembly and has been ignored</source>
        <target state="translated">{1}' bütünleştirilmiş kodundaki 'AutoOpen(\"{0}\")' özniteliği bu bütünleştirilmiş koddaki geçerli bir modüle veya ad alanına başvurmadığından yok sayıldı</target>
        <note />
      </trans-unit>
      <trans-unit id="ilUndefinedValue">
        <source>Undefined value '{0}'</source>
        <target state="translated">Tanımsız değer '{0}'</target>
        <note />
      </trans-unit>
      <trans-unit id="ilLabelNotFound">
        <source>Label {0} not found</source>
        <target state="translated">{0} etiketi bulunamadı</target>
        <note />
      </trans-unit>
      <trans-unit id="ilIncorrectNumberOfTypeArguments">
        <source>Incorrect number of type arguments to local call</source>
        <target state="translated">Yerel çağrı için hatalı sayıda tür bağımsız değişkeni</target>
        <note />
      </trans-unit>
      <trans-unit id="ilDynamicInvocationNotSupported">
        <source>Dynamic invocation of {0} is not supported</source>
        <target state="translated">Dinamik {0} çağırma desteklenmiyor</target>
        <note />
      </trans-unit>
      <trans-unit id="ilAddressOfLiteralFieldIsInvalid">
        <source>Taking the address of a literal field is invalid</source>
        <target state="translated">Sabit değer alanının adresini almak geçersizdir</target>
        <note />
      </trans-unit>
      <trans-unit id="ilAddressOfValueHereIsInvalid">
        <source>This operation involves taking the address of a value '{0}' represented using a local variable or other special representation. This is invalid.</source>
        <target state="translated">Bu işlem, yerel değişken kullanılarak veya başka bir özel gösterimle sunulan '{0}' değerinin adresini almayı içeriyor. Bu geçersizdir.</target>
        <note />
      </trans-unit>
      <trans-unit id="ilCustomMarshallersCannotBeUsedInFSharp">
        <source>Custom marshallers cannot be specified in F# code. Consider using a C# helper function.</source>
        <target state="translated">F# kodunda özel hazırlayıcılar belirtilemez. C# yardım işlevi kullanmayı düşünün.</target>
        <note />
      </trans-unit>
      <trans-unit id="ilMarshalAsAttributeCannotBeDecoded">
        <source>The MarshalAs attribute could not be decoded</source>
        <target state="translated">MarshalAs özniteliğinin kodu çözülemedi</target>
        <note />
      </trans-unit>
      <trans-unit id="ilSignatureForExternalFunctionContainsTypeParameters">
        <source>The signature for this external function contains type parameters. Constrain the argument and return types to indicate the types of the corresponding C function.</source>
        <target state="translated">Bu dış işlevin imzası tür parametreleri içeriyor. Karşılık gelen C işlevi türlerini belirtmek için bağımsız değişkeni ve dönüş türlerini kısıtlayın.</target>
        <note />
      </trans-unit>
      <trans-unit id="ilDllImportAttributeCouldNotBeDecoded">
        <source>The DllImport attribute could not be decoded</source>
        <target state="translated">DllImport özniteliğinin kodu çözülemedi</target>
        <note />
      </trans-unit>
      <trans-unit id="ilLiteralFieldsCannotBeSet">
        <source>Literal fields cannot be set</source>
        <target state="translated">Sabit değer alanları ayarlanamaz</target>
        <note />
      </trans-unit>
      <trans-unit id="ilStaticMethodIsNotLambda">
        <source>GenSetStorage: {0} was represented as a static method but was not an appropriate lambda expression</source>
        <target state="translated">GenSetStorage: {0} statik metot olarak gösterildi ancak bu uygun bir lambda ifadesi değildi</target>
        <note />
      </trans-unit>
      <trans-unit id="ilMutableVariablesCannotEscapeMethod">
        <source>Mutable variables cannot escape their method</source>
        <target state="translated">Değişebilir değişkenler metotlarından kaçamaz</target>
        <note />
      </trans-unit>
      <trans-unit id="ilUnexpectedUnrealizedValue">
        <source>Compiler error: unexpected unrealized value</source>
        <target state="translated">Derleyici hatası: Beklenmeyen gerçekleşmemiş değer</target>
        <note />
      </trans-unit>
      <trans-unit id="ilMainModuleEmpty">
        <source>Main module of program is empty: nothing will happen when it is run</source>
        <target state="translated">Ana program modülü boş: çalıştırıldığında hiçbir şey olmayacak</target>
        <note />
      </trans-unit>
      <trans-unit id="ilTypeCannotBeUsedForLiteralField">
        <source>This type cannot be used for a literal field</source>
        <target state="translated">Bu tür, sabit değer alanı için kullanılamaz</target>
        <note />
      </trans-unit>
      <trans-unit id="ilUnexpectedGetSetAnnotation">
        <source>Unexpected GetSet annotation on a property</source>
        <target state="translated">Özellikte beklenmeyen GetSet ek açıklaması</target>
        <note />
      </trans-unit>
      <trans-unit id="ilFieldOffsetAttributeCouldNotBeDecoded">
        <source>The FieldOffset attribute could not be decoded</source>
        <target state="translated">FieldOffset özniteliğinin kodu çözülemedi</target>
        <note />
      </trans-unit>
      <trans-unit id="ilStructLayoutAttributeCouldNotBeDecoded">
        <source>The StructLayout attribute could not be decoded</source>
        <target state="translated">StructLayout özniteliğinin kodu çözülemedi</target>
        <note />
      </trans-unit>
      <trans-unit id="ilDefaultAugmentationAttributeCouldNotBeDecoded">
        <source>The DefaultAugmentation attribute could not be decoded</source>
        <target state="translated">DefaultAugmentation özniteliğinin kodu çözülemedi</target>
        <note />
      </trans-unit>
      <trans-unit id="ilReflectedDefinitionsCannotUseSliceOperator">
        <source>Reflected definitions cannot contain uses of the prefix splice operator '%'</source>
        <target state="translated">Yansıtılmış tanımlar ön ek ekleme işleci '%' kullanımlarını içeremez</target>
        <note />
      </trans-unit>
      <trans-unit id="optsProblemWithCodepage">
        <source>Problem with codepage '{0}': {1}</source>
        <target state="translated">{0}' kod sayfasında sorun: {1}</target>
        <note />
      </trans-unit>
      <trans-unit id="optsCopyright">
        <source>Copyright (c) Microsoft Corporation. All Rights Reserved.</source>
        <target state="translated">Telif hakkı (C) Microsoft Corporation. Tüm hakları saklıdır.</target>
        <note />
      </trans-unit>
      <trans-unit id="optsCopyrightCommunity">
        <source>Freely distributed under the MIT Open Source License.  https://github.com/Microsoft/visualfsharp/blob/master/License.txt</source>
        <target state="translated">MIT Açık Kaynak Lisansı altında ücretsiz olarak dağıtılır. https://github.com/Microsoft/visualfsharp/blob/master/License.txt</target>
        <note />
      </trans-unit>
      <trans-unit id="optsNameOfOutputFile">
        <source>Name of the output file (Short form: -o)</source>
        <target state="translated">Çıkış dosyasının adı (Kısa biçimi: -o)</target>
        <note />
      </trans-unit>
      <trans-unit id="optsBuildConsole">
        <source>Build a console executable</source>
        <target state="translated">Çalıştırılabilir konsol dosyası oluştur</target>
        <note />
      </trans-unit>
      <trans-unit id="optsBuildWindows">
        <source>Build a Windows executable</source>
        <target state="translated">Windows yürütülebilir dosyası oluştur</target>
        <note />
      </trans-unit>
      <trans-unit id="optsBuildLibrary">
        <source>Build a library (Short form: -a)</source>
        <target state="translated">Kitaplık oluştur (Kısa biçimi: -a)</target>
        <note />
      </trans-unit>
      <trans-unit id="optsBuildModule">
        <source>Build a module that can be added to another assembly</source>
        <target state="translated">Başka bir derlemeye eklenebilir bir modül oluştur</target>
        <note />
      </trans-unit>
      <trans-unit id="optsDelaySign">
        <source>Delay-sign the assembly using only the public portion of the strong name key</source>
        <target state="translated">Derlemeyi tanımlayıcı ad anahtarının yalnızca ortak kısmını kullanarak gecikmeli imzala</target>
        <note />
      </trans-unit>
      <trans-unit id="optsPublicSign">
        <source>Public-sign the assembly using only the public portion of the strong name key, and mark the assembly as signed</source>
        <target state="translated">Tanımlayıcı ad anahtarının yalnızca genel bölümünü kullanarak, bütünleştirilmiş kodu genel olarak imzala ve bütünleştirilmiş kodu imzalanmış olarak işaretle</target>
        <note />
      </trans-unit>
      <trans-unit id="optsWriteXml">
        <source>Write the xmldoc of the assembly to the given file</source>
        <target state="translated">Bütünleştirilmiş kodun xmldoc dosyasını verilen dosyaya yaz</target>
        <note />
      </trans-unit>
      <trans-unit id="optsStrongKeyFile">
        <source>Specify a strong name key file</source>
        <target state="translated">Tanımlayıcı ad anahtarı dosyası belirtin</target>
        <note />
      </trans-unit>
      <trans-unit id="optsStrongKeyContainer">
        <source>Specify a strong name key container</source>
        <target state="translated">Tanımlayıcı ad anahtarı kapsayıcısı belirtin</target>
        <note />
      </trans-unit>
      <trans-unit id="optsPlatform">
        <source>Limit which platforms this code can run on: x86, Itanium, x64, anycpu32bitpreferred, or anycpu. The default is anycpu.</source>
        <target state="translated">Bu kodun üzerinde çalışabileceği platformları sınırlandırın: x86, Itanium, x64, anycpu32bitpreferred veya anycpu. Varsayılan: anycpu.</target>
        <note />
      </trans-unit>
      <trans-unit id="optsNoOpt">
        <source>Only include optimization information essential for implementing inlined constructs. Inhibits cross-module inlining but improves binary compatibility.</source>
        <target state="translated">Yalnızca satır içindeki yapıları uygulamak için gerekli iyileştirme bilgilerini ekleyin. Modüller arasında satır içine yerleştirmeyi kısıtlar ancak ikili uyumluluğunu geliştirir.</target>
        <note />
      </trans-unit>
      <trans-unit id="optsNoInterface">
        <source>Don't add a resource to the generated assembly containing F#-specific metadata</source>
        <target state="translated">F#-özel meta verilerini içeren oluşturulmuş bütünleştirilmiş koda kaynak ekleme</target>
        <note />
      </trans-unit>
      <trans-unit id="optsSig">
        <source>Print the inferred interface of the assembly to a file</source>
        <target state="translated">Bütünleştirilmiş kodun çıkartılan arabirimini dosyaya yazdır</target>
        <note />
      </trans-unit>
      <trans-unit id="optsReference">
        <source>Reference an assembly (Short form: -r)</source>
        <target state="translated">Bütünleştirilmiş koda başvur (Kısa biçimi: -r)</target>
        <note />
      </trans-unit>
      <trans-unit id="optsWin32res">
        <source>Specify a Win32 resource file (.res)</source>
        <target state="translated">Win32 kaynak dosyası (.res) belirtin</target>
        <note />
      </trans-unit>
      <trans-unit id="optsWin32manifest">
        <source>Specify a Win32 manifest file</source>
        <target state="translated">Win32 bildirim dosyası belirt</target>
        <note />
      </trans-unit>
      <trans-unit id="optsNowin32manifest">
        <source>Do not include the default Win32 manifest</source>
        <target state="translated">Varsayılan Win32 bildirimini eklemeyin</target>
        <note />
      </trans-unit>
      <trans-unit id="optsEmbedAllSource">
        <source>Embed all source files in the portable PDB file</source>
        <target state="translated">Tüm kaynak dosyaları taşınabilir PDB dosyasına ekle</target>
        <note />
      </trans-unit>
      <trans-unit id="optsEmbedSource">
        <source>Embed specific source files in the portable PDB file</source>
        <target state="translated">Belirli kaynak dosyaları taşınabilir PDB dosyasına ekle</target>
        <note />
      </trans-unit>
      <trans-unit id="optsSourceLink">
        <source>Source link information file to embed in the portable PDB file</source>
        <target state="translated">Taşınabilir PDB dosyasına eklenecek kaynak bağlantı bilgileri dosyası</target>
        <note />
      </trans-unit>
      <trans-unit id="optsEmbeddedSourceRequirePortablePDBs">
        <source>--embed switch only supported when emitting a Portable PDB (--debug:portable or --debug:embedded)</source>
        <target state="translated">--embed anahtarı yalnızca Taşınabilir PDB gösterilirken desteklenir (--debug:portable veya --debug:embedded)</target>
        <note />
      </trans-unit>
      <trans-unit id="optsSourceLinkRequirePortablePDBs">
        <source>--sourcelink switch only supported when emitting a Portable PDB (--debug:portable or --debug:embedded)</source>
        <target state="translated">--sourcelink anahtarı yalnızca Taşınabilir PDB gösterilirken desteklenir (--debug:portable veya --debug:embedded)</target>
        <note />
      </trans-unit>
      <trans-unit id="srcFileTooLarge">
        <source>Source file is too large to embed in a portable PDB</source>
        <target state="translated">Kaynak dosya, taşınabilir PDB dosyasına eklemek için çok büyük</target>
        <note />
      </trans-unit>
      <trans-unit id="optsResource">
        <source>Embed the specified managed resource</source>
        <target state="translated">Belirtilen yönetilen kaynağı katıştır</target>
        <note />
      </trans-unit>
      <trans-unit id="optsLinkresource">
        <source>Link the specified resource to this assembly where the resinfo format is &lt;file&gt;[,&lt;string name&gt;[,public|private]]</source>
        <target state="translated">Belirtilen kaynağı bu bütünleştirilmiş koda bağlayın. Burada resinfo biçimi: &lt;dosya&gt;[,&lt;dize adı&gt;[,public|private]]</target>
        <note />
      </trans-unit>
      <trans-unit id="optsDebugPM">
        <source>Emit debug information (Short form: -g)</source>
        <target state="translated">Hata ayıklama bilgilerini yay (Kısa biçimi: -g)</target>
        <note />
      </trans-unit>
      <trans-unit id="optsDebug">
        <source>Specify debugging type: full, portable, embedded, pdbonly. ('{0}' is the default if no debuggging type specified and enables attaching a debugger to a running program, 'portable' is a cross-platform format, 'embedded' is a cross-platform format embedded into the output file).</source>
        <target state="translated">Hata ayıklama türünü belirtin: full, portable, embedded, pdbonly. (Hata ayıklama türü belirtilmemişse '{0}' varsayılandır ve çalışan bir programa hata ayıklayıcı iliştirmeyi etkinleştirir. 'portable' bir çoklu platform biçimidir, 'embedded' çıkış dosyasına gömülü bir çoklu platform biçimidir).</target>
        <note />
      </trans-unit>
      <trans-unit id="optsOptimize">
        <source>Enable optimizations (Short form: -O)</source>
        <target state="translated">İyileştirmeleri etkinleştir (Kısa biçimi: -O)</target>
        <note />
      </trans-unit>
      <trans-unit id="optsTailcalls">
        <source>Enable or disable tailcalls</source>
        <target state="translated">Tail çağrılarını etkinleştir veya devre dışı bırak</target>
        <note />
      </trans-unit>
      <trans-unit id="optsDeterministic">
        <source>Produce a deterministic assembly (including module version GUID and timestamp)</source>
        <target state="translated">Belirleyici bir bütünleştirilmiş kod oluşturun (modül sürümü GUID'i ve zaman damgası dahil)</target>
        <note />
      </trans-unit>
      <trans-unit id="optsCrossoptimize">
        <source>Enable or disable cross-module optimizations</source>
        <target state="translated">Modüller arası iyileştirmeleri etkinleştir veya devre dışı bırak</target>
        <note />
      </trans-unit>
      <trans-unit id="optsWarnaserrorPM">
        <source>Report all warnings as errors</source>
        <target state="translated">Tüm uyarıları hata olarak bildir</target>
        <note />
      </trans-unit>
      <trans-unit id="optsWarnaserror">
        <source>Report specific warnings as errors</source>
        <target state="translated">Belirli uyarıları hata olarak bildir</target>
        <note />
      </trans-unit>
      <trans-unit id="optsWarn">
        <source>Set a warning level (0-5)</source>
        <target state="translated">Uyarı düzeyini ayarla (0-5)</target>
        <note />
      </trans-unit>
      <trans-unit id="optsNowarn">
        <source>Disable specific warning messages</source>
        <target state="translated">Belirli uyarı iletilerini devre dışı bırak</target>
        <note />
      </trans-unit>
      <trans-unit id="optsWarnOn">
        <source>Enable specific warnings that may be off by default</source>
        <target state="translated">Varsayılan seçenek olarak kapalı olabilen özel uyarıları etkinleştir</target>
        <note />
      </trans-unit>
      <trans-unit id="optsChecked">
        <source>Generate overflow checks</source>
        <target state="translated">Taşma denetimleri oluştur</target>
        <note />
      </trans-unit>
      <trans-unit id="optsDefine">
        <source>Define conditional compilation symbols (Short form: -d)</source>
        <target state="translated">Koşullu derleme simgelerini tanımla (Kısa biçimi: -d)</target>
        <note />
      </trans-unit>
      <trans-unit id="optsMlcompatibility">
        <source>Ignore ML compatibility warnings</source>
        <target state="translated">ML uyumluluk uyarılarını yoksay</target>
        <note />
      </trans-unit>
      <trans-unit id="optsNologo">
        <source>Suppress compiler copyright message</source>
        <target state="translated">Derleyici telif hakkı iletisini gösterme</target>
        <note />
      </trans-unit>
      <trans-unit id="optsHelp">
        <source>Display this usage message (Short form: -?)</source>
        <target state="translated">Bu kullanım iletisini görüntüle (Kısa biçimi: -?)</target>
        <note />
      </trans-unit>
      <trans-unit id="optsResponseFile">
        <source>Read response file for more options</source>
        <target state="translated">Daha fazla seçenek için yanıt dosyasını okuyun</target>
        <note />
      </trans-unit>
      <trans-unit id="optsCodepage">
        <source>Specify the codepage used to read source files</source>
        <target state="translated">Kaynak dosyaları okumak için kullanılan kod sayfasını belirtin</target>
        <note />
      </trans-unit>
      <trans-unit id="optsUtf8output">
        <source>Output messages in UTF-8 encoding</source>
        <target state="translated">UTF-8 kodlamasında çıkış iletileri</target>
        <note />
      </trans-unit>
      <trans-unit id="optsFullpaths">
        <source>Output messages with fully qualified paths</source>
        <target state="translated">Tam yollu çıkış iletileri</target>
        <note />
      </trans-unit>
      <trans-unit id="optsLib">
        <source>Specify a directory for the include path which is used to resolve source files and assemblies (Short form: -I)</source>
        <target state="translated">Kaynak dosyalarını ve bütünleştirilmiş kodları çözümlemek için kullanılan ekleme yolu için bir dizin belirtin (Kısa biçimi: -I)</target>
        <note />
      </trans-unit>
      <trans-unit id="optsBaseaddress">
        <source>Base address for the library to be built</source>
        <target state="translated">Oluşturulacak kitaplığın temel adresi</target>
        <note />
      </trans-unit>
      <trans-unit id="optsNoframework">
        <source>Do not reference the default CLI assemblies by default</source>
        <target state="translated">Varsayılan seçenek olarak varsayılan CLI bütünleştirilmiş kodlarına başvurma</target>
        <note />
      </trans-unit>
      <trans-unit id="optsStandalone">
        <source>Statically link the F# library and all referenced DLLs that depend on it into the assembly being generated</source>
        <target state="translated">F# kitaplığını ve ona bağlı tüm başvurulan DLL'leri, oluşturulmakta olan bütünleştirilmiş koda statik olarak bağla</target>
        <note />
      </trans-unit>
      <trans-unit id="optsStaticlink">
        <source>Statically link the given assembly and all referenced DLLs that depend on this assembly. Use an assembly name e.g. mylib, not a DLL name.</source>
        <target state="translated">Verilen bütünleştirilmiş kodu ve bu bütünleştirilmiş koda bağlı tüm başvurulan DLL'leri, statik olarak bağlayın. DLL adı değil bütünleştirilmiş kod adı kullanın, örn. mylib.</target>
        <note />
      </trans-unit>
      <trans-unit id="optsResident">
        <source>Use a resident background compilation service to improve compiler startup times.</source>
        <target state="translated">Derleyici başlatma sürelerini geliştirmek için yerleşik bir arka planda derleme hizmetini kullanın.</target>
        <note />
      </trans-unit>
      <trans-unit id="optsPdb">
        <source>Name the output debug file</source>
        <target state="translated">Çıkış hata ayıklama dosyasını adlandır</target>
        <note />
      </trans-unit>
      <trans-unit id="optsSimpleresolution">
        <source>Resolve assembly references using directory-based rules rather than MSBuild resolution</source>
        <target state="translated">Bütünleştirilmiş kod başvurularını MSBuild çözümlemesi yerine dizin tabanlı kurallar kullanarak çözümle</target>
        <note />
      </trans-unit>
      <trans-unit id="optsUnrecognizedTarget">
        <source>Unrecognized target '{0}', expected 'exe', 'winexe', 'library' or 'module'</source>
        <target state="translated">Tanınmayan hedef '{0}'; 'exe', 'winexe', 'library' veya 'module' bekleniyordu</target>
        <note />
      </trans-unit>
      <trans-unit id="optsUnrecognizedDebugType">
        <source>Unrecognized debug type '{0}', expected 'pdbonly' or 'full'</source>
        <target state="translated">Tanınmayan hata ayıklama türü: '{0}'; 'pdbonly' veya 'full' bekleniyordu</target>
        <note />
      </trans-unit>
      <trans-unit id="optsInvalidWarningLevel">
        <source>Invalid warning level '{0}'</source>
        <target state="translated">Geçersiz uyarı düzeyi '{0}'</target>
        <note />
      </trans-unit>
      <trans-unit id="optsShortFormOf">
        <source>Short form of '{0}'</source>
        <target state="translated">'{0}' öğesinin kısa biçimi</target>
        <note />
      </trans-unit>
      <trans-unit id="optsClirootDeprecatedMsg">
        <source>The command-line option '--cliroot' has been deprecated. Use an explicit reference to a specific copy of mscorlib.dll instead.</source>
        <target state="translated">Komut satırı seçeneği '--cliroot' kullanım dışı bırakıldı. Onun yerine özel bir mscorlib.dll kopyasına açık başvuru kullanın.</target>
        <note />
      </trans-unit>
      <trans-unit id="optsClirootDescription">
        <source>Use to override where the compiler looks for mscorlib.dll and framework components</source>
        <target state="translated">Derleyicinin mscorlib.dll ve çerçeve bileşenlerini aradığı yeri geçersiz kılmak için kullanın</target>
        <note />
      </trans-unit>
      <trans-unit id="optsHelpBannerOutputFiles">
        <source>- OUTPUT FILES -</source>
        <target state="translated">- ÇIKIŞ DOSYALARI -</target>
        <note />
      </trans-unit>
      <trans-unit id="optsHelpBannerInputFiles">
        <source>- INPUT FILES -</source>
        <target state="translated">- GİRİŞ DOSYALARI -</target>
        <note />
      </trans-unit>
      <trans-unit id="optsHelpBannerResources">
        <source>- RESOURCES -</source>
        <target state="translated">- KAYNAKLAR -</target>
        <note />
      </trans-unit>
      <trans-unit id="optsHelpBannerCodeGen">
        <source>- CODE GENERATION -</source>
        <target state="translated">- KOD ÜRETİMİ -</target>
        <note />
      </trans-unit>
      <trans-unit id="optsHelpBannerAdvanced">
        <source>- ADVANCED -</source>
        <target state="translated">- GELİŞMİŞ -</target>
        <note />
      </trans-unit>
      <trans-unit id="optsHelpBannerMisc">
        <source>- MISCELLANEOUS -</source>
        <target state="translated">- ÇEŞİTLİ -</target>
        <note />
      </trans-unit>
      <trans-unit id="optsHelpBannerLanguage">
        <source>- LANGUAGE -</source>
        <target state="translated">- DİL -</target>
        <note />
      </trans-unit>
      <trans-unit id="optsHelpBannerErrsAndWarns">
        <source>- ERRORS AND WARNINGS -</source>
        <target state="translated">- HATALAR VE UYARILAR -</target>
        <note />
      </trans-unit>
      <trans-unit id="optsUnknownArgumentToTheTestSwitch">
        <source>Unknown --test argument: '{0}'</source>
        <target state="translated">Bilinmeyen --test bağımsız değişkeni: '{0}'</target>
        <note />
      </trans-unit>
      <trans-unit id="optsUnknownPlatform">
        <source>Unrecognized platform '{0}', valid values are 'x86', 'x64', 'Itanium', 'anycpu32bitpreferred', and 'anycpu'</source>
        <target state="translated">Tanınmayan platform '{0}', geçerli değerler: 'x86', 'x64', 'Itanium', 'anycpu32bitpreferred' ve 'anycpu'</target>
        <note />
      </trans-unit>
      <trans-unit id="optsInternalNoDescription">
        <source>The command-line option '{0}' is for test purposes only</source>
        <target state="translated">'{0}' komut satırı seçeneği yalnızca test amaçlıdır</target>
        <note />
      </trans-unit>
      <trans-unit id="optsDCLONoDescription">
        <source>The command-line option '{0}' has been deprecated</source>
        <target state="translated">Komut satırı seçeneği '{0}' kullanım dışı bırakıldı</target>
        <note />
      </trans-unit>
      <trans-unit id="optsDCLODeprecatedSuggestAlternative">
        <source>The command-line option '{0}' has been deprecated. Use '{1}' instead.</source>
        <target state="translated">Komut satırı seçeneği '{0}' kullanım dışı bırakıldı. Onun yerine '{1}' kullanın.</target>
        <note />
      </trans-unit>
      <trans-unit id="optsDCLOHtmlDoc">
        <source>The command-line option '{0}' has been deprecated. HTML document generation is now part of the F# Power Pack, via the tool FsHtmlDoc.exe.</source>
        <target state="translated">Komut satırı seçeneği '{0}' kullanım dışı bırakıldı. HTML belgesi oluşturma şimdi FsHtmlDoc.exe aracı yoluyla F# Power Pack'in bir parçası.</target>
        <note />
      </trans-unit>
      <trans-unit id="optsConsoleColors">
        <source>Output warning and error messages in color</source>
        <target state="translated">Renkli çıkış uyarısı ve hata iletileri</target>
        <note />
      </trans-unit>
      <trans-unit id="optsUseHighEntropyVA">
        <source>Enable high-entropy ASLR</source>
        <target state="translated">Yüksek entropili ASLR'yi etkinleştir</target>
        <note />
      </trans-unit>
      <trans-unit id="optsSubSystemVersion">
        <source>Specify subsystem version of this assembly</source>
        <target state="translated">Bu derlemenin alt sistem sürümünü belirtin</target>
        <note />
      </trans-unit>
      <trans-unit id="optsTargetProfile">
        <source>Specify target framework profile of this assembly. Valid values are mscorlib, netcore or netstandard. Default - mscorlib</source>
        <target state="translated">Bu bütünleştirilmiş kodun hedef çerçeve profilini belirtin. Geçerli değerler: mscorlib, netcore veya netstandard. Varsayılan: - mscorlib</target>
        <note />
      </trans-unit>
      <trans-unit id="optsEmitDebugInfoInQuotations">
        <source>Emit debug information in quotations</source>
        <target state="translated">Tırnak içindeki hata ayıklama bilgilerini yay</target>
        <note />
      </trans-unit>
      <trans-unit id="optsPreferredUiLang">
        <source>Specify the preferred output language culture name (e.g. es-ES, ja-JP)</source>
        <target state="translated">Tercih edilen çıkış dili kültür adını (örn. es-ES, ja-JP) belirtin</target>
        <note />
      </trans-unit>
      <trans-unit id="optsNoCopyFsharpCore">
        <source>Don't copy FSharp.Core.dll along the produced binaries</source>
        <target state="translated">FSharp.Core.dll dosyasını üretilen ikili dosyalarla birlikte kopyalama</target>
        <note />
      </trans-unit>
      <trans-unit id="optsInvalidSubSystemVersion">
        <source>Invalid version '{0}' for '--subsystemversion'. The version must be 4.00 or greater.</source>
        <target state="translated">'--subsystemversion' için geçersiz sürüm '{0}'. Sürümün 4.00 veya üzeri olması gerekir.</target>
        <note />
      </trans-unit>
      <trans-unit id="optsInvalidTargetProfile">
        <source>Invalid value '{0}' for '--targetprofile', valid values are 'mscorlib', 'netcore' or 'netstandard'.</source>
        <target state="translated">'--targetprofile' için geçersiz değer: '{0}'; geçerli değerler: 'mscorlib', 'netcore' veya 'netstandard'.</target>
        <note />
      </trans-unit>
      <trans-unit id="typeInfoFullName">
        <source>Full name</source>
        <target state="translated">Tam ad</target>
        <note />
      </trans-unit>
      <trans-unit id="typeInfoOtherOverloads">
        <source>and {0} other overloads</source>
        <target state="translated">ve {0} başka aşırı yükleme</target>
        <note />
      </trans-unit>
      <trans-unit id="typeInfoUnionCase">
        <source>union case</source>
        <target state="translated">birleşim durumu</target>
        <note />
      </trans-unit>
      <trans-unit id="typeInfoActivePatternResult">
        <source>active pattern result</source>
        <target state="translated">etkin desen sonucu</target>
        <note />
      </trans-unit>
      <trans-unit id="typeInfoActiveRecognizer">
        <source>active recognizer</source>
        <target state="translated">etkin tanıyıcı</target>
        <note />
      </trans-unit>
      <trans-unit id="typeInfoField">
        <source>field</source>
        <target state="translated">alan</target>
        <note />
      </trans-unit>
      <trans-unit id="typeInfoEvent">
        <source>event</source>
        <target state="translated">olay</target>
        <note />
      </trans-unit>
      <trans-unit id="typeInfoProperty">
        <source>property</source>
        <target state="translated">özellik</target>
        <note />
      </trans-unit>
      <trans-unit id="typeInfoExtension">
        <source>extension</source>
        <target state="translated">uzantı</target>
        <note />
      </trans-unit>
      <trans-unit id="typeInfoCustomOperation">
        <source>custom operation</source>
        <target state="translated">özel işlem</target>
        <note />
      </trans-unit>
      <trans-unit id="typeInfoArgument">
        <source>argument</source>
        <target state="translated">Bağımsız değişken</target>
        <note />
      </trans-unit>
      <trans-unit id="typeInfoPatternVariable">
        <source>patvar</source>
        <target state="translated">patvar</target>
        <note />
      </trans-unit>
      <trans-unit id="typeInfoNamespace">
        <source>namespace</source>
        <target state="translated">ad alanı</target>
        <note />
      </trans-unit>
      <trans-unit id="typeInfoModule">
        <source>module</source>
        <target state="translated">modül</target>
        <note />
      </trans-unit>
      <trans-unit id="typeInfoNamespaceOrModule">
        <source>namespace/module</source>
        <target state="translated">ad alanı/modül</target>
        <note />
      </trans-unit>
      <trans-unit id="typeInfoFromFirst">
        <source>from {0}</source>
        <target state="translated">Şuradan: {0}</target>
        <note />
      </trans-unit>
      <trans-unit id="typeInfoFromNext">
        <source>also from {0}</source>
        <target state="translated">ayrıca {0} öğesinden</target>
        <note />
      </trans-unit>
      <trans-unit id="typeInfoGeneratedProperty">
        <source>generated property</source>
        <target state="translated">oluşturulan özellik</target>
        <note />
      </trans-unit>
      <trans-unit id="typeInfoGeneratedType">
        <source>generated type</source>
        <target state="translated">oluşturulan tür</target>
        <note />
      </trans-unit>
      <trans-unit id="assemblyResolutionFoundByAssemblyFoldersKey">
        <source>Found by AssemblyFolders registry key</source>
        <target state="translated">AssemblyFolders kayıt defteri anahtarı ile bulunur</target>
        <note />
      </trans-unit>
      <trans-unit id="assemblyResolutionFoundByAssemblyFoldersExKey">
        <source>Found by AssemblyFoldersEx registry key</source>
        <target state="translated">AssemblyFoldersEx kayıt defteri anahtarı ile bulunur</target>
        <note />
      </trans-unit>
      <trans-unit id="assemblyResolutionNetFramework">
        <source>.NET Framework</source>
        <target state="translated">.NET Framework</target>
        <note />
      </trans-unit>
      <trans-unit id="assemblyResolutionGAC">
        <source>Global Assembly Cache</source>
        <target state="translated">Genel Bütünleştirilmiş Kod Önbelleği</target>
        <note />
      </trans-unit>
      <trans-unit id="recursiveClassHierarchy">
        <source>Recursive class hierarchy in type '{0}'</source>
        <target state="translated">'{0}' türünde özyinelemeli sınıf hiyerarşisi</target>
        <note />
      </trans-unit>
      <trans-unit id="InvalidRecursiveReferenceToAbstractSlot">
        <source>Invalid recursive reference to an abstract slot</source>
        <target state="translated">Soyut yuvaya geçersiz özyinelemeli başvuru</target>
        <note />
      </trans-unit>
      <trans-unit id="eventHasNonStandardType">
        <source>The event '{0}' has a non-standard type. If this event is declared in another CLI language, you may need to access this event using the explicit {1} and {2} methods for the event. If this event is declared in F#, make the type of the event an instantiation of either 'IDelegateEvent&lt;_&gt;' or 'IEvent&lt;_,_&gt;'.</source>
        <target state="translated">{0}' olayı standard olmayan türe sahip. Bu olay başka bir CLI dilinde tanımlanıyorsa olayın açık {1} ve {2} metotlarını kullanarak bu olaya erişmeniz gerekebilir. Bu olay F# dilinde tanımlanıyorsa, olayın türünü bir 'IDelegateEvent&lt;_&gt;' veya 'IEvent&lt;_,_&gt;' örneklemesi yapın.</target>
        <note />
      </trans-unit>
      <trans-unit id="typeIsNotAccessible">
        <source>The type '{0}' is not accessible from this code location</source>
        <target state="translated">Bu '{0}' türüne bu kod konumundan erişilemiyor</target>
        <note />
      </trans-unit>
      <trans-unit id="unionCasesAreNotAccessible">
        <source>The union cases or fields of the type '{0}' are not accessible from this code location</source>
        <target state="translated">'{0}' türünün birleşim durumlarına veya alanlarına bu kod konumundan erişilemiyor</target>
        <note />
      </trans-unit>
      <trans-unit id="valueIsNotAccessible">
        <source>The value '{0}' is not accessible from this code location</source>
        <target state="translated">'{0}' değerine bu kod konumundan erişilemiyor</target>
        <note />
      </trans-unit>
      <trans-unit id="unionCaseIsNotAccessible">
        <source>The union case '{0}' is not accessible from this code location</source>
        <target state="translated">'{0}' birleşim durumuna bu kod konumundan erişilemiyor</target>
        <note />
      </trans-unit>
      <trans-unit id="fieldIsNotAccessible">
        <source>The record, struct or class field '{0}' is not accessible from this code location</source>
        <target state="translated">Record, struct veya class alanı '{0}' öğesine bu kod konumundan erişilemiyor</target>
        <note />
      </trans-unit>
      <trans-unit id="structOrClassFieldIsNotAccessible">
        <source>The struct or class field '{0}' is not accessible from this code location</source>
        <target state="translated">'{0}' yapısına veya sınıf alanına bu kod konumundan erişilemiyor</target>
        <note />
      </trans-unit>
      <trans-unit id="experimentalConstruct">
        <source>This construct is experimental</source>
        <target state="translated">Bu yapı deneyseldir</target>
        <note />
      </trans-unit>
      <trans-unit id="noInvokeMethodsFound">
        <source>No Invoke methods found for delegate type</source>
        <target state="translated">Temsilci türü için bir Invoke metodu bulunamadı</target>
        <note />
      </trans-unit>
      <trans-unit id="moreThanOneInvokeMethodFound">
        <source>More than one Invoke method found for delegate type</source>
        <target state="translated">Temsilci türü için birden fazla Invoke metodu bulundu</target>
        <note />
      </trans-unit>
      <trans-unit id="delegatesNotAllowedToHaveCurriedSignatures">
        <source>Delegates are not allowed to have curried signatures</source>
        <target state="translated">Temsilcilerin eksiltimli imzaları olmasına izin verilmez</target>
        <note />
      </trans-unit>
      <trans-unit id="tlrUnexpectedTExpr">
        <source>Unexpected Expr.TyChoose</source>
        <target state="translated">Beklenmeyen Expr.TyChoose</target>
        <note />
      </trans-unit>
      <trans-unit id="tlrLambdaLiftingOptimizationsNotApplied">
        <source>Note: Lambda-lifting optimizations have not been applied because of the use of this local constrained generic function as a first class value. Adding type constraints may resolve this condition.</source>
        <target state="translated">Not: Yerel olarak kısıtlanmış bir genel işlev olan lambda kaldırma iyileştirmelerinin birinci sınıf değer olarak kullanılması nedeniyle bu iyileştirmeler uygulanmamıştır. Tür kısıtlamaları eklemek bu durumu çözebilir.</target>
        <note />
      </trans-unit>
      <trans-unit id="lexhlpIdentifiersContainingAtSymbolReserved">
        <source>Identifiers containing '@' are reserved for use in F# code generation</source>
        <target state="translated">'@' içeren tanımlayıcılar F# kodunu oluşturmada kullanmak için ayrılmıştır</target>
        <note />
      </trans-unit>
      <trans-unit id="lexhlpIdentifierReserved">
        <source>The identifier '{0}' is reserved for future use by F#</source>
        <target state="translated">'{0}' tanımlayıcısı F# tarafından ileride kullanılmak üzere ayrılmıştır</target>
        <note />
      </trans-unit>
      <trans-unit id="patcMissingVariable">
        <source>Missing variable '{0}'</source>
        <target state="translated">Eksik değişken: '{0}'</target>
        <note />
      </trans-unit>
      <trans-unit id="patcPartialActivePatternsGenerateOneResult">
        <source>Partial active patterns may only generate one result</source>
        <target state="translated">Kısmen etkin desenler yalnızca bir sonuç oluşturabilir</target>
        <note />
      </trans-unit>
      <trans-unit id="impTypeRequiredUnavailable">
        <source>The type '{0}' is required here and is unavailable. You must add a reference to assembly '{1}'.</source>
        <target state="translated">Burada '{0}' türü gerekiyor ancak tür bulunamıyor. '{1}' bütünleştirilmiş koduna başvuru eklemeniz gerekiyor.</target>
        <note />
      </trans-unit>
      <trans-unit id="impReferencedTypeCouldNotBeFoundInAssembly">
        <source>A reference to the type '{0}' in assembly '{1}' was found, but the type could not be found in that assembly</source>
        <target state="translated">{1}' bütünleştirilmiş kodunda '{0}' türüne başvuru bulundu, ancak bu tür o bütünleştirilmiş kodda bulunamadı</target>
        <note />
      </trans-unit>
      <trans-unit id="impNotEnoughTypeParamsInScopeWhileImporting">
        <source>Internal error or badly formed metadata: not enough type parameters were in scope while importing</source>
        <target state="translated">İç hata veya hatalı oluşturulmuş meta veri: içeri aktarma sırasında kapsamda yeterli tür parametresi yoktu</target>
        <note />
      </trans-unit>
      <trans-unit id="impReferenceToDllRequiredByAssembly">
        <source>A reference to the DLL {0} is required by assembly {1}. The imported type {2} is located in the first assembly and could not be resolved.</source>
        <target state="translated">{1} bütünleştirilmiş kodu için {0} DLL'sine başvuru gerekli oldu. İçeri aktarılan {2} türü ilk bütünleştirilmiş kodda bulunuyordu ve çözümlenemedi.</target>
        <note />
      </trans-unit>
      <trans-unit id="impImportedAssemblyUsesNotPublicType">
        <source>An imported assembly uses the type '{0}' but that type is not public</source>
        <target state="translated">İçeri aktarılmış bir bütünleştirilmiş kod '{0}' türünü kullanıyor bu tür ortak değil</target>
        <note />
      </trans-unit>
      <trans-unit id="optValueMarkedInlineButIncomplete">
        <source>The value '{0}' was marked inline but its implementation makes use of an internal or private function which is not sufficiently accessible</source>
        <target state="translated">'{0}' değeri satır içi olarak işaretlenmiş ancak uygulamasında yeterince erişilemeyen bir iç veya özel işlev kullanılıyor</target>
        <note />
      </trans-unit>
      <trans-unit id="optValueMarkedInlineButWasNotBoundInTheOptEnv">
        <source>The value '{0}' was marked inline but was not bound in the optimization environment</source>
        <target state="translated">'{0}' değeri satır içi olarak işaretlenmiş ancak iyileştirme ortamında bağlanmamış</target>
        <note />
      </trans-unit>
      <trans-unit id="optLocalValueNotFoundDuringOptimization">
        <source>Local value {0} not found during optimization</source>
        <target state="translated">İyileştirme sırasında {0} yerel değeri bulunamadı</target>
        <note />
      </trans-unit>
      <trans-unit id="optValueMarkedInlineHasUnexpectedValue">
        <source>A value marked as 'inline' has an unexpected value</source>
        <target state="translated">'inline' olarak işaretlenmiş değerde beklenmeyen bir değer var</target>
        <note />
      </trans-unit>
      <trans-unit id="optValueMarkedInlineCouldNotBeInlined">
        <source>A value marked as 'inline' could not be inlined</source>
        <target state="translated">'inline' olarak işaretlenmiş bir değer satır içine alınamadı</target>
        <note />
      </trans-unit>
      <trans-unit id="optFailedToInlineValue">
        <source>Failed to inline the value '{0}' marked 'inline', perhaps because a recursive value was marked 'inline'</source>
        <target state="translated">Muhtemelen özyinelemeli bir değer 'inline' olarak işaretlendiği için 'inline' olarak işaretlenmiş '{0}' değeri satır içine alınamadı</target>
        <note />
      </trans-unit>
      <trans-unit id="optRecursiveValValue">
        <source>Recursive ValValue {0}</source>
        <target state="translated">Özyinelemeli ValValue {0}</target>
        <note />
      </trans-unit>
      <trans-unit id="lexfltIncorrentIndentationOfIn">
        <source>The indentation of this 'in' token is incorrect with respect to the corresponding 'let'</source>
        <target state="translated">Bu 'in' belirtecinin girintisi kendisine karşılık gelen 'let''e göre hatalı</target>
        <note />
      </trans-unit>
      <trans-unit id="lexfltTokenIsOffsideOfContextStartedEarlier">
        <source>Possible incorrect indentation: this token is offside of context started at position {0}. Try indenting this token further or using standard formatting conventions.</source>
        <target state="translated">Olası hatalı girinti: {0} konumundan başlatılan bu belirteç bağlam dışıdır. Bu belirteci daha fazla girintilemeyi veya standart biçimlendirme kurallarını kullanmayı deneyin.</target>
        <note />
      </trans-unit>
      <trans-unit id="lexfltSeparatorTokensOfPatternMatchMisaligned">
        <source>The '|' tokens separating rules of this pattern match are misaligned by one column. Consider realigning your code or using further indentation.</source>
        <target state="translated">Bu desen eşleşmesinin ayırma kurallarındaki '|' belirteçleri bir sütun kadar yanlış hizalı. Kodunuzu yeniden hizalamayı veya daha fazla girinti kullanmayı düşünün.</target>
        <note />
      </trans-unit>
      <trans-unit id="nrInvalidModuleExprType">
        <source>Invalid module/expression/type</source>
        <target state="translated">Geçersiz modül/ifade/tür</target>
        <note />
      </trans-unit>
      <trans-unit id="nrTypeInstantiationNeededToDisambiguateTypesWithSameName">
        <source>Multiple types exist called '{0}', taking different numbers of generic parameters. Provide a type instantiation to disambiguate the type resolution, e.g. '{1}'.</source>
        <target state="translated">Farklı sayıda genel parametreler alan '{0}' adlı birden çok tür var. Tür çözümleme belirsizliğini gidermek için bir tür örneği sağlayın, örn. '{1}'.</target>
        <note />
      </trans-unit>
      <trans-unit id="nrTypeInstantiationIsMissingAndCouldNotBeInferred">
        <source>The instantiation of the generic type '{0}' is missing and can't be inferred from the arguments or return type of this member. Consider providing a type instantiation when accessing this type, e.g. '{1}'.</source>
        <target state="translated">{0}' genel türünün örneklenmesi eksik ve bu üyenin bağımsız değişkenlerinden ya da dönüş türünden çıkartılamıyor. Bu türe erişirken bir tür örneği sağlamayı düşünün, örn. '{1}'.</target>
        <note />
      </trans-unit>
      <trans-unit id="nrGlobalUsedOnlyAsFirstName">
        <source>'global' may only be used as the first name in a qualified path</source>
        <target state="translated">'global' yalnızca tam yoldaki ilk ad olarak kullanılabilir</target>
        <note />
      </trans-unit>
      <trans-unit id="nrIsNotConstructorOrLiteral">
        <source>This is not a constructor or literal, or a constructor is being used incorrectly</source>
        <target state="translated">Bu bir oluşturucu veya sabit değer değil ya da bir oluşturucu hatalı kullanılıyor</target>
        <note />
      </trans-unit>
      <trans-unit id="nrUnexpectedEmptyLongId">
        <source>Unexpected empty long identifier</source>
        <target state="translated">Beklenmeyen boş long tanımlayıcısı</target>
        <note />
      </trans-unit>
      <trans-unit id="nrRecordDoesNotContainSuchLabel">
        <source>The record type '{0}' does not contain a label '{1}'.</source>
        <target state="translated">{0}' kayıt türü bir '{1}' etiketi içermiyor.</target>
        <note />
      </trans-unit>
      <trans-unit id="nrInvalidFieldLabel">
        <source>Invalid field label</source>
        <target state="translated">Geçersiz alan etiketi</target>
        <note />
      </trans-unit>
      <trans-unit id="nrInvalidExpression">
        <source>Invalid expression '{0}'</source>
        <target state="translated">Geçersiz ifade: '{0}'</target>
        <note />
      </trans-unit>
      <trans-unit id="nrNoConstructorsAvailableForType">
        <source>No constructors are available for the type '{0}'</source>
        <target state="translated">'{0}' türü için kullanılabilir bir oluşturucu yok</target>
        <note />
      </trans-unit>
      <trans-unit id="nrUnionTypeNeedsQualifiedAccess">
        <source>The union type for union case '{0}' was defined with the RequireQualifiedAccessAttribute. Include the name of the union type ('{1}') in the name you are using.</source>
        <target state="translated">{0}' birleşim durumunun birleşim türü RequireQualifiedAccessAttribute ile tanımlanmış. Kullandığınız ada birleşim türünün adını ('{1}') dahil edin.</target>
        <note />
      </trans-unit>
      <trans-unit id="nrRecordTypeNeedsQualifiedAccess">
        <source>The record type for the record field '{0}' was defined with the RequireQualifiedAccessAttribute. Include the name of the record type ('{1}') in the name you are using.</source>
        <target state="translated">{0}' kayıt alanının kayıt türü RequireQualifiedAccessAttribute ile tanımlanmış. Kullandığınız ada kayıt türünün adını ('{1}') dahil edin.</target>
        <note />
      </trans-unit>
      <trans-unit id="ilwriteErrorCreatingPdb">
        <source>Unexpected error creating debug information file '{0}'</source>
        <target state="translated">Hata ayıklama bilgileri dosyası '{0}' oluşturulurken beklenmeyen hata</target>
        <note />
      </trans-unit>
      <trans-unit id="lexOutsideIntegerRange">
        <source>This number is outside the allowable range for this integer type</source>
        <target state="translated">Bu sayı, bu tamsayı türü için izin verilen aralığın dışında</target>
        <note />
      </trans-unit>
      <trans-unit id="lexCharNotAllowedInOperatorNames">
        <source>'{0}' is not permitted as a character in operator names and is reserved for future use</source>
        <target state="translated">İşleç adlarında karakter olarak '{0}' kullanılmasına izin verilmez; ileride kullanılmak üzere ayrılmıştır</target>
        <note />
      </trans-unit>
      <trans-unit id="lexUnexpectedChar">
        <source>Unexpected character '{0}'</source>
        <target state="translated">Beklenmeyen karakter: '{0}'</target>
        <note />
      </trans-unit>
      <trans-unit id="lexByteArrayCannotEncode">
        <source>This byte array literal contains characters that do not encode as a single byte</source>
        <target state="translated">Bu bayt dizisi sabit değeri tek bayt olarak kodlanmayan karakterler içeriyor</target>
        <note />
      </trans-unit>
      <trans-unit id="lexIdentEndInMarkReserved">
        <source>Identifiers followed by '{0}' are reserved for future use</source>
        <target state="translated">Ardından '{0}' gelen tanımlayıcılar ileride kullanılmak üzere ayrılmıştır</target>
        <note />
      </trans-unit>
      <trans-unit id="lexOutsideEightBitSigned">
        <source>This number is outside the allowable range for 8-bit signed integers</source>
        <target state="translated">Bu sayı, 8 bit işaretli tamsayılar için izin verilen aralığın dışında</target>
        <note />
      </trans-unit>
      <trans-unit id="lexOutsideEightBitSignedHex">
        <source>This number is outside the allowable range for hexadecimal 8-bit signed integers</source>
        <target state="translated">Bu sayı, onaltılık 8 bit işaretli tamsayılar için izin verilen aralığın dışında</target>
        <note />
      </trans-unit>
      <trans-unit id="lexOutsideEightBitUnsigned">
        <source>This number is outside the allowable range for 8-bit unsigned integers</source>
        <target state="translated">Bu sayı, 8 bit işaretsiz tamsayılar için izin verilen aralığın dışında</target>
        <note />
      </trans-unit>
      <trans-unit id="lexOutsideSixteenBitSigned">
        <source>This number is outside the allowable range for 16-bit signed integers</source>
        <target state="translated">Bu sayı, 16 bit işaretli tamsayılar için izin verilen aralığın dışında</target>
        <note />
      </trans-unit>
      <trans-unit id="lexOutsideSixteenBitUnsigned">
        <source>This number is outside the allowable range for 16-bit unsigned integers</source>
        <target state="translated">Bu sayı, 16 bit işaretsiz tamsayılar için izin verilen aralığın dışında</target>
        <note />
      </trans-unit>
      <trans-unit id="lexOutsideThirtyTwoBitSigned">
        <source>This number is outside the allowable range for 32-bit signed integers</source>
        <target state="translated">Bu sayı, 32 bit işaretli tamsayılar için izin verilen aralığın dışında</target>
        <note />
      </trans-unit>
      <trans-unit id="lexOutsideThirtyTwoBitUnsigned">
        <source>This number is outside the allowable range for 32-bit unsigned integers</source>
        <target state="translated">Bu sayı, 32 bit işaretsiz tamsayılar için izin verilen aralığın dışında</target>
        <note />
      </trans-unit>
      <trans-unit id="lexOutsideSixtyFourBitSigned">
        <source>This number is outside the allowable range for 64-bit signed integers</source>
        <target state="translated">Bu sayı, 64 bit işaretli tamsayılar için izin verilen aralığın dışında</target>
        <note />
      </trans-unit>
      <trans-unit id="lexOutsideSixtyFourBitUnsigned">
        <source>This number is outside the allowable range for 64-bit unsigned integers</source>
        <target state="translated">Bu sayı, 64 bit işaretsiz tamsayılar için izin verilen aralığın dışında</target>
        <note />
      </trans-unit>
      <trans-unit id="lexOutsideNativeSigned">
        <source>This number is outside the allowable range for signed native integers</source>
        <target state="translated">Bu sayı, işaretli yerel tamsayılar için izin verilen aralığın dışında</target>
        <note />
      </trans-unit>
      <trans-unit id="lexOutsideNativeUnsigned">
        <source>This number is outside the allowable range for unsigned native integers</source>
        <target state="translated">Bu sayı, işaretsiz yerel tamsayılar için izin verilen aralığın dışında</target>
        <note />
      </trans-unit>
      <trans-unit id="lexInvalidFloat">
        <source>Invalid floating point number</source>
        <target state="translated">Geçersiz kayan noktalı sayı</target>
        <note />
      </trans-unit>
      <trans-unit id="lexOusideDecimal">
        <source>This number is outside the allowable range for decimal literals</source>
        <target state="translated">Bu sayı, ondalık sabit değerleri için izin verilen aralığın dışında</target>
        <note />
      </trans-unit>
      <trans-unit id="lexOusideThirtyTwoBitFloat">
        <source>This number is outside the allowable range for 32-bit floats</source>
        <target state="translated">Bu sayı, 32 bit kayan noktalı sayılar için izin verilen aralığın dışında</target>
        <note />
      </trans-unit>
      <trans-unit id="lexInvalidNumericLiteral">
        <source>This is not a valid numeric literal. Valid numeric literals include 1, 0x1, 0b0001 (int), 1u (uint32), 1L (int64), 1UL (uint64), 1s (int16), 1y (sbyte), 1uy (byte), 1.0 (float), 1.0f (float32), 1.0m (decimal), 1I (BigInteger).</source>
        <target state="translated">Bu geçerli bir sayısal sabit değer değil. Geçerli sayısal sabit değerler şunları içerir: 1, 0x1, 0b0001 (int), 1u (uint32), 1L (int64), 1UL (uint64), 1s (int16), 1y (sbyte), 1uy (byte), 1.0 (float), 1.0f (float32), 1.0m (decimal), 1I (BigInteger).</target>
        <note />
      </trans-unit>
      <trans-unit id="lexInvalidByteLiteral">
        <source>This is not a valid byte literal</source>
        <target state="translated">Bu geçerli bir bayt sabit değeri değil</target>
        <note />
      </trans-unit>
      <trans-unit id="lexInvalidCharLiteral">
        <source>This is not a valid character literal</source>
        <target state="translated">Bu geçerli bir karakter sabit değeri değil</target>
        <note />
      </trans-unit>
      <trans-unit id="lexThisUnicodeOnlyInStringLiterals">
        <source>This Unicode encoding is only valid in string literals</source>
        <target state="translated">Bu Unicode kodlaması yalnızca dize sabit değerlerinde geçerlidir</target>
        <note />
      </trans-unit>
      <trans-unit id="lexTokenReserved">
        <source>This token is reserved for future use</source>
        <target state="translated">Bu belirteç ileride kullanılmak üzere ayrılmıştır</target>
        <note />
      </trans-unit>
      <trans-unit id="lexTabsNotAllowed">
        <source>TABs are not allowed in F# code unless the #indent \"off\" option is used</source>
        <target state="translated">#indent \"off\" seçeneği kullanılmadığı sürece F# kodunda SEKMELERE izin verilmez</target>
        <note />
      </trans-unit>
      <trans-unit id="lexInvalidLineNumber">
        <source>Invalid line number: '{0}'</source>
        <target state="translated">Geçersiz satır numarası '{0}'</target>
        <note />
      </trans-unit>
      <trans-unit id="lexHashIfMustBeFirst">
        <source>#if directive must appear as the first non-whitespace character on a line</source>
        <target state="translated">#if yönergesi satırdaki ilk boşluk olmayan karakter olarak görünmelidir</target>
        <note />
      </trans-unit>
      <trans-unit id="lexHashElseNoMatchingIf">
        <source>#else has no matching #if</source>
        <target state="translated">#else ile eşleşen bir #if yok</target>
        <note />
      </trans-unit>
      <trans-unit id="lexHashEndifRequiredForElse">
        <source>#endif required for #else</source>
        <target state="translated">#else için #endif gerekli</target>
        <note />
      </trans-unit>
      <trans-unit id="lexHashElseMustBeFirst">
        <source>#else directive must appear as the first non-whitespace character on a line</source>
        <target state="translated">#else yönergesi satırdaki ilk boşluk olmayan karakter olarak görünmelidir</target>
        <note />
      </trans-unit>
      <trans-unit id="lexHashEndingNoMatchingIf">
        <source>#endif has no matching #if</source>
        <target state="translated">#endif ile eşleşen bir #if yok</target>
        <note />
      </trans-unit>
      <trans-unit id="lexHashEndifMustBeFirst">
        <source>#endif directive must appear as the first non-whitespace character on a line</source>
        <target state="translated">#endif yönergesi satırdaki ilk boşluk olmayan karakter olarak görünmelidir</target>
        <note />
      </trans-unit>
      <trans-unit id="lexHashIfMustHaveIdent">
        <source>#if directive should be immediately followed by an identifier</source>
        <target state="translated">#if yönergesinin hemen ardından tanımlayıcı gelmelidir</target>
        <note />
      </trans-unit>
      <trans-unit id="lexWrongNestedHashEndif">
        <source>Syntax error. Wrong nested #endif, unexpected tokens before it.</source>
        <target state="translated">Sözdizimi hatası. Yanlış girintiye yerleştirilmiş #endif, önünde beklenmeyen belirteçler var.</target>
        <note />
      </trans-unit>
      <trans-unit id="lexHashBangMustBeFirstInFile">
        <source>#! may only appear as the first line at the start of a file.</source>
        <target state="translated">#! yalnızca bir dosyanın başlangıcında ilk satırda geçebilir.</target>
        <note />
      </trans-unit>
      <trans-unit id="pplexExpectedSingleLineComment">
        <source>Expected single line comment or end of line</source>
        <target state="translated">Tek satırlık açıklama veya satır sonu bekleniyordu</target>
        <note />
      </trans-unit>
      <trans-unit id="memberOperatorDefinitionWithNoArguments">
        <source>Infix operator member '{0}' has no arguments. Expected a tuple of 2 arguments, e.g. static member (+) (x,y) = ...</source>
        <target state="translated">'{0}' Infix işleç üyesinde hiç bağımsız değişken yok. 2 bağımsız değişkenli bir demet bekleniyordu, ör. statik üye (+) (x,y) = ...</target>
        <note />
      </trans-unit>
      <trans-unit id="memberOperatorDefinitionWithNonPairArgument">
        <source>Infix operator member '{0}' has {1} initial argument(s). Expected a tuple of 2 arguments, e.g. static member (+) (x,y) = ...</source>
        <target state="translated">Infix işleç üyesi '{0}', {1} başlangıç bağımsız değişkenine sahip. 2 bağımsız değişkenli bir demet bekleniyordu, ör. statik üye (+) (x,y) = ...</target>
        <note />
      </trans-unit>
      <trans-unit id="memberOperatorDefinitionWithCurriedArguments">
        <source>Infix operator member '{0}' has extra curried arguments. Expected a tuple of 2 arguments, e.g. static member (+) (x,y) = ...</source>
        <target state="translated">Infix işleç üyesi '{0}', fazladan eksiltimli bağımsız değişkenlere sahip. 2 bağımsız değişkenli bir demet bekleniyordu, ör. statik üye (+) (x,y) = ...</target>
        <note />
      </trans-unit>
      <trans-unit id="tcFSharpCoreRequiresExplicit">
        <source>All record, union and struct types in FSharp.Core.dll must be explicitly labelled with 'StructuralComparison' or 'NoComparison'</source>
        <target state="translated">FSharp.Core.dll'sindeki tüm kayıt, birleşim ve yapı türleri 'StructuralComparison' veya 'NoComparison' ile açık olarak etiketlenmelidir</target>
        <note />
      </trans-unit>
      <trans-unit id="tcStructuralComparisonNotSatisfied1">
        <source>The struct, record or union type '{0}' has the 'StructuralComparison' attribute but the type parameter '{1}' does not satisfy the 'comparison' constraint. Consider adding the 'comparison' constraint to the type parameter</source>
        <target state="translated">Yapı, kayıt veya birleşim türü '{0}', 'StructuralComparison' özniteliğine sahip ancak tür parametresi '{1}' 'comparison' kısıtlamasını karşılamıyor. Tür parametresine 'comparison' kısıtlamasını eklemeyi düşünün</target>
        <note />
      </trans-unit>
      <trans-unit id="tcStructuralComparisonNotSatisfied2">
        <source>The struct, record or union type '{0}' has the 'StructuralComparison' attribute but the component type '{1}' does not satisfy the 'comparison' constraint</source>
        <target state="translated">Yapı, kayıt veya birleşim türü '{0}', 'StructuralComparison' özniteliğine sahip ancak bileşen türü '{1}' 'comparison' kısıtlamasını karşılamıyor</target>
        <note />
      </trans-unit>
      <trans-unit id="tcNoComparisonNeeded1">
        <source>The struct, record or union type '{0}' is not structurally comparable because the type parameter {1} does not satisfy the 'comparison' constraint. Consider adding the 'NoComparison' attribute to the type '{2}' to clarify that the type is not comparable</source>
        <target state="translated">Tür parametresi {1} 'comparison' kısıtlamasını yerine getirmediği için yapı, kayıt veya birleşim türü '{0}' yapısal olarak karşılaştırılabilir değil. Türün karşılaştırılabilir olmadığını netleştirmek için '{2}' türüne 'NoComparison' özniteliği eklemeyi düşünün</target>
        <note />
      </trans-unit>
      <trans-unit id="tcNoComparisonNeeded2">
        <source>The struct, record or union type '{0}' is not structurally comparable because the type '{1}' does not satisfy the 'comparison' constraint. Consider adding the 'NoComparison' attribute to the type '{2}' to clarify that the type is not comparable</source>
        <target state="translated">{1}' türü 'comparison' kısıtlamasını yerine getirmediği için yapı, kayıt veya birleşim türü '{0}' yapısal olarak karşılaştırılabilir değil. Türün karşılaştırılabilir olmadığını netleştirmek için '{2}' türüne 'NoComparison' özniteliği eklemeyi düşünün</target>
        <note />
      </trans-unit>
      <trans-unit id="tcNoEqualityNeeded1">
        <source>The struct, record or union type '{0}' does not support structural equality because the type parameter {1} does not satisfy the 'equality' constraint. Consider adding the 'NoEquality' attribute to the type '{2}' to clarify that the type does not support structural equality</source>
        <target state="translated">Tür parametresi {1} 'equality' kısıtlamasını yerine getirmediği için yapı, kayıt veya birleşim türü '{0}' yapısal eşitliği desteklemez. Türün yapısal eşitliği desteklemediğini netleştirmek için '{2}' türüne 'NoEquality' özniteliği eklemeyi düşünün</target>
        <note />
      </trans-unit>
      <trans-unit id="tcNoEqualityNeeded2">
        <source>The struct, record or union type '{0}' does not support structural equality because the type '{1}' does not satisfy the 'equality' constraint. Consider adding the 'NoEquality' attribute to the type '{2}' to clarify that the type does not support structural equality</source>
        <target state="translated">{1}' türü 'equality' kısıtlamasını yerine getirmediği için yapı, kayıt veya birleşim türü '{0}' yapısal eşitliği desteklemez. Türün yapısal eşitliği desteklemediğini netleştirmek için '{2}' türüne 'NoEquality' özniteliği eklemeyi düşünün</target>
        <note />
      </trans-unit>
      <trans-unit id="tcStructuralEqualityNotSatisfied1">
        <source>The struct, record or union type '{0}' has the 'StructuralEquality' attribute but the type parameter '{1}' does not satisfy the 'equality' constraint. Consider adding the 'equality' constraint to the type parameter</source>
        <target state="translated">Yapı, kayıt veya birleşim türü '{0}', 'StructuralEquality' özniteliğine sahip ancak tür parametresi '{1}' 'equality' kısıtlamasını karşılamıyor. Tür parametresine 'equality' kısıtlamasını eklemeyi düşünün</target>
        <note />
      </trans-unit>
      <trans-unit id="tcStructuralEqualityNotSatisfied2">
        <source>The struct, record or union type '{0}' has the 'StructuralEquality' attribute but the component type '{1}' does not satisfy the 'equality' constraint</source>
        <target state="translated">Yapı, kayıt veya birleşim türü '{0}', 'StructuralEquality' özniteliğine sahip ancak bileşen türü '{1}' 'equality' kısıtlamasını karşılamıyor</target>
        <note />
      </trans-unit>
      <trans-unit id="tcStructsMustDeclareTypesOfImplicitCtorArgsExplicitly">
        <source>Each argument of the primary constructor for a struct must be given a type, for example 'type S(x1:int, x2: int) = ...'. These arguments determine the fields of the struct.</source>
        <target state="translated">Bir struct türünün birincil oluşturucusunun her bağımsız değişkenine bir tür verilmelidir, örneğin 'type S(x1:int, x2: int) = ...'. Bu bağımsız değişkenler yapının alanlarını belirler.</target>
        <note />
      </trans-unit>
      <trans-unit id="chkUnusedValue">
        <source>The value '{0}' is unused</source>
        <target state="translated">'{0}' değeri kullanılmıyor</target>
        <note />
      </trans-unit>
      <trans-unit id="chkUnusedThisVariable">
        <source>The recursive object reference '{0}' is unused. The presence of a recursive object reference adds runtime initialization checks to members in this and derived types. Consider removing this recursive object reference.</source>
        <target state="translated">Özyinelemeli nesne başvurusu '{0}' kullanılmıyor. Özyinelemeli nesne başvurusunun varlığı, bu ve bundan türetilmiş türlerdeki üyelere çalışma zamanı başlatma denetimleri ekler. Bu özyinelemeli nesne başvurusunu kaldırmayı değerlendirin.</target>
        <note />
      </trans-unit>
      <trans-unit id="parsGetterAtMostOneArgument">
        <source>A getter property may have at most one argument group</source>
        <target state="translated">Alıcı özelliğinin en çok bir bağımsız değişken grubu olabilir</target>
        <note />
      </trans-unit>
      <trans-unit id="parsSetterAtMostTwoArguments">
        <source>A setter property may have at most two argument groups</source>
        <target state="translated">Ayarlayıcı özelliğinin en çok iki bağımsız değişken grubu olabilir</target>
        <note />
      </trans-unit>
      <trans-unit id="parsInvalidProperty">
        <source>Invalid property getter or setter</source>
        <target state="translated">Geçersiz özellik alıcı veya ayarlayıcı</target>
        <note />
      </trans-unit>
      <trans-unit id="parsIndexerPropertyRequiresAtLeastOneArgument">
        <source>An indexer property must be given at least one argument</source>
        <target state="translated">Dizin erişimcisi özelliğine en az bir bağımsız değişken verilmelidir</target>
        <note />
      </trans-unit>
      <trans-unit id="tastInvalidAddressOfMutableAcrossAssemblyBoundary">
        <source>This operation accesses a mutable top-level value defined in another assembly in an unsupported way. The value cannot be accessed through its address. Consider copying the expression to a mutable local, e.g. 'let mutable x = ...', and if necessary assigning the value back after the completion of the operation</source>
        <target state="translated">Bu işlem, başka bir bütünleştirilmiş kodda desteklenmeyen bir şekilde tanımlanmış değiştirilebilen bir üst düzey değere erişiyor. Değere adresi üzerinden erişilemiyor. İfadeyi değiştirilebilen bir yerel değere kopyalamayı, örn. 'let mutable x = ...' ve gerekirse işlem tamamlandıktan sonra değeri geri atamayı düşünün</target>
        <note />
      </trans-unit>
      <trans-unit id="parsNonAdjacentTypars">
        <source>Remove spaces between the type name and type parameter, e.g. \"type C&lt;'T&gt;\", not type \"C   &lt;'T&gt;\". Type parameters must be placed directly adjacent to the type name.</source>
        <target state="needs-review-translation">Tür parametreleri doğrudan tür adının bitişiğine yerleştirilmelidir, örn. type \"C   &lt;'T&gt;\" değil \"type C&lt;'T&gt;\"</target>
        <note />
      </trans-unit>
      <trans-unit id="parsNonAdjacentTyargs">
        <source>Remove spaces between the type name and type parameter, e.g. \"C&lt;'T&gt;\", not \"C &lt;'T&gt;\". Type parameters must be placed directly adjacent to the type name.</source>
        <target state="needs-review-translation">Tür bağımsız değişkenleri doğrudan tür adının bitişiğine yerleştirilmelidir, örn. \"C  &lt;'T&gt;\" değil \"C&lt;'T&gt;\"</target>
        <note />
      </trans-unit>
      <trans-unit id="parsNonAtomicType">
        <source>The use of the type syntax 'int C' and 'C  &lt;int&gt;' is not permitted here. Consider adjusting this type to be written in the form 'C&lt;int&gt;'</source>
        <target state="translated">'int C' ve 'C  &lt;int&gt;' tür sözdizimi kullanımına burada izin verilmez. Bu türü 'C&lt;int&gt;' biçiminde yazılacak şekilde ayarlamayı düşünün</target>
        <note />
      </trans-unit>
      <trans-unit id="tastUndefinedItemRefModuleNamespace">
        <source>The module/namespace '{0}' from compilation unit '{1}' did not contain the module/namespace '{2}'</source>
        <target state="translated">{1}' derleme birimindeki '{0}' modülü/ad alanı '{2}' modülünü/ad alanını içermiyordu</target>
        <note />
      </trans-unit>
      <trans-unit id="tastUndefinedItemRefVal">
        <source>The module/namespace '{0}' from compilation unit '{1}' did not contain the val '{2}'</source>
        <target state="translated">{1}' derleme birimindeki '{0}' modülü/ad alanı '{2}' değerini içermiyordu</target>
        <note />
      </trans-unit>
      <trans-unit id="tastUndefinedItemRefModuleNamespaceType">
        <source>The module/namespace '{0}' from compilation unit '{1}' did not contain the namespace, module or type '{2}'</source>
        <target state="translated">{1}' derleme birimindeki '{0}' modülü/ad alanı '{2}' ad alanını, modülünü veya türünü içermiyordu</target>
        <note />
      </trans-unit>
      <trans-unit id="tcInvalidUseNullAsTrueValue">
        <source>The 'UseNullAsTrueValue' attribute flag may only be used with union types that have one nullary case and at least one non-nullary case</source>
        <target state="translated">'UseNullAsTrueValue' öznitelik bayrağı yalnızca bir adet işlenensiz durumu ve en az bir adet işlenenli durumu olan birleşim türleriyle kullanılabilir</target>
        <note />
      </trans-unit>
      <trans-unit id="tcParameterInferredByref">
        <source>The parameter '{0}' was inferred to have byref type. Parameters of byref type must be given an explicit type annotation, e.g. 'x1: byref&lt;int&gt;'. When used, a byref parameter is implicitly dereferenced.</source>
        <target state="translated">'{0}' parametresinin byref türüne sahip olduğu çıkartıldı. byref türündeki parametrelerin açık bir türün ek açıklamasında verilmesi gerekir, örn. 'x1: byref&lt;int&gt;'. Kullanıldığında, örtük olarak byref parametresinin başvurusu kaldırılır.</target>
        <note />
      </trans-unit>
      <trans-unit id="tcNonUniformMemberUse">
        <source>The generic member '{0}' has been used at a non-uniform instantiation prior to this program point. Consider reordering the members so this member occurs first. Alternatively, specify the full type of the member explicitly, including argument types, return type and any additional generic parameters and constraints.</source>
        <target state="translated">'{0}' genel üyesi, bu program noktasından önce düzenli olmayan bir örneklemede kullanıldı. Bu üye önce olacak şekilde üyeleri yeniden sıralamayı düşünün. Alternatif olarak, bağımsız değişken türleri, dönüş türü ve diğer ek genel parametreler ve kısıtlamalar dahil üyenin tam türünü açık olarak belirtin.</target>
        <note />
      </trans-unit>
      <trans-unit id="tcAttribArgsDiffer">
        <source>The attribute '{0}' appears in both the implementation and the signature, but the attribute arguments differ. Only the attribute from the signature will be included in the compiled code.</source>
        <target state="translated">'{0}' özniteliği hem uygulamada hem de imzada görünüyor ancak özniteliğin bağımsız değişkenleri farklı. Derlenmiş koda yalnızca imzadaki öznitelik eklenecek.</target>
        <note />
      </trans-unit>
      <trans-unit id="tcCannotCallAbstractBaseMember">
        <source>Cannot call an abstract base member: '{0}'</source>
        <target state="translated">Soyut bir temel üye çağrılamaz: '{0}'</target>
        <note />
      </trans-unit>
      <trans-unit id="typrelCannotResolveAmbiguityInUnmanaged">
        <source>Could not resolve the ambiguity in the use of a generic construct with an 'unmanaged' constraint at or near this position</source>
        <target state="translated">'unmanaged' kısıtlaması olan bir genel yapının bu konumda veya yakınında kullanılmasındaki belirsizlik çözümlenemedi</target>
        <note />
      </trans-unit>
      <trans-unit id="mlCompatMessage">
        <source>This construct is for ML compatibility. {0}. You can disable this warning by using '--mlcompatibility' or '--nowarn:62'.</source>
        <target state="translated">Bu yapı ML uyumluluğu içindir. {0}. '--mlcompatibility' veya '--nowarn:62' kullanarak bu uyarıyı devre dışı bırakabilirsiniz.</target>
        <note />
      </trans-unit>
      <trans-unit id="ilFieldDoesNotHaveValidOffsetForStructureLayout">
        <source>The type '{0}' has been marked as having an Explicit layout, but the field '{1}' has not been marked with the 'FieldOffset' attribute</source>
        <target state="translated">{0}' türünün Açık düzeni olduğu işaretlenmiş, ancak '{1}' alanı 'FieldOffset' özniteliğiyle işaretlenmemiş</target>
        <note />
      </trans-unit>
      <trans-unit id="tcInterfacesShouldUseInheritNotInterface">
        <source>Interfaces inherited by other interfaces should be declared using 'inherit ...' instead of 'interface ...'</source>
        <target state="translated">Diğer arabirimlerce devralınan arabirimler 'interface ...' yerine 'inherit ...' kullanılarak tanımlanmalıdır</target>
        <note />
      </trans-unit>
      <trans-unit id="parsInvalidPrefixOperator">
        <source>Invalid prefix operator</source>
        <target state="translated">Geçersiz ön ek işleci</target>
        <note />
      </trans-unit>
      <trans-unit id="parsInvalidPrefixOperatorDefinition">
        <source>Invalid operator definition. Prefix operator definitions must use a valid prefix operator name.</source>
        <target state="translated">Geçersiz işleç tanımı. Ön ek işleç tanımları geçerli bir ön ek işleci adı kullanmalıdır.</target>
        <note />
      </trans-unit>
      <trans-unit id="buildCompilingExtensionIsForML">
        <source>The file extensions '.ml' and '.mli' are for ML compatibility</source>
        <target state="translated">'.ml' ve '.mli' dosya uzantıları ML uyumluluğu içindir</target>
        <note />
      </trans-unit>
      <trans-unit id="lexIndentOffForML">
        <source>Consider using a file with extension '.ml' or '.mli' instead</source>
        <target state="translated">Bunun yerine uzantısı '.ml' veya '.mli' olan dosya kullanmayı düşünün</target>
        <note />
      </trans-unit>
      <trans-unit id="activePatternIdentIsNotFunctionTyped">
        <source>Active pattern '{0}' is not a function</source>
        <target state="translated">'{0}' etkin deseni bir işlev değil</target>
        <note />
      </trans-unit>
      <trans-unit id="activePatternChoiceHasFreeTypars">
        <source>Active pattern '{0}' has a result type containing type variables that are not determined by the input. The common cause is a when a result case is not mentioned, e.g. 'let (|A|B|) (x:int) = A x'. This can be fixed with a type constraint, e.g. 'let (|A|B|) (x:int) : Choice&lt;int,unit&gt; = A x'</source>
        <target state="translated">'{0}' etkin deseninde, giriş tarafından belirlenmeyen tür değişkenleri içeren bir sonuç türü var. Sonuç örneğinin belirtilmemesi bunun yaygın görülen nedenidir, örn. 'let (|A|B|) (x:int) = A x'. Bu durum, tür kısıtlaması ile düzeltilebilir, örn. 'let (|A|B|) (x:int) : Choice&lt;int,unit&gt; = A x'</target>
        <note />
      </trans-unit>
      <trans-unit id="ilFieldHasOffsetForSequentialLayout">
        <source>The FieldOffset attribute can only be placed on members of types marked with the StructLayout(LayoutKind.Explicit)</source>
        <target state="translated">FieldOffset özniteliği yalnızca StructLayout(LayoutKind.Explicit) ile işaretlenmiş türlerdeki üyelere koyulabilir</target>
        <note />
      </trans-unit>
      <trans-unit id="tcOptionalArgsMustComeAfterNonOptionalArgs">
        <source>Optional arguments must come at the end of the argument list, after any non-optional arguments</source>
        <target state="translated">İsteğe bağlı bağımsız değişkenler bağımsız değişken listesinin sonunda, isteğe bağlı olmayan tüm bağımsız değişkenlerden sonra gelmelidir</target>
        <note />
      </trans-unit>
      <trans-unit id="tcConditionalAttributeUsage">
        <source>Attribute 'System.Diagnostics.ConditionalAttribute' is only valid on methods or attribute classes</source>
        <target state="translated">'System.Diagnostics.ConditionalAttribute' özniteliği yalnızca metotlarda veya öznitelik sınıflarında geçerlidir</target>
        <note />
      </trans-unit>
      <trans-unit id="tcMemberOperatorDefinitionInExtrinsic">
        <source>Extension members cannot provide operator overloads.  Consider defining the operator as part of the type definition instead.</source>
        <target state="translated">Uzantı üyeleri işleç aşırı yüklemeleri sağlayamaz. Bunun yerine işleci tür tanımının parçası olarak tanımlamayı düşünün.</target>
        <note />
      </trans-unit>
      <trans-unit id="ilwriteMDBFileNameCannotBeChangedWarning">
        <source>The name of the MDB file must be &lt;assembly-file-name&gt;.mdb. The --pdb option will be ignored.</source>
        <target state="translated">MDB dosyasının adı &lt;bütünleştirilmiş kod-dosyası-adı&gt;.mdb olmalıdır. --pdb seçeneği yok sayılacak.</target>
        <note />
      </trans-unit>
      <trans-unit id="ilwriteMDBMemberMissing">
        <source>MDB generation failed. Could not find compatible member {0}</source>
        <target state="translated">MDB oluşturulamadı. Uyumlu üye {0} bulunamadı</target>
        <note />
      </trans-unit>
      <trans-unit id="ilwriteErrorCreatingMdb">
        <source>Cannot generate MDB debug information. Failed to load the 'MonoSymbolWriter' type from the 'Mono.CompilerServices.SymbolWriter.dll' assembly.</source>
        <target state="translated">MDB hata ayıklama bilgileri oluşturulamıyor. 'MonoSymbolWriter' türü 'Mono.CompilerServices.SymbolWriter.dll' bütünleştirilmiş kodundan yüklenemedi.</target>
        <note />
      </trans-unit>
      <trans-unit id="tcUnionCaseNameConflictsWithGeneratedType">
        <source>The union case named '{0}' conflicts with the generated type '{1}'</source>
        <target state="translated">{0}' adlı birleşim durumu oluşturulan '{1}' türüyle çakışıyor</target>
        <note />
      </trans-unit>
      <trans-unit id="chkNoReflectedDefinitionOnStructMember">
        <source>ReflectedDefinitionAttribute may not be applied to an instance member on a struct type, because the instance member takes an implicit 'this' byref parameter</source>
        <target state="translated">Örnek üyesi örtük 'this' byref parametresini aldığı için ReflectedDefinitionAttribute, yapı türündeki bir örnek üyesine uygulanamaz</target>
        <note />
      </trans-unit>
      <trans-unit id="tcDllImportNotAllowed">
        <source>DLLImport bindings must be static members in a class or function definitions in a module</source>
        <target state="translated">DLLImport bağlamaları bir sınıf içinde statik üyeler veya bir modül içinde işlev tanımları olmalıdır</target>
        <note />
      </trans-unit>
      <trans-unit id="buildExplicitCoreLibRequiresNoFramework">
        <source>When mscorlib.dll or FSharp.Core.dll is explicitly referenced the {0} option must also be passed</source>
        <target state="translated">mscorlib.dll veya FSharp.Core.dll dosyalarına açık olarak başvurulduğunda {0} seçeneği de geçirilmelidir</target>
        <note />
      </trans-unit>
      <trans-unit id="buildExpectedSigdataFile">
        <source>FSharp.Core.sigdata not found alongside FSharp.Core. File expected in {0}. Consider upgrading to a more recent version of FSharp.Core, where this file is no longer be required.</source>
        <target state="translated">FSharp.Core.sigdata, FSharp.Core ile birlikte bulunamadı. Dosyanın {0} içinde olması bekleniyordu. Bu dosyayı gerektirmeyen daha yeni bir FSharp.Core sürümüne yükseltmeniz önerilir.</target>
        <note />
      </trans-unit>
      <trans-unit id="buildExpectedFileAlongSideFSharpCore">
        <source>File '{0}' not found alongside FSharp.Core. File expected in {1}. Consider upgrading to a more recent version of FSharp.Core, where this file is no longer be required.</source>
        <target state="translated">{0}' dosyası FSharp.Core ile birlikte bulunamadı. Dosyanın {1} içinde olması bekleniyordu. Bu dosyayı gerektirmeyen daha yeni bir FSharp.Core sürümüne yükseltmeniz önerilir.</target>
        <note />
      </trans-unit>
      <trans-unit id="buildUnexpectedFileNameCharacter">
        <source>Filename '{0}' contains invalid character '{1}'</source>
        <target state="translated">Dosya adı '{0}', geçersiz '{1}' karakterini içeriyor</target>
        <note />
      </trans-unit>
      <trans-unit id="tcInvalidUseBangBinding">
        <source>'use!' bindings must be of the form 'use! &lt;var&gt; = &lt;expr&gt;'</source>
        <target state="translated">'use!' bağlamaları 'use! &lt;var&gt; = &lt;expr&gt;' biçiminde olmalıdır</target>
        <note />
      </trans-unit>
      <trans-unit id="crefNoInnerGenericsInQuotations">
        <source>Inner generic functions are not permitted in quoted expressions. Consider adding some type constraints until this function is no longer generic.</source>
        <target state="translated">Tırnak içindeki ifadelerde iç genel işlevlere izin verilmez. Bu işlev artık genel olmayacak şekilde bazı tür kısıtlamaları eklemeyi düşünün.</target>
        <note />
      </trans-unit>
      <trans-unit id="tcEnumTypeCannotBeEnumerated">
        <source>The type '{0}' is not a valid enumerator type , i.e. does not have a 'MoveNext()' method returning a bool, and a 'Current' property</source>
        <target state="translated">'{0}' türü geçerli bir numaralandırıcı türü değil, yani bool döndüren bir 'MoveNext()' metodu ve 'Current' özelliği yok</target>
        <note />
      </trans-unit>
      <trans-unit id="parsEofInTripleQuoteString">
        <source>End of file in triple-quote string begun at or before here</source>
        <target state="translated">Üç tırnak işaretli dizede dosya sonu burada veya daha önce başlatıldı</target>
        <note />
      </trans-unit>
      <trans-unit id="parsEofInTripleQuoteStringInComment">
        <source>End of file in triple-quote string embedded in comment begun at or before here</source>
        <target state="translated">Üç tırnak işaretli açıklamaya gömülü dizede dosya sonu burada veya daha önce başlatıldı</target>
        <note />
      </trans-unit>
      <trans-unit id="tcTypeTestLosesMeasures">
        <source>This type test or downcast will ignore the unit-of-measure '{0}'</source>
        <target state="translated">Bu tür testi veya alt türe çevirme işlemi '{0}' ölçü birimini yok sayacak</target>
        <note />
      </trans-unit>
      <trans-unit id="parsMissingTypeArgs">
        <source>Expected type argument or static argument</source>
        <target state="translated">Tür bağımsız değişkeni veya statik bağımsız değişken bekleniyor</target>
        <note />
      </trans-unit>
      <trans-unit id="parsMissingGreaterThan">
        <source>Unmatched '&lt;'. Expected closing '&gt;'</source>
        <target state="translated">Eşleşmeyen '&lt;'. Kapanış karakteri '&gt;' bekleniyordu</target>
        <note />
      </trans-unit>
      <trans-unit id="parsUnexpectedQuotationOperatorInTypeAliasDidYouMeanVerbatimString">
        <source>Unexpected quotation operator '&lt;@' in type definition. If you intend to pass a verbatim string as a static argument to a type provider, put a space between the '&lt;' and '@' characters.</source>
        <target state="translated">Tür tanımında beklenmeyen alıntı işleci '&lt;@'. Statik bağımsız değişken olarak bir tam dizeyi tür sağlayıcısına geçirmeyi düşünüyorsanız '&lt;' ve '@' karakterleri arasına boşluk koyun.</target>
        <note />
      </trans-unit>
      <trans-unit id="parsErrorParsingAsOperatorName">
        <source>Attempted to parse this as an operator name, but failed</source>
        <target state="translated">Bu bir işleç adı olarak ayrıştırılmaya çalışıldı, ancak yapılamadı</target>
        <note />
      </trans-unit>
      <trans-unit id="lexInvalidUnicodeLiteral">
        <source>\U{0} is not a valid Unicode character escape sequence</source>
        <target state="translated">\U{0} geçerli bir Unicode karakter kaçış sırası değil</target>
        <note />
      </trans-unit>
      <trans-unit id="tcCallerInfoWrongType">
        <source>'{0}' must be applied to an argument of type '{1}', but has been applied to an argument of type '{2}'</source>
        <target state="translated">'{0}', '{1}' türündeki bağımsız değişkene uygulanmalıdır, ancak '{2}' türündeki bağımsız değişkene uygulanmış</target>
        <note />
      </trans-unit>
      <trans-unit id="tcCallerInfoNotOptional">
        <source>'{0}' can only be applied to optional arguments</source>
        <target state="translated">'{0}' sadece isteğe bağlı bağımsız değişkenlere uygulanabilir</target>
        <note />
      </trans-unit>
      <trans-unit id="toolLocationHelperUnsupportedFrameworkVersion">
        <source>The specified .NET Framework version '{0}' is not supported. Please specify a value from the enumeration Microsoft.Build.Utilities.TargetDotNetFrameworkVersion.</source>
        <target state="translated">Belirtilen '{0}' .NET Framework sürümü desteklenmiyor. Lütfen Microsoft.Build.Utilities.TargetDotNetFrameworkVersion sabit listesinden bir değer belirtin.</target>
        <note />
      </trans-unit>
      <trans-unit id="ilSignInvalidMagicValue">
        <source>Invalid Magic value in CLR Header</source>
        <target state="translated">CLR Üst Bilgisindeki Magic değeri geçersiz</target>
        <note />
      </trans-unit>
      <trans-unit id="ilSignBadImageFormat">
        <source>Bad image format</source>
        <target state="translated">Bozuk görüntü biçimi</target>
        <note />
      </trans-unit>
      <trans-unit id="ilSignPrivateKeyExpected">
        <source>Private key expected</source>
        <target state="translated">Özel anahtar bekleniyordu</target>
        <note />
      </trans-unit>
      <trans-unit id="ilSignRsaKeyExpected">
        <source>RSA key expected</source>
        <target state="translated">RSA anahtarı bekleniyordu</target>
        <note />
      </trans-unit>
      <trans-unit id="ilSignInvalidBitLen">
        <source>Invalid bit Length</source>
        <target state="translated">Bit Uzunluğu geçersiz</target>
        <note />
      </trans-unit>
      <trans-unit id="ilSignInvalidRSAParams">
        <source>Invalid RSAParameters structure - '{{0}}' expected</source>
        <target state="translated">Geçersiz RSAParameters yapısı - ' {{0}}' bekleniyordu</target>
        <note />
      </trans-unit>
      <trans-unit id="ilSignInvalidAlgId">
        <source>Invalid algId - 'Exponent' expected</source>
        <target state="translated">Geçersiz algId - 'Üs' bekleniyordu</target>
        <note />
      </trans-unit>
      <trans-unit id="ilSignInvalidSignatureSize">
        <source>Invalid signature size</source>
        <target state="translated">Geçersiz imza boyutu</target>
        <note />
      </trans-unit>
      <trans-unit id="ilSignNoSignatureDirectory">
        <source>No signature directory</source>
        <target state="translated">İmza dizini yok</target>
        <note />
      </trans-unit>
      <trans-unit id="ilSignInvalidPKBlob">
        <source>Invalid Public Key blob</source>
        <target state="translated">Ortak Anahtar blobu geçersiz</target>
        <note />
      </trans-unit>
      <trans-unit id="fscTooManyErrors">
        <source>Exiting - too many errors</source>
        <target state="translated">Çıkılıyor - çok fazla hata var</target>
        <note />
      </trans-unit>
      <trans-unit id="docfileNoXmlSuffix">
        <source>The documentation file has no .xml suffix</source>
        <target state="translated">Belge dosyasında bir .xml son eki yok</target>
        <note />
      </trans-unit>
      <trans-unit id="fscNoImplementationFiles">
        <source>No implementation files specified</source>
        <target state="translated">Bir uygulama dosyası belirtilmedi</target>
        <note />
      </trans-unit>
      <trans-unit id="fscBadAssemblyVersion">
        <source>The attribute {0} specified version '{1}', but this value is invalid and has been ignored</source>
        <target state="translated">{0} özniteliğinde '{1}' sürümü belirtildi, ancak bu değer geçersiz olduğundan yoksayıldı</target>
        <note />
      </trans-unit>
      <trans-unit id="fscTwoResourceManifests">
        <source>Conflicting options specified: 'win32manifest' and 'win32res'. Only one of these can be used.</source>
        <target state="translated">Çakışan seçenekler belirtildi: 'win32manifest' ve 'win32res'. Bunlardan yalnızca biri kullanılabilir.</target>
        <note />
      </trans-unit>
      <trans-unit id="fscQuotationLiteralsStaticLinking">
        <source>The code in assembly '{0}' makes uses of quotation literals. Static linking may not include components that make use of quotation literals unless all assemblies are compiled with at least F# 4.0.</source>
        <target state="translated">'{0}' bütünleştirilmiş kodundaki kod tırnak içinde sabit değerler kullanıyor. Bütün bütünleştirilmiş kodlar en az F# 4.0 ile derlenmediği sürece, statik bağlama tırnak içinde sabit değerler kullanan bileşenler içeremez.</target>
        <note />
      </trans-unit>
      <trans-unit id="fscQuotationLiteralsStaticLinking0">
        <source>Code in this assembly makes uses of quotation literals. Static linking may not include components that make use of quotation literals unless all assemblies are compiled with at least F# 4.0.</source>
        <target state="translated">Bu bütünleştirilmiş kod tırnak içinde sabit değerler kullanıyor. Tüm bütünleştirilmiş kodlar en az F# 4.0 ile derlenmediği sürece, statik bağlama tırnak içinde sabit değerler kullanan bileşenler içeremez.</target>
        <note />
      </trans-unit>
      <trans-unit id="fscStaticLinkingNoEXE">
        <source>Static linking may not include a .EXE</source>
        <target state="translated">Statik bağlama .EXE içeremez</target>
        <note />
      </trans-unit>
      <trans-unit id="fscStaticLinkingNoMixedDLL">
        <source>Static linking may not include a mixed managed/unmanaged DLL</source>
        <target state="translated">Statik bağlama karışık bir yönetilen/yönetilmeyen DLL içeremez</target>
        <note />
      </trans-unit>
      <trans-unit id="fscIgnoringMixedWhenLinking">
        <source>Ignoring mixed managed/unmanaged assembly '{0}' during static linking</source>
        <target state="translated">Yönetilen/yönetilmeyen karışık '{0}' bütünleştirilmiş kodu statik bağlama sırasında yok sayılıyor</target>
        <note />
      </trans-unit>
      <trans-unit id="fscAssumeStaticLinkContainsNoDependencies">
        <source>Assembly '{0}' was referenced transitively and the assembly could not be resolved automatically. Static linking will assume this DLL has no dependencies on the F# library or other statically linked DLLs. Consider adding an explicit reference to this DLL.</source>
        <target state="translated">'{0}' bütünleştirilmiş koduna geçişli olarak başvuruldu ve bütünleştirilmiş kod otomatik olarak çözümlenemedi. Statik bağlantı, bu DLL'nin F# kitaplığına veya statik bağlanmış diğer DLL'lere hiçbir bağımlılığı olmadığını kabul eder. Bu DLL'ye açık başvuru eklemeyi düşünün.</target>
        <note />
      </trans-unit>
      <trans-unit id="fscAssemblyNotFoundInDependencySet">
        <source>Assembly '{0}' not found in dependency set of target binary. Statically linked roots should be specified using an assembly name, without a DLL or EXE extension. If this assembly was referenced explicitly then it is possible the assembly was not actually required by the generated binary, in which case it should not be statically linked.</source>
        <target state="translated">'{0}' bütünleştirilmiş kodu hedef ikilinin bağımlılık kümesinde bulunamadı. Statik olarak bağlanmış kökler, DLL veya EXE uzantısı olmadan bütünleştirilmiş kod adı kullanılarak belirtilmelidir. Bu bütünleştirilmiş koda açık olarak başvurulmuşsa bütünleştirilmiş koda aslında oluşturulan ikili dosya tarafından ihtiyaç duyulmamış olması mümkündür ve bu durumda statik olarak bağlanmamalıdır.</target>
        <note />
      </trans-unit>
      <trans-unit id="fscKeyFileCouldNotBeOpened">
        <source>The key file '{0}' could not be opened</source>
        <target state="translated">Anahtar dosyası '{0}' açılamadı</target>
        <note />
      </trans-unit>
      <trans-unit id="fscProblemWritingBinary">
        <source>A problem occurred writing the binary '{0}': {1}</source>
        <target state="translated">{0}' ikili dosyası yazılırken bir sorun oluştu: {1}</target>
        <note />
      </trans-unit>
      <trans-unit id="fscAssemblyVersionAttributeIgnored">
        <source>The 'AssemblyVersionAttribute' has been ignored because a version was given using a command line option</source>
        <target state="translated">Komut satırı seçeneği kullanılarak sürüm verildiği için 'AssemblyVersionAttribute' yok sayıldı</target>
        <note />
      </trans-unit>
      <trans-unit id="fscAssemblyCultureAttributeError">
        <source>Error emitting 'System.Reflection.AssemblyCultureAttribute' attribute -- 'Executables cannot be satellite assemblies, Culture should always be empty'</source>
        <target state="translated">'System.Reflection.AssemblyCultureAttribute' özniteliği yayılırken hata oluştu -- 'Çalıştırılabilir dosyalar uydu bütünleştirilmiş kodlar olamaz, Kültür her zaman boş olmalıdır'</target>
        <note />
      </trans-unit>
      <trans-unit id="fscDelaySignWarning">
        <source>Option '--delaysign' overrides attribute 'System.Reflection.AssemblyDelaySignAttribute' given in a source file or added module</source>
        <target state="translated">'--delaysign' seçeneği kaynak dosyasında veya ekli modülde verilen 'System.Reflection.AssemblyDelaySignAttribute' özniteliğini geçersiz kılar</target>
        <note />
      </trans-unit>
      <trans-unit id="fscKeyFileWarning">
        <source>Option '--keyfile' overrides attribute 'System.Reflection.AssemblyKeyFileAttribute' given in a source file or added module</source>
        <target state="translated">'--keyfile' seçeneği kaynak dosyasında veya ekli modülde verilen 'System.Reflection.AssemblyKeyFileAttribute' özniteliğini geçersiz kılar</target>
        <note />
      </trans-unit>
      <trans-unit id="fscKeyNameWarning">
        <source>Option '--keycontainer' overrides attribute 'System.Reflection.AssemblyNameAttribute' given in a source file or added module</source>
        <target state="translated">'--keycontainer' seçeneği kaynak dosyasında veya ekli modülde verilen 'System.Reflection.AssemblyNameAttribute' özniteliğini geçersiz kılar</target>
        <note />
      </trans-unit>
      <trans-unit id="fscReferenceOnCommandLine">
        <source>The assembly '{0}' is listed on the command line. Assemblies should be referenced using a command line flag such as '-r'.</source>
        <target state="translated">'{0}' bütünleştirilmiş kodu komut satırında listeleniyor. Bütünleştirilmiş kodlara '-r' gibi bir komut satırı bayrağı kullanılarak başvurulmalıdır.</target>
        <note />
      </trans-unit>
      <trans-unit id="fscRemotingError">
        <source>The resident compilation service was not used because a problem occured in communicating with the server.</source>
        <target state="translated">Sunucuyla iletişimde bir sorun oluştuğu için yerleşik derleme hizmeti kullanılmadı.</target>
        <note />
      </trans-unit>
      <trans-unit id="pathIsInvalid">
        <source>Problem with filename '{0}': Illegal characters in path.</source>
        <target state="translated">'{0}' dosya adında sorun: Yolda geçersiz karakterler var.</target>
        <note />
      </trans-unit>
      <trans-unit id="fscResxSourceFileDeprecated">
        <source>Passing a .resx file ({0}) as a source file to the compiler is deprecated. Use resgen.exe to transform the .resx file into a .resources file to pass as a --resource option. If you are using MSBuild, this can be done via an &lt;EmbeddedResource&gt; item in the .fsproj project file.</source>
        <target state="translated">.resx dosyasını ({0}) kaynak dosya olarak derleyiciye geçirmek kullanım dışı bırakıldı. .resx dosyasını bir --resource seçeneği olarak geçirmek üzere .resources dosyasına dönüştürmek için resgen.exe kullanın. MSBuild kullanıyorsanız, .fsproj proje dosyasındaki &lt;EmbeddedResource&gt; öğesi aracılığıyla bu yapılabilir.</target>
        <note />
      </trans-unit>
      <trans-unit id="fscStaticLinkingNoProfileMismatches">
        <source>Static linking may not be used on an assembly referencing mscorlib (e.g. a .NET Framework assembly) when generating an assembly that references System.Runtime (e.g. a .NET Core or Portable assembly).</source>
        <target state="translated">System.Runtime'a başvuran bir bütünleştirilmiş kod oluşturulurken (örneğin, .NET Core veya Taşınabilir bütünleştirilmiş kod), mscorlib'e başvuran bir bütünleştirilmiş kodda (örneğin, .NET Framework bütünleştirilmiş kodu) statik bağlama kullanılamaz.</target>
        <note />
      </trans-unit>
      <trans-unit id="fscAssemblyWildcardAndDeterminism">
        <source>An {0} specified version '{1}', but this value is a wildcard, and you have requested a deterministic build, these are in conflict.</source>
        <target state="translated">Bir {0} tarafından '{1}' sürümü belirtildi. Ancak siz belirleyici bir derleme istediniz, bu ise bir joker karakter ve bunlar çakışıyor.</target>
        <note />
      </trans-unit>
      <trans-unit id="fscDeterministicDebugRequiresPortablePdb">
        <source>Determinstic builds only support portable PDBs (--debug:portable or --debug:embedded)</source>
        <target state="translated">Belirleyici derlemeler yalnızca taşınabilir PDB'leri (--debug:portable veya --debug:embedded) destekler</target>
        <note />
      </trans-unit>
      <trans-unit id="etIllegalCharactersInNamespaceName">
        <source>Character '{0}' is not allowed in provided namespace name '{1}'</source>
        <target state="translated">{1}' sağlanan ad alanı adında '{0}' karakterine izin verilmez</target>
        <note />
      </trans-unit>
      <trans-unit id="etNullOrEmptyMemberName">
        <source>The provided type '{0}' returned a member with a null or empty member name</source>
        <target state="translated">'{0}' sağlanan türü null veya boş üye adı olan bir üye döndürdü</target>
        <note />
      </trans-unit>
      <trans-unit id="etNullMember">
        <source>The provided type '{0}' returned a null member</source>
        <target state="translated">'{0}' sağlanan türü bir null üye döndürdü</target>
        <note />
      </trans-unit>
      <trans-unit id="etNullMemberDeclaringType">
        <source>The provided type '{0}' member info '{1}' has null declaring type</source>
        <target state="translated">{0}' sağlanan türünün '{1}' üye bilgisinde null tanımlama türü var</target>
        <note />
      </trans-unit>
      <trans-unit id="etNullMemberDeclaringTypeDifferentFromProvidedType">
        <source>The provided type '{0}' has member '{1}' which has declaring type '{2}'. Expected declaring type to be the same as provided type.</source>
        <target state="translated">{0}' sağlanan türünde '{2}' tanımlama türüne sahip '{1}' üyesi var. Tanımlama türünün sağlanan türle aynı olması bekleniyordu.</target>
        <note />
      </trans-unit>
      <trans-unit id="etHostingAssemblyFoundWithoutHosts">
        <source>Referenced assembly '{0}' has assembly level attribute '{1}' but no public type provider classes were found</source>
        <target state="translated">Başvurulan '{0}' bütünleştirilmiş kodunda '{1}' bütünleştirilmiş kod düzeyi özniteliği var ancak hiç ortak tür sağlayıcısı sınıfı bulunamadı</target>
        <note />
      </trans-unit>
      <trans-unit id="etEmptyNamespaceOfTypeNotAllowed">
        <source>Type '{0}' from type provider '{1}' has an empty namespace. Use 'null' for the global namespace.</source>
        <target state="translated">{1}' tür sağlayıcısından '{0}' türünün boş ad alanı var. Genel ad alanı için 'null' kullanın.</target>
        <note />
      </trans-unit>
      <trans-unit id="etEmptyNamespaceNotAllowed">
        <source>Empty namespace found from the type provider '{0}'. Use 'null' for the global namespace.</source>
        <target state="translated">'{0}' tür sağlayıcısından boş ad alanı bulundu. Genel ad alanı için 'null' kullanın.</target>
        <note />
      </trans-unit>
      <trans-unit id="etMustNotBeGeneric">
        <source>Provided type '{0}' has 'IsGenericType' as true, but generic types are not supported.</source>
        <target state="translated">'{0}' sağlanan türünde 'IsGenericType' true olarak mevcut, ancak genel türler desteklenmiyor.</target>
        <note />
      </trans-unit>
      <trans-unit id="etMustNotBeAnArray">
        <source>Provided type '{0}' has 'IsArray' as true, but array types are not supported.</source>
        <target state="translated">'{0}' sağlanan türünde 'IsArray' true olarak mevcut, ancak dizi türleri desteklenmiyor.</target>
        <note />
      </trans-unit>
      <trans-unit id="etMethodHasRequirements">
        <source>Invalid member '{0}' on provided type '{1}'. Provided type members must be public, and not be generic, virtual, or abstract.</source>
        <target state="translated">{1}' sağlanan türünde geçersiz '{0}' üyesi. Sağlanan tür üyeleri genel, sanal veya soyut değil ortak olmalıdır.</target>
        <note />
      </trans-unit>
      <trans-unit id="etUnsupportedMemberKind">
        <source>Invalid member '{0}' on provided type '{1}'. Only properties, methods and constructors are allowed</source>
        <target state="translated">{1}' sağlanan türünde geçersiz '{0}' üyesi. Yalnızca özelliklere, metotlara ve oluşturuculara izin verilir</target>
        <note />
      </trans-unit>
      <trans-unit id="etPropertyCanReadButHasNoGetter">
        <source>Property '{0}' on provided type '{1}' has CanRead=true but there was no value from GetGetMethod()</source>
        <target state="translated">{1}' sağlanan türündeki '{0}' özelliğinde CanRead=true var, ancak GetGetMethod() yönteminden bir değer yok</target>
        <note />
      </trans-unit>
      <trans-unit id="etPropertyHasGetterButNoCanRead">
        <source>Property '{0}' on provided type '{1}' has CanRead=false but GetGetMethod() returned a method</source>
        <target state="translated">{1}' sağlanan türündeki '{0}' özelliğinde CanRead=false var, ancak GetGetMethod() metodu bir metot döndürdü</target>
        <note />
      </trans-unit>
      <trans-unit id="etPropertyCanWriteButHasNoSetter">
        <source>Property '{0}' on provided type '{1}' has CanWrite=true but there was no value from GetSetMethod()</source>
        <target state="translated">{1}' sağlanan türündeki '{0}' özelliğinde CanWrite=true var, ancak GetSetMethod() yönteminden bir değer yok</target>
        <note />
      </trans-unit>
      <trans-unit id="etPropertyHasSetterButNoCanWrite">
        <source>Property '{0}' on provided type '{1}' has CanWrite=false but GetSetMethod() returned a method</source>
        <target state="translated">{1}' sağlanan türündeki '{0}' özelliğinde CanWrite=false var, ancak GetSetMethod() metodu bir metot döndürdü</target>
        <note />
      </trans-unit>
      <trans-unit id="etOneOrMoreErrorsSeenDuringExtensionTypeSetting">
        <source>One or more errors seen during provided type setup</source>
        <target state="translated">Sağlanan tür ayarları sırasında bir veya daha fazla hata görüldü</target>
        <note />
      </trans-unit>
      <trans-unit id="etUnexpectedExceptionFromProvidedTypeMember">
        <source>Unexpected exception from provided type '{0}' member '{1}': {2}</source>
        <target state="translated">{0}' sağlanan türü '{1}' üyesinden beklenmeyen özel durum: {2}</target>
        <note />
      </trans-unit>
      <trans-unit id="etUnsupportedConstantType">
        <source>Unsupported constant type '{0}'. Quotations provided by type providers can only contain simple constants. The implementation of the type provider may need to be adjusted by moving a value declared outside a provided quotation literal to be a 'let' binding inside the quotation literal.</source>
        <target state="translated">Desteklenmeyen sabit türü '{0}'. Tür sağlayıcıları tarafından sağlanan alıntılar yalnızca basit sabitler içerebilir. Tür sağlayıcısı uygulamasının; sağlanmış alıntı sabit değerinin dışında bildirilen bir değer, alıntı sabit değerinin içindeki bir 'let' bağlaması olacak şekilde taşınarak ayarlanması gerekebilir.</target>
        <note />
      </trans-unit>
      <trans-unit id="etUnsupportedProvidedExpression">
        <source>Unsupported expression '{0}' from type provider. If you are the author of this type provider, consider adjusting it to provide a different provided expression.</source>
        <target state="translated">Tür sağlayıcısından desteklenmeyen '{0}' ifadesi. Bu tür sağlayıcısının yazarı sizseniz, farklı bir sağlanan ifade sağlayacak şekilde ayarlamayı düşünün.</target>
        <note />
      </trans-unit>
      <trans-unit id="etProvidedTypeHasUnexpectedName">
        <source>Expected provided type named '{0}' but provided type has 'Name' with value '{1}'</source>
        <target state="translated">{0}' adlı sağlanan tür bekleniyordu ancak sağlanan türde '{1}' değerli 'Name' öğesi var</target>
        <note />
      </trans-unit>
      <trans-unit id="etEventNoAdd">
        <source>Event '{0}' on provided type '{1}' has no value from GetAddMethod()</source>
        <target state="translated">{1}' sağlanan türündeki '{0}' olayının bir GetAddMethod() değeri yok</target>
        <note />
      </trans-unit>
      <trans-unit id="etEventNoRemove">
        <source>Event '{0}' on provided type '{1}' has no value from GetRemoveMethod()</source>
        <target state="translated">{1}' sağlanan türündeki '{0}' olayının bir GetRemoveMethod() değeri yok</target>
        <note />
      </trans-unit>
      <trans-unit id="etProviderHasWrongDesignerAssembly">
        <source>Assembly attribute '{0}' refers to a designer assembly '{1}' which cannot be loaded or doesn't exist. {2}</source>
        <target state="translated">Bütünleştirilmiş kod özniteliği '{0}', yüklenemeyen veya var olmayan '{1}' tasarımcı bütünleştirilmiş koduna başvuruyor. {2}</target>
        <note />
      </trans-unit>
      <trans-unit id="etProviderDoesNotHaveValidConstructor">
        <source>The type provider does not have a valid constructor. A constructor taking either no arguments or one argument of type 'TypeProviderConfig' was expected.</source>
        <target state="translated">Tür sağlayıcısının geçerli bir oluşturucusu yok. Hiç bağımsız değişken almayan veya 'TypeProviderConfig' türü bağımsız değişken alan bir oluşturucu bekleniyordu.</target>
        <note />
      </trans-unit>
      <trans-unit id="etProviderError">
        <source>The type provider '{0}' reported an error: {1}</source>
        <target state="translated">Tür sağlayıcısı '{0}' bir hata bildirdi: {1}</target>
        <note />
      </trans-unit>
      <trans-unit id="etIncorrectParameterExpression">
        <source>The type provider '{0}' used an invalid parameter in the ParameterExpression: {1}</source>
        <target state="translated">Tür sağlayıcısı '{0}', ParameterExpression ifadesinde geçersiz parametre kullandı: {1}</target>
        <note />
      </trans-unit>
      <trans-unit id="etIncorrectProvidedMethod">
        <source>The type provider '{0}' provided a method with a name '{1}' and metadata token '{2}', which is not reported among its methods of its declaring type '{3}'</source>
        <target state="translated">Tür sağlayıcısı '{0}', kendisinin '{3}' tanımlayan türünün metotları arasında bildirilmeyen '{1}' adlı ve meta veri belirteci '{2}' olan bir metot sağladı</target>
        <note />
      </trans-unit>
      <trans-unit id="etIncorrectProvidedConstructor">
        <source>The type provider '{0}' provided a constructor which is not reported among the constructors of its declaring type '{1}'</source>
        <target state="translated">Tür sağlayıcısı '{0}', kendisinin '{1}' tanımlayan türünün oluşturucuları arasında bildirilmeyen bir oluşturucu sağladı</target>
        <note />
      </trans-unit>
      <trans-unit id="etDirectReferenceToGeneratedTypeNotAllowed">
        <source>A direct reference to the generated type '{0}' is not permitted. Instead, use a type definition, e.g. 'type TypeAlias = &lt;path&gt;'. This indicates that a type provider adds generated types to your assembly.</source>
        <target state="translated">'{0}' oluşturulmuş türüne doğrudan başvuruya izin verilmez. Onun yerine tür tanımını kullanın. örn. 'type TypeAlias = &lt;yol&gt;'. Bu, oluşturulmuş türleri bütünleştirilmiş kodunuza bir tür sağlayıcısının eklediğini gösterir.</target>
        <note />
      </trans-unit>
      <trans-unit id="etProvidedTypeHasUnexpectedPath">
        <source>Expected provided type with path '{0}' but provided type has path '{1}'</source>
        <target state="translated">Yolu '{0}' olan bir sağlanan tür bekleniyordu ancak sağlanan türde '{1}' yolu var</target>
        <note />
      </trans-unit>
      <trans-unit id="etUnexpectedNullFromProvidedTypeMember">
        <source>Unexpected 'null' return value from provided type '{0}' member '{1}'</source>
        <target state="translated">{0}' sağlanan türü '{1}' üyesinden beklenmeyen 'null' dönüş değeri</target>
        <note />
      </trans-unit>
      <trans-unit id="etUnexpectedExceptionFromProvidedMemberMember">
        <source>Unexpected exception from member '{0}' of provided type '{1}' member '{2}': {3}</source>
        <target state="translated">{1}' sağlanan türü '{2}' üyesinin '{0}' üyesinden beklenmeyen özel durum: {3}</target>
        <note />
      </trans-unit>
      <trans-unit id="etNestedProvidedTypesDoNotTakeStaticArgumentsOrGenericParameters">
        <source>Nested provided types do not take static arguments or generic parameters</source>
        <target state="translated">İç içe sağlanan türler bağımsız değişken veya genel parametre almaz</target>
        <note />
      </trans-unit>
      <trans-unit id="etInvalidStaticArgument">
        <source>Invalid static argument to provided type. Expected an argument of kind '{0}'.</source>
        <target state="translated">Sağlanan türe, geçersiz statik bağımsız değişken verildi. '{0}' türünden bir bağımsız değişken bekleniyordu.</target>
        <note />
      </trans-unit>
      <trans-unit id="etErrorApplyingStaticArgumentsToType">
        <source>An error occured applying the static arguments to a provided type</source>
        <target state="translated">Sağlanan türe statik bağımsız değişkenler uygulanırken bir hata oluştu</target>
        <note />
      </trans-unit>
      <trans-unit id="etUnknownStaticArgumentKind">
        <source>Unknown static argument kind '{0}' when resolving a reference to a provided type or method '{1}'</source>
        <target state="translated">Sağlanan '{1}' türüne yapılan bir başvuru çözümlenirken '{0}' türünde bilinmeyen statik bağımsız değişken</target>
        <note />
      </trans-unit>
      <trans-unit id="invalidNamespaceForProvidedType">
        <source>invalid namespace for provided type</source>
        <target state="translated">sağlanan tür için geçersiz ad alanı</target>
        <note />
      </trans-unit>
      <trans-unit id="invalidFullNameForProvidedType">
        <source>invalid full name for provided type</source>
        <target state="translated">sağlanan tür için geçersiz tam ad</target>
        <note />
      </trans-unit>
      <trans-unit id="etProviderReturnedNull">
        <source>The type provider returned 'null', which is not a valid return value from '{0}'</source>
        <target state="translated">Tür sağlayıcısı 'null' döndürdü; bu '{0}' öğesinden gelen geçerli bir dönüş değeri değil</target>
        <note />
      </trans-unit>
      <trans-unit id="etTypeProviderConstructorException">
        <source>The type provider constructor has thrown an exception: {0}</source>
        <target state="translated">Tür sağlayıcısı oluşturucu bir özel durum oluşturdu: {0}</target>
        <note />
      </trans-unit>
      <trans-unit id="etNullProvidedExpression">
        <source>Type provider '{0}' returned null from GetInvokerExpression.</source>
        <target state="translated">'{0}' tür sağlayıcısı GetInvokerExpression yönteminden null döndürdü.</target>
        <note />
      </trans-unit>
      <trans-unit id="etProvidedAppliedTypeHadWrongName">
        <source>The type provider '{0}' returned an invalid type from 'ApplyStaticArguments'. A type with name '{1}' was expected, but a type with name '{2}' was returned.</source>
        <target state="translated">{0}' tür sağlayıcısı 'ApplyStaticArguments' yönteminden geçersiz bir tür döndürdü. '{1}' adlı tür bekleniyordu, ancak '{2}' adlı tür döndürüldü.</target>
        <note />
      </trans-unit>
      <trans-unit id="etProvidedAppliedMethodHadWrongName">
        <source>The type provider '{0}' returned an invalid method from 'ApplyStaticArgumentsForMethod'. A method with name '{1}' was expected, but a method with name '{2}' was returned.</source>
        <target state="translated">Tür sağlayıcısı '{0}', 'ApplyStaticArgumentsForMethod' öğesinden geçersiz bir metot döndürdü. '{1}' adlı bir metot bekleniyordu ancak '{2}' adlı bir metot döndürüldü.</target>
        <note />
      </trans-unit>
      <trans-unit id="tcTypeTestLossy">
        <source>This type test or downcast will erase the provided type '{0}' to the type '{1}'</source>
        <target state="translated">Bu tür testi veya alt türe çevirme işlemi '{0}' sağlanan türünü '{1}' türüne silecek</target>
        <note />
      </trans-unit>
      <trans-unit id="tcTypeCastErased">
        <source>This downcast will erase the provided type '{0}' to the type '{1}'.</source>
        <target state="translated">Bu alt türe çevirme işlemi '{0}' sağlanan türünü '{1}' türüne siler.</target>
        <note />
      </trans-unit>
      <trans-unit id="tcTypeTestErased">
        <source>This type test with a provided type '{0}' is not allowed because this provided type will be erased to '{1}' at runtime.</source>
        <target state="translated">{0}' sağlanan türü çalışma zamanında '{1}' olarak silineceği için bu sağlanan türe sahip bu tür testine izin verilmez.</target>
        <note />
      </trans-unit>
      <trans-unit id="tcCannotInheritFromErasedType">
        <source>Cannot inherit from erased provided type</source>
        <target state="translated">Silinmiş sağlanan türden devralınamıyor</target>
        <note />
      </trans-unit>
      <trans-unit id="etInvalidTypeProviderAssemblyName">
        <source>Assembly '{0}' hase TypeProviderAssembly attribute with invalid value '{1}'. The value should be a valid assembly name</source>
        <target state="translated">{0}' bütünleştirilmiş kodunun geçersiz '{1}' değerli TypeProviderAssembly özniteliği var. Bu değer geçerli bir bütünleştirilmiş kod adı olmalıdır</target>
        <note />
      </trans-unit>
      <trans-unit id="tcInvalidMemberNameCtor">
        <source>Invalid member name. Members may not have name '.ctor' or '.cctor'</source>
        <target state="translated">Geçersiz üye adı. Üyelerin adı '.ctor' veya '.cctor' olamaz</target>
        <note />
      </trans-unit>
      <trans-unit id="tcInferredGenericTypeGivesRiseToInconsistency">
        <source>The function or member '{0}' is used in a way that requires further type annotations at its definition to ensure consistency of inferred types. The inferred signature is '{1}'.</source>
        <target state="translated">{0}' işlevi veya üyesi, çıkartılan türlerin tutarlı olmasını sağlamak için tanımında başka tür ek açıklamaları gerektirecek şekilde kullanılmış. Çıkartılan imza: '{1}'.</target>
        <note />
      </trans-unit>
      <trans-unit id="tcInvalidTypeArgumentCount">
        <source>The number of type arguments did not match: '{0}' given, '{1}' expected. This may be related to a previously reported error.</source>
        <target state="translated">Tür bağımsız değişkenlerinin sayısı eşleşmedi: '{0}' verildi, '{1}' bekleniyordu. Bu, önceden bildirilmiş bir hatayla ilişkili olabilir.</target>
        <note />
      </trans-unit>
      <trans-unit id="tcCannotOverrideSealedMethod">
        <source>Cannot override inherited member '{0}' because it is sealed</source>
        <target state="translated">Devralınan üye '{0}' mühürlü olduğu için geçersiz kılınamıyor</target>
        <note />
      </trans-unit>
      <trans-unit id="etProviderErrorWithContext">
        <source>The type provider '{0}' reported an error in the context of provided type '{1}', member '{2}'. The error: {3}</source>
        <target state="translated">Tür sağlayıcısı '{0}', sağlanan tür '{1}', üye '{2}' bağlamında bir hata bildirdi. Hata: {3}</target>
        <note />
      </trans-unit>
      <trans-unit id="etProvidedTypeWithNameException">
        <source>An exception occurred when accessing the '{0}' of a provided type: {1}</source>
        <target state="translated">{1} sağlanan türünün '{0}' öğesine erişirken bir özel durum oluştu</target>
        <note />
      </trans-unit>
      <trans-unit id="etProvidedTypeWithNullOrEmptyName">
        <source>The '{0}' of a provided type was null or empty.</source>
        <target state="translated">Sağlanan türün '{0}' öğesi null veya boştu.</target>
        <note />
      </trans-unit>
      <trans-unit id="etIllegalCharactersInTypeName">
        <source>Character '{0}' is not allowed in provided type name '{1}'</source>
        <target state="translated">{1}' sağlanan tür adında '{0}' karakterine izin verilmez</target>
        <note />
      </trans-unit>
      <trans-unit id="tcJoinMustUseSimplePattern">
        <source>In queries, '{0}' must use a simple pattern</source>
        <target state="translated">Sorgularda, '{0}' basit desen kullanmalıdır</target>
        <note />
      </trans-unit>
      <trans-unit id="tcMissingCustomOperation">
        <source>A custom query operation for '{0}' is required but not specified</source>
        <target state="translated">'{0}' için özel bir sorgu işlemi gerekiyor ancak belirtilmemiş</target>
        <note />
      </trans-unit>
      <trans-unit id="etBadUnnamedStaticArgs">
        <source>Named static arguments must come after all unnamed static arguments</source>
        <target state="translated">Adlandırılmış statik bağımsız değişkenler, adlandırılmamış statik bağımsız değişkenlerin tümünden sonra gelmelidir</target>
        <note />
      </trans-unit>
      <trans-unit id="etStaticParameterRequiresAValue">
        <source>The static parameter '{0}' of the provided type or method '{1}' requires a value. Static parameters to type providers may be optionally specified using named arguments, e.g. '{2}&lt;{3}=...&gt;'.</source>
        <target state="translated">{1}' sağlanan tür veya metodunun '{0}' statik parametresi için bir değer gerekiyor. Tür sağlayıcılarının statik parametreleri adlandırılmış bağımsız değişkenler kullanılarak isteğe göre belirtilebilir: Örn. '{2}&lt;{3}=...&gt;'.</target>
        <note />
      </trans-unit>
      <trans-unit id="etNoStaticParameterWithName">
        <source>No static parameter exists with name '{0}'</source>
        <target state="translated">'{0}' adında hiç statik parametre yok</target>
        <note />
      </trans-unit>
      <trans-unit id="etStaticParameterAlreadyHasValue">
        <source>The static parameter '{0}' has already been given a value</source>
        <target state="translated">'{0}' statik parametresine zaten bir değer verildi</target>
        <note />
      </trans-unit>
      <trans-unit id="etMultipleStaticParameterWithName">
        <source>Multiple static parameters exist with name '{0}'</source>
        <target state="translated">'{0}' adında birden çok statik parametre var</target>
        <note />
      </trans-unit>
      <trans-unit id="tcCustomOperationMayNotBeUsedInConjunctionWithNonSimpleLetBindings">
        <source>A custom operation may not be used in conjunction with a non-value or recursive 'let' binding in another part of this computation expression</source>
        <target state="translated">Özel işlem, bu hesaplama ifadesinin başka bir kısmında değersiz veya özyinelemeli 'let' bağlaması ile bağlantılı olarak kullanılamaz</target>
        <note />
      </trans-unit>
      <trans-unit id="tcCustomOperationMayNotBeUsedHere">
        <source>A custom operation may not be used in conjunction with 'use', 'try/with', 'try/finally', 'if/then/else' or 'match' operators within this computation expression</source>
        <target state="translated">Özel işlem, bu hesaplama ifadesi içinde 'use', 'try/with', 'try/finally', 'if/then/else' veya 'match' işleçleri ile bağlantılı olarak kullanılamaz</target>
        <note />
      </trans-unit>
      <trans-unit id="tcCustomOperationMayNotBeOverloaded">
        <source>The custom operation '{0}' refers to a method which is overloaded. The implementations of custom operations may not be overloaded.</source>
        <target state="translated">'{0}' özel işlemi aşırı yüklenmiş bir metoda başvuruyor. Özel işlemlerin uygulamaları aşırı yüklenemez.</target>
        <note />
      </trans-unit>
      <trans-unit id="tcIfThenElseMayNotBeUsedWithinQueries">
        <source>An if/then/else expression may not be used within queries. Consider using either an if/then expression, or use a sequence expression instead.</source>
        <target state="translated">Sorgularda if/then/else ifadesi kullanılamaz. Ya if/then ifadesi kullanmayı düşünün ya da onun yerine dizi ifadesi kullanın.</target>
        <note />
      </trans-unit>
      <trans-unit id="ilxgenUnexpectedArgumentToMethodHandleOfDuringCodegen">
        <source>Invalid argument to 'methodhandleof' during codegen</source>
        <target state="translated">Kod oluşturma sırasında geçersiz 'methodhandleof' bağımsız değişkeni</target>
        <note />
      </trans-unit>
      <trans-unit id="etProvidedTypeReferenceMissingArgument">
        <source>A reference to a provided type was missing a value for the static parameter '{0}'. You may need to recompile one or more referenced assemblies.</source>
        <target state="translated">Sağlanan türe yapılan başvuruda '{0}' statik parametresinin bir değeri yoktu. Bir veya daha fazla başvurulan bütünleştirilmiş kodu yeniden derlemeniz gerekiyor.</target>
        <note />
      </trans-unit>
      <trans-unit id="etProvidedTypeReferenceInvalidText">
        <source>A reference to a provided type had an invalid value '{0}' for a static parameter. You may need to recompile one or more referenced assemblies.</source>
        <target state="translated">Sağlanan türe yapılan başvuruda statik parametre için geçersiz '{0}' değeri vardı. Bir veya daha fazla başvurulan bütünleştirilmiş kodu yeniden derlemeniz gerekiyor.</target>
        <note />
      </trans-unit>
      <trans-unit id="tcCustomOperationNotUsedCorrectly">
        <source>'{0}' is not used correctly. This is a custom operation in this query or computation expression.</source>
        <target state="translated">'{0}' doğru kullanılmadı. Bu, geçerli sorguda veya hesaplama ifadesinde özel bir işlemdir.</target>
        <note />
      </trans-unit>
      <trans-unit id="tcCustomOperationNotUsedCorrectly2">
        <source>'{0}' is not used correctly. Usage: {1}. This is a custom operation in this query or computation expression.</source>
        <target state="translated">'{0}' doğru kullanılmadı. Kullanım: {1}. Bu, geçerli sorgudaki veya hesaplama ifadesindeki özel bir işlemdir.</target>
        <note />
      </trans-unit>
      <trans-unit id="customOperationTextLikeJoin">
        <source>{0} var in collection {1} (outerKey = innerKey). Note that parentheses are required after '{2}'</source>
        <target state="translated">{1} koleksiyonunda {0} değişkeni (outerKey = innerKey). '{2}' öğesinden sonra parantez eklenmesi gerektiğini unutmayın</target>
        <note />
      </trans-unit>
      <trans-unit id="customOperationTextLikeGroupJoin">
        <source>{0} var in collection {1} (outerKey = innerKey) into group. Note that parentheses are required after '{2}'</source>
        <target state="translated">{1} koleksiyonunda {0} değişkeni (outerKey = innerKey) gruba eklendi. '{2}' öğesinden sonra parantez eklenmesi gerektiğini unutmayın</target>
        <note />
      </trans-unit>
      <trans-unit id="customOperationTextLikeZip">
        <source>{0} var in collection</source>
        <target state="translated">Koleksiyonda {0} değişkeni</target>
        <note />
      </trans-unit>
      <trans-unit id="tcBinaryOperatorRequiresVariable">
        <source>'{0}' must be followed by a variable name. Usage: {1}.</source>
        <target state="translated">'{0}' ifadesini değişken adı izlemelidir. Kullanım: {1}.</target>
        <note />
      </trans-unit>
      <trans-unit id="tcOperatorIncorrectSyntax">
        <source>Incorrect syntax for '{0}'. Usage: {1}.</source>
        <target state="translated">{0}' için hatalı sözdizimi. Kullanım: {1}.</target>
        <note />
      </trans-unit>
      <trans-unit id="tcBinaryOperatorRequiresBody">
        <source>'{0}' must come after a 'for' selection clause and be followed by the rest of the query. Syntax: ... {1} ...</source>
        <target state="translated">'{0}' ifadesi bir 'for' seçim yan tümcesinden sonra gelmelidir ve bu ifadeyi sorgunun geri kalanı izlemelidir. Söz dizimi: ... {1} ...</target>
        <note />
      </trans-unit>
      <trans-unit id="tcCustomOperationHasIncorrectArgCount">
        <source>'{0}' is used with an incorrect number of arguments. This is a custom operation in this query or computation expression. Expected {1} argument(s), but given {2}.</source>
        <target state="translated">'{0}' hatalı sayıda bağımsız değişkenle kullanıldı. Bu, geçerli sorgudaki veya hesaplama ifadesindeki özel bir işlemdir. {1} bağımsız değişken bekleniyordu, ancak {2} verildi.</target>
        <note />
      </trans-unit>
      <trans-unit id="parsExpectedExpressionAfterToken">
        <source>Expected an expression after this point</source>
        <target state="translated">Bu noktadan sonra bir ifade bekleniyordu</target>
        <note />
      </trans-unit>
      <trans-unit id="parsExpectedTypeAfterToken">
        <source>Expected a type after this point</source>
        <target state="translated">Bu noktadan sonra bir tür bekleniyordu</target>
        <note />
      </trans-unit>
      <trans-unit id="parsUnmatchedLBrackLess">
        <source>Unmatched '[&lt;'. Expected closing '&gt;]'</source>
        <target state="translated">Eşleşmeyen '[&lt;'. Kapanış karakteri '&gt;]' bekleniyordu</target>
        <note />
      </trans-unit>
      <trans-unit id="parsUnexpectedEndOfFileMatch">
        <source>Unexpected end of input in 'match' expression. Expected 'match &lt;expr&gt; with | &lt;pat&gt; -&gt; &lt;expr&gt; | &lt;pat&gt; -&gt; &lt;expr&gt; ...'.</source>
        <target state="translated">'match' ifadesinde beklenmeyen giriş sonu. 'match &lt;ifade&gt; with | &lt;pat&gt; -&gt; &lt;ifade&gt; | &lt;pat&gt; -&gt; &lt;ifade&gt; ...' bekleniyordu.</target>
        <note />
      </trans-unit>
      <trans-unit id="parsUnexpectedEndOfFileTry">
        <source>Unexpected end of input in 'try' expression. Expected 'try &lt;expr&gt; with &lt;rules&gt;' or 'try &lt;expr&gt; finally &lt;expr&gt;'.</source>
        <target state="translated">'try' ifadesinde beklenmeyen giriş sonu. 'try &lt;ifade&gt; with &lt;kurallar&gt;' veya 'try &lt;ifade&gt; finally &lt;ifade&gt;' bekleniyordu.</target>
        <note />
      </trans-unit>
      <trans-unit id="parsUnexpectedEndOfFileWhile">
        <source>Unexpected end of input in 'while' expression. Expected 'while &lt;expr&gt; do &lt;expr&gt;'.</source>
        <target state="translated">'while' ifadesinde beklenmeyen giriş sonu. 'while &lt;expr&gt; do &lt;expr&gt;' bekleniyordu.</target>
        <note />
      </trans-unit>
      <trans-unit id="parsUnexpectedEndOfFileFor">
        <source>Unexpected end of input in 'for' expression. Expected 'for &lt;pat&gt; in &lt;expr&gt; do &lt;expr&gt;'.</source>
        <target state="translated">'for' ifadesinde beklenmeyen giriş sonu. 'for &lt;pat&gt; in &lt;ifade&gt; do &lt;ifade&gt;' bekleniyordu.</target>
        <note />
      </trans-unit>
      <trans-unit id="parsUnexpectedEndOfFileWith">
        <source>Unexpected end of input in 'match' or 'try' expression</source>
        <target state="translated">'match' veya 'try' ifadesinde beklenmeyen giriş sonu</target>
        <note />
      </trans-unit>
      <trans-unit id="parsUnexpectedEndOfFileThen">
        <source>Unexpected end of input in 'then' branch of conditional expression. Expected 'if &lt;expr&gt; then &lt;expr&gt;' or 'if &lt;expr&gt; then &lt;expr&gt; else &lt;expr&gt;'.</source>
        <target state="translated">Koşullu ifadenin 'then' dalında beklenmeyen giriş sonu. 'if &lt;ifade&gt; then &lt;ifade&gt;' veya 'if &lt;ifade&gt; then &lt;ifade&gt; else &lt;ifade&gt;' bekleniyordu.</target>
        <note />
      </trans-unit>
      <trans-unit id="parsUnexpectedEndOfFileElse">
        <source>Unexpected end of input in 'else' branch of conditional expression. Expected 'if &lt;expr&gt; then &lt;expr&gt;' or 'if &lt;expr&gt; then &lt;expr&gt; else &lt;expr&gt;'.</source>
        <target state="translated">Koşullu ifadenin 'else' dalında beklenmeyen giriş sonu. 'if &lt;ifade&gt; then &lt;ifade&gt;' veya 'if &lt;ifade&gt; then &lt;ifade&gt; else &lt;ifade&gt;' bekleniyordu.</target>
        <note />
      </trans-unit>
      <trans-unit id="parsUnexpectedEndOfFileFunBody">
        <source>Unexpected end of input in body of lambda expression. Expected 'fun &lt;pat&gt; ... &lt;pat&gt; -&gt; &lt;expr&gt;'.</source>
        <target state="translated">Lambda ifadesi gövdesinde beklenmeyen giriş sonu. 'fun &lt;pat&gt; ... &lt;pat&gt; -&gt; &lt;ifade&gt;' bekleniyordu.</target>
        <note />
      </trans-unit>
      <trans-unit id="parsUnexpectedEndOfFileTypeArgs">
        <source>Unexpected end of input in type arguments</source>
        <target state="translated">Tür bağımsız değişkenlerinde beklenmeyen giriş sonu</target>
        <note />
      </trans-unit>
      <trans-unit id="parsUnexpectedEndOfFileTypeSignature">
        <source>Unexpected end of input in type signature</source>
        <target state="translated">Tür imzasında beklenmeyen giriş sonu</target>
        <note />
      </trans-unit>
      <trans-unit id="parsUnexpectedEndOfFileTypeDefinition">
        <source>Unexpected end of input in type definition</source>
        <target state="translated">Tür tanımında beklenmeyen giriş sonu</target>
        <note />
      </trans-unit>
      <trans-unit id="parsUnexpectedEndOfFileObjectMembers">
        <source>Unexpected end of input in object members</source>
        <target state="translated">Nesne üyelerinde beklenmeyen giriş sonu</target>
        <note />
      </trans-unit>
      <trans-unit id="parsUnexpectedEndOfFileDefinition">
        <source>Unexpected end of input in value, function or member definition</source>
        <target state="translated">Değer, işlev veya üye tanımında beklenmeyen giriş sonu</target>
        <note />
      </trans-unit>
      <trans-unit id="parsUnexpectedEndOfFileExpression">
        <source>Unexpected end of input in expression</source>
        <target state="translated">İfadede beklenmeyen giriş sonu</target>
        <note />
      </trans-unit>
      <trans-unit id="parsExpectedNameAfterToken">
        <source>Unexpected end of type. Expected a name after this point.</source>
        <target state="translated">Beklenmeyen tür sonu. Bu noktadan sonra bir ad bekleniyordu.</target>
        <note />
      </trans-unit>
      <trans-unit id="parsUnmatchedLet">
        <source>Incomplete value or function definition. If this is in an expression, the body of the expression must be indented to the same column as the 'let' keyword.</source>
        <target state="translated">Eksik değer veya işlev tanımı. Bu bir ifadeyse ifadenin gövdesi 'let' anahtar sözcüğü ile aynı sütuna girintilenmelidir.</target>
        <note />
      </trans-unit>
      <trans-unit id="parsUnmatchedLetBang">
        <source>Incomplete value definition. If this is in an expression, the body of the expression must be indented to the same column as the 'let!' keyword.</source>
        <target state="translated">Eksik değer tanımı. Bu bir ifadeyse ifadenin gövdesi 'let!' anahtar sözcüğü ile aynı sütuna girintilenmelidir.</target>
        <note />
      </trans-unit>
      <trans-unit id="parsUnmatchedUseBang">
        <source>Incomplete value definition. If this is in an expression, the body of the expression must be indented to the same column as the 'use!' keyword.</source>
        <target state="translated">Eksik değer tanımı. Bu bir ifadeyse ifadenin gövdesi 'use!' anahtar sözcüğü ile aynı sütuna girintilenmelidir.</target>
        <note />
      </trans-unit>
      <trans-unit id="parsUnmatchedUse">
        <source>Incomplete value definition. If this is in an expression, the body of the expression must be indented to the same column as the 'use' keyword.</source>
        <target state="translated">Eksik değer tanımı. Bu bir ifadeyse ifadenin gövdesi 'use' anahtar sözcüğü ile aynı sütuna girintilenmelidir.</target>
        <note />
      </trans-unit>
      <trans-unit id="parsWhileDoExpected">
        <source>Missing 'do' in 'while' expression. Expected 'while &lt;expr&gt; do &lt;expr&gt;'.</source>
        <target state="translated">'while' ifadesinde eksik 'do'. 'while &lt;ifade&gt; do &lt;&lt;ifade&gt;' bekleniyordu.</target>
        <note />
      </trans-unit>
      <trans-unit id="parsForDoExpected">
        <source>Missing 'do' in 'for' expression. Expected 'for &lt;pat&gt; in &lt;expr&gt; do &lt;expr&gt;'.</source>
        <target state="translated">'for' ifadesinde eksik 'do'. 'for &lt;pat&gt; in &lt;ifade&gt; do &lt;ifade&gt;' bekleniyordu.</target>
        <note />
      </trans-unit>
      <trans-unit id="tcInvalidRelationInJoin">
        <source>Invalid join relation in '{0}'. Expected 'expr &lt;op&gt; expr', where &lt;op&gt; is =, =?, ?= or ?=?.</source>
        <target state="translated">'{0}' öğesinde geçersiz join ilişkisi. 'expr &lt;op&gt; expr' bekleniyordu, burada &lt;op&gt; ifadesi: =, =?, ?= veya ?=?.</target>
        <note />
      </trans-unit>
      <trans-unit id="typeInfoCallsWord">
        <source>Calls</source>
        <target state="translated">Çağrılar</target>
        <note />
      </trans-unit>
      <trans-unit id="impInvalidNumberOfGenericArguments">
        <source>Invalid number of generic arguments to type '{0}' in provided type. Expected '{1}' arguments, given '{2}'.</source>
        <target state="translated">Sağlanan türdeki '{0}' türünde geçersiz sayıda genel bağımsız değişken. '{1}' bağımsız değişken bekleniyordu, '{2}' verildi.</target>
        <note />
      </trans-unit>
      <trans-unit id="impInvalidMeasureArgument1">
        <source>Invalid value '{0}' for unit-of-measure parameter '{1}'</source>
        <target state="translated">Ölçü birimi parametresi '{1}' için geçersiz '{0}' değeri</target>
        <note />
      </trans-unit>
      <trans-unit id="impInvalidMeasureArgument2">
        <source>Invalid value unit-of-measure parameter '{0}'</source>
        <target state="translated">Geçersiz değerli ölçü birimi parametresi '{0}'</target>
        <note />
      </trans-unit>
      <trans-unit id="etPropertyNeedsCanWriteOrCanRead">
        <source>Property '{0}' on provided type '{1}' is neither readable nor writable as it has CanRead=false and CanWrite=false</source>
        <target state="translated">{1}' sağlanan türündeki '{0}' özelliğinde CanRead=false ve CanWrite=false olduğu için özellik okunabilir veya yazılabilir değil</target>
        <note />
      </trans-unit>
      <trans-unit id="tcIntoNeedsRestOfQuery">
        <source>A use of 'into' must be followed by the remainder of the computation</source>
        <target state="translated">'into' kullanımını hesaplamanın geri kalanı izlemelidir</target>
        <note />
      </trans-unit>
      <trans-unit id="tcOperatorDoesntAcceptInto">
        <source>The operator '{0}' does not accept the use of 'into'</source>
        <target state="translated">'{0}' işleci 'into' kullanımını kabul etmez</target>
        <note />
      </trans-unit>
      <trans-unit id="tcCustomOperationInvalid">
        <source>The definition of the custom operator '{0}' does not use a valid combination of attribute flags</source>
        <target state="translated">'{0}' özel işlecinin tanımı geçerli bir öznitelik bayrakları bileşimi kullanmıyor</target>
        <note />
      </trans-unit>
      <trans-unit id="tcThisTypeMayNotHaveACLIMutableAttribute">
        <source>This type definition may not have the 'CLIMutable' attribute. Only record types may have this attribute.</source>
        <target state="translated">Bu tür tanımının 'CLIMutable' özniteliği olamaz. Yalnızca kayıt türleri bu özniteliğe sahip olabilir.</target>
        <note />
      </trans-unit>
      <trans-unit id="tcAutoPropertyRequiresImplicitConstructionSequence">
        <source>'member val' definitions are only permitted in types with a primary constructor. Consider adding arguments to your type definition, e.g. 'type X(args) = ...'.</source>
        <target state="translated">'member val' tanımlarına yalnızca birincil oluşturucusu olan türlerde izin verilir. Tür tanımınıza bağımsız değişkenler eklemeyi düşünün, örn. 'type X(args) = ...'.</target>
        <note />
      </trans-unit>
      <trans-unit id="parsMutableOnAutoPropertyShouldBeGetSet">
        <source>Property definitions may not be declared mutable. To indicate that this property can be set, use 'member val PropertyName = expr with get,set'.</source>
        <target state="translated">Özellik tanımları değişebilir olarak tanımlanamaz. Bu özelliğin ayarlanabileceğini belirtmek için 'member val PropertyName = expr with get,set' kullanın.</target>
        <note />
      </trans-unit>
      <trans-unit id="parsMutableOnAutoPropertyShouldBeGetSetNotJustSet">
        <source>To indicate that this property can be set, use 'member val PropertyName = expr with get,set'.</source>
        <target state="translated">Bu özelliğin ayarlanabileceğini belirtmek için 'member val PropertyName = expr with get,set' kullanın.</target>
        <note />
      </trans-unit>
      <trans-unit id="chkNoByrefsOfByrefs">
        <source>Type '{0}' is illegal because in byref&lt;T&gt;, T cannot contain byref types.</source>
        <target state="translated">'{0}' türü byref&lt;T&gt; içinde olduğu için geçersiz, T byref türlerini içeremez.</target>
        <note />
      </trans-unit>
      <trans-unit id="tastopsMaxArrayThirtyTwo">
        <source>F# supports array ranks between 1 and 32. The value {0} is not allowed.</source>
        <target state="translated">F#, 1 ile 32 arasındaki dizi derecelerini destekler. {0} değeri kullanılamaz.</target>
        <note />
      </trans-unit>
      <trans-unit id="tcNoIntegerForLoopInQuery">
        <source>In queries, use the form 'for x in n .. m do ...' for ranging over integers</source>
        <target state="translated">Sorgularda, tamsayı aralığını belirlemek için 'for x in n .. m do ...' biçimini kullanın</target>
        <note />
      </trans-unit>
      <trans-unit id="tcNoWhileInQuery">
        <source>'while' expressions may not be used in queries</source>
        <target state="translated">'while' ifadeleri sorgularda kullanılamaz</target>
        <note />
      </trans-unit>
      <trans-unit id="tcNoTryFinallyInQuery">
        <source>'try/finally' expressions may not be used in queries</source>
        <target state="translated">'try/finally' ifadeleri sorgularda kullanılamaz</target>
        <note />
      </trans-unit>
      <trans-unit id="tcUseMayNotBeUsedInQueries">
        <source>'use' expressions may not be used in queries</source>
        <target state="translated">'use' ifadeleri sorgularda kullanılamaz</target>
        <note />
      </trans-unit>
      <trans-unit id="tcBindMayNotBeUsedInQueries">
        <source>'let!', 'use!' and 'do!' expressions may not be used in queries</source>
        <target state="translated">'let!', 'use!' ve 'do!' ifadeleri sorgularda kullanılamaz</target>
        <note />
      </trans-unit>
      <trans-unit id="tcReturnMayNotBeUsedInQueries">
        <source>'return' and 'return!' may not be used in queries</source>
        <target state="translated">'return' ve 'return!' sorgularda kullanılamaz</target>
        <note />
      </trans-unit>
      <trans-unit id="tcUnrecognizedQueryOperator">
        <source>This is not a known query operator. Query operators are identifiers such as 'select', 'where', 'sortBy', 'thenBy', 'groupBy', 'groupValBy', 'join', 'groupJoin', 'sumBy' and 'averageBy', defined using corresponding methods on the 'QueryBuilder' type.</source>
        <target state="translated">Bu bilinen bir sorgu işleci değil. Sorgu işleçleri, 'QueryBuilder' türündeki ilgili metotlar kullanılarak tanımlanan 'select', 'where', 'sortBy', 'thenBy', 'groupBy', 'groupValBy', 'join', 'groupJoin', 'sumBy' ve 'averageBy' gibi tanımlayıcılardır.</target>
        <note />
      </trans-unit>
      <trans-unit id="tcTryWithMayNotBeUsedInQueries">
        <source>'try/with' expressions may not be used in queries</source>
        <target state="translated">'try/with' ifadeleri sorgularda kullanılamaz</target>
        <note />
      </trans-unit>
      <trans-unit id="tcNonSimpleLetBindingInQuery">
        <source>This 'let' definition may not be used in a query. Only simple value definitions may be used in queries.</source>
        <target state="translated">Bu 'let' tanımı sorguda kullanılamaz. Sorgularda yalnızca basit değer tanımları kullanılabilir.</target>
        <note />
      </trans-unit>
      <trans-unit id="etTooManyStaticParameters">
        <source>Too many static parameters. Expected at most {0} parameters, but got {1} unnamed and {2} named parameters.</source>
        <target state="translated">Çok fazla statik parametre. En çok {0} parametre bekleniyordu, ancak {1} adlandırılmamış ve {2} adlandırılmış parametre alındı.</target>
        <note />
      </trans-unit>
      <trans-unit id="infosInvalidProvidedLiteralValue">
        <source>Invalid provided literal value '{0}'</source>
        <target state="translated">Sağlanan sabit değer '{0}' geçersiz</target>
        <note />
      </trans-unit>
      <trans-unit id="invalidPlatformTarget">
        <source>The 'anycpu32bitpreferred' platform can only be used with EXE targets. You must use 'anycpu' instead.</source>
        <target state="translated">'anycpu32bitpreferred' platformu yalnızca EXE hedefleriyle kullanılabilir. Onun yerine 'anycpu' kullanmalısınız.</target>
        <note />
      </trans-unit>
      <trans-unit id="tcThisValueMayNotBeInlined">
        <source>This member, function or value declaration may not be declared 'inline'</source>
        <target state="translated">Bu üye, işlev veya değer bildirimi 'inline' olarak tanımlanamaz</target>
        <note />
      </trans-unit>
      <trans-unit id="etErasedTypeUsedInGeneration">
        <source>The provider '{0}' returned a non-generated type '{1}' in the context of a set of generated types. Consider adjusting the type provider to only return generated types.</source>
        <target state="translated">{0}' sağlayıcısı, oluşturulmuş türler kümesi bağlamında oluşturulmamış '{1}' türünü döndürdü. Tür sağlayıcısını yalnızca oluşturulmuş türleri döndürecek şekilde ayarlamayı düşünün.</target>
        <note />
      </trans-unit>
      <trans-unit id="tcUnrecognizedQueryBinaryOperator">
        <source>Arguments to query operators may require parentheses, e.g. 'where (x &gt; y)' or 'groupBy (x.Length / 10)'</source>
        <target state="translated">Sorgu işleçlerinin bağımsız değişkenleri ayraç gerektirebilir, örn. 'where (x &gt; y)' veya 'groupBy (x.Length / 10)'</target>
        <note />
      </trans-unit>
      <trans-unit id="crefNoSetOfHole">
        <source>A quotation may not involve an assignment to or taking the address of a captured local variable</source>
        <target state="translated">Bir alıntı, yakalanan yerel değişkenin adresine atama içeremez veya bu adresi alamaz</target>
        <note />
      </trans-unit>
      <trans-unit id="nicePrintOtherOverloads1">
        <source>+ 1 overload</source>
        <target state="translated">+ 1 aşırı yükleme</target>
        <note />
      </trans-unit>
      <trans-unit id="nicePrintOtherOverloadsN">
        <source>+ {0} overloads</source>
        <target state="translated">+ {0} aşırı yükleme</target>
        <note />
      </trans-unit>
      <trans-unit id="erasedTo">
        <source>Erased to</source>
        <target state="translated">Silindiği öğe:</target>
        <note />
      </trans-unit>
      <trans-unit id="parsUnfinishedExpression">
        <source>Unexpected token '{0}' or incomplete expression</source>
        <target state="translated">Beklenmeyen '{0}' belirteci veya eksik ifade</target>
        <note />
      </trans-unit>
      <trans-unit id="parsAttributeOnIncompleteCode">
        <source>Cannot find code target for this attribute, possibly because the code after the attribute is incomplete.</source>
        <target state="translated">Bu özniteliğin kod hedefi, muhtemelen öznitelikten sonraki kod eksik olduğu için bulunamıyor.</target>
        <note />
      </trans-unit>
      <trans-unit id="parsTypeNameCannotBeEmpty">
        <source>Type name cannot be empty.</source>
        <target state="translated">Tür adı boş olamaz.</target>
        <note />
      </trans-unit>
      <trans-unit id="buildProblemReadingAssembly">
        <source>Problem reading assembly '{0}': {1}</source>
        <target state="translated">Bütünleştirilmiş kod okuma hatası: '{0}': {1}</target>
        <note />
      </trans-unit>
      <trans-unit id="tcTPFieldMustBeLiteral">
        <source>Invalid provided field. Provided fields of erased provided types must be literals.</source>
        <target state="translated">Geçersiz sağlanan alan. Silinmiş sağlanan türlerin sağlanan alanları sabit değerler olmalıdır.</target>
        <note />
      </trans-unit>
      <trans-unit id="loadingDescription">
        <source>(loading description...)</source>
        <target state="translated">(açıklama yükleniyor...)</target>
        <note />
      </trans-unit>
      <trans-unit id="descriptionUnavailable">
        <source>(description unavailable...)</source>
        <target state="translated">(açıklama yok...)</target>
        <note />
      </trans-unit>
      <trans-unit id="chkTyparMultipleClassConstraints">
        <source>A type variable has been constrained by multiple different class types. A type variable may only have one class constraint.</source>
        <target state="translated">Bir tür değişkeni, birden çok farklı sınıf türü tarafından kısıtlanmış. Bir tür değişkeninin yalnızca bir sınıf kısıtlaması olabilir.</target>
        <note />
      </trans-unit>
      <trans-unit id="tcMatchMayNotBeUsedWithQuery">
        <source>'match' expressions may not be used in queries</source>
        <target state="translated">'match' ifadeleri sorgularda kullanılamaz</target>
        <note />
      </trans-unit>
      <trans-unit id="memberOperatorDefinitionWithNonTripleArgument">
        <source>Infix operator member '{0}' has {1} initial argument(s). Expected a tuple of 3 arguments</source>
        <target state="translated">Infix işleç üyesi '{0}', {1} başlangıç bağımsız değişkenine sahip. 3 bağımsız değişkenli bir demet bekleniyordu</target>
        <note />
      </trans-unit>
      <trans-unit id="cannotResolveNullableOperators">
        <source>The operator '{0}' cannot be resolved. Consider opening the module 'Microsoft.FSharp.Linq.NullableOperators'.</source>
        <target state="translated">'{0}' işleci çözümlenemiyor. 'Microsoft.FSharp.Linq.NullableOperators' modülünü açmayı düşünün.</target>
        <note />
      </trans-unit>
      <trans-unit id="tcOperatorRequiresIn">
        <source>'{0}' must be followed by 'in'. Usage: {1}.</source>
        <target state="translated">'{0}' öğesinden sonra 'in' gelmelidir. Kullanım: {1}.</target>
        <note />
      </trans-unit>
      <trans-unit id="parsIllegalMemberVarInObjectImplementation">
        <source>Neither 'member val' nor 'override val' definitions are permitted in object expressions.</source>
        <target state="translated">Nesne ifadelerinde 'member val' ve 'override val' tanımlarına izin verilmez.</target>
        <note />
      </trans-unit>
      <trans-unit id="tcEmptyCopyAndUpdateRecordInvalid">
        <source>Copy-and-update record expressions must include at least one field.</source>
        <target state="translated">Kayıt kopyalama ve güncelleştirme ifadeleri en az bir alan içermelidir.</target>
        <note />
      </trans-unit>
      <trans-unit id="parsUnderscoreInvalidFieldName">
        <source>'_' cannot be used as field name</source>
        <target state="translated">'_' alan adı olarak kullanılamaz</target>
        <note />
      </trans-unit>
      <trans-unit id="tcGeneratedTypesShouldBeInternalOrPrivate">
        <source>The provided types generated by this use of a type provider may not be used from other F# assemblies and should be marked internal or private. Consider using 'type internal TypeName = ...' or 'type private TypeName = ...'.</source>
        <target state="translated">Tür sağlayıcısının bu kullanımının oluşturduğu sağlanan türler diğer F# bütünleştirilmiş kodlarından kullanılamaz ve iç veya özel olarak işaretlenmeleri gerekir. 'type internal TypeName = ...' veya 'type private TypeName = ...' kullanmayı düşünün.</target>
        <note />
      </trans-unit>
      <trans-unit id="chkGetterAndSetterHaveSamePropertyType">
        <source>A property's getter and setter must have the same type. Property '{0}' has getter of type '{1}' but setter of type '{2}'.</source>
        <target state="translated">Bir özelliğin alıcısı ve ayarlayıcısı aynı türde olmalıdır. '{0}' özelliğinin alıcı türü '{1}' ancak ayarlayıcı türü '{2}'.</target>
        <note />
      </trans-unit>
      <trans-unit id="tcRuntimeSuppliedMethodCannotBeUsedInUserCode">
        <source>Array method '{0}' is supplied by the runtime and cannot be directly used in code. For operations with array elements consider using family of GetArray/SetArray functions from LanguagePrimitives.IntrinsicFunctions module.</source>
        <target state="translated">Dizi metodu '{0}', çalışma zamanı tarafından sağlanır ve kodda doğrudan kullanılamaz. Dizi öğeleriyle işlemler için LanguagePrimitives.IntrinsicFunctions modülünden GetArray/SetArray işlev ailesini kullanmayı düşünün.</target>
        <note />
      </trans-unit>
      <trans-unit id="tcUnionCaseConstructorDoesNotHaveFieldWithGivenName">
        <source>The union case '{0}' does not have a field named '{1}'.</source>
        <target state="needs-review-translation">{0}' birleşim durumu/özel durumunda '{1}' adlı alan yok.</target>
        <note />
      </trans-unit>
      <trans-unit id="tcUnionCaseFieldCannotBeUsedMoreThanOnce">
        <source>Union case/exception field '{0}' cannot be used more than once.</source>
        <target state="translated">'{0}' birleşim durumu/özel durumu alanı birden çok kez kullanılamaz.</target>
        <note />
      </trans-unit>
      <trans-unit id="tcFieldNameIsUsedModeThanOnce">
        <source>Named field '{0}' is used more than once.</source>
        <target state="translated">Adlandırılmış alan '{0}', birden çok kez kullanıldı.</target>
        <note />
      </trans-unit>
      <trans-unit id="tcFieldNameConflictsWithGeneratedNameForAnonymousField">
        <source>Named field '{0}' conflicts with autogenerated name for anonymous field.</source>
        <target state="translated">Adlandırılmış alan '{0}', anonim alanın otomatik oluşturulmuş adıyla çakışıyor.</target>
        <note />
      </trans-unit>
      <trans-unit id="tastConstantExpressionOverflow">
        <source>This literal expression or attribute argument results in an arithmetic overflow.</source>
        <target state="translated">Bu sabit değer ifadesi veya öznitelik bağımsız değişkeni aritmetik taşma ile sonuçlanıyor.</target>
        <note />
      </trans-unit>
      <trans-unit id="tcIllegalStructTypeForConstantExpression">
        <source>This is not valid literal expression. The [&lt;Literal&gt;] attribute will be ignored.</source>
        <target state="translated">Bu geçerli bir sabit değer ifadesi değil. [&lt;Literal&gt;] özniteliği yoksayılacak.</target>
        <note />
      </trans-unit>
      <trans-unit id="fscSystemRuntimeInteropServicesIsRequired">
        <source>System.Runtime.InteropServices assembly is required to use UnknownWrapper\DispatchWrapper classes.</source>
        <target state="translated">UnknownWrapper\DispatchWrapper sınıflarını kullanmak için System.Runtime.InteropServices bütünleştirilmiş kodu gerekiyor.</target>
        <note />
      </trans-unit>
      <trans-unit id="abImplicitHeapAllocation">
        <source>The mutable local '{0}' is implicitly allocated as a reference cell because it has been captured by a closure. This warning is for informational purposes only to indicate where implicit allocations are performed.</source>
        <target state="translated">Değişebilir yerel '{0}' bir kapanış tarafından yakalandığından, örtülü bir biçimde bir başvuru hücresi olarak ayrıldı. Bu uyarı, yalnızca örtülü ayırma işlemlerinin gerçekleştirildiğine dair bilgilendirme amacı taşır.</target>
        <note />
      </trans-unit>
      <trans-unit id="estApplyStaticArgumentsForMethodNotImplemented">
        <source>A type provider implemented GetStaticParametersForMethod, but ApplyStaticArgumentsForMethod was not implemented or invalid</source>
        <target state="translated">Bir tür sağlayıcısı tarafından GetStaticParametersForMethod uygulandı, ancak ApplyStaticArgumentsForMethod uygulanmadı veya geçersiz</target>
        <note />
      </trans-unit>
      <trans-unit id="etErrorApplyingStaticArgumentsToMethod">
        <source>An error occured applying the static arguments to a provided method</source>
        <target state="translated">Sağlanan metoda statik bağımsız değişkenler uygulanırken bir sorun oluştu</target>
        <note />
      </trans-unit>
      <trans-unit id="pplexUnexpectedChar">
        <source>Unexpected character '{0}' in preprocessor expression</source>
        <target state="translated">Önişlemci ifadesinde beklenmeyen karakter: '{0}'</target>
        <note />
      </trans-unit>
      <trans-unit id="ppparsUnexpectedToken">
        <source>Unexpected token '{0}' in preprocessor expression</source>
        <target state="translated">Önişlemci ifadesinde beklenmeyen belirteç: '{0}'</target>
        <note />
      </trans-unit>
      <trans-unit id="ppparsIncompleteExpression">
        <source>Incomplete preprocessor expression</source>
        <target state="translated">Eksik önişlemci ifadesi</target>
        <note />
      </trans-unit>
      <trans-unit id="ppparsMissingToken">
        <source>Missing token '{0}' in preprocessor expression</source>
        <target state="translated">Önişlemci ifadesinde eksik belirteç: '{0}'</target>
        <note />
      </trans-unit>
      <trans-unit id="pickleMissingDefinition">
        <source>An error occurred while reading the F# metadata node at position {0} in table '{1}' of assembly '{2}'. The node had no matching declaration. Please report this warning. You may need to recompile the F# assembly you are using.</source>
        <target state="translated">{2}' bütünleştirilmiş kodunun '{1}' tablosundaki {0} konumunda bulunan F# meta veri düğümü okunurken bir hata oluştu. Düğüm, eşleşen bildirim içermiyor. Lütfen bu uyarıyı bildirin. Kullandığınız F# bütünleştirilmiş kodunu yeniden derlemeniz gerekebilir.</target>
        <note />
      </trans-unit>
      <trans-unit id="checkNotSufficientlyGenericBecauseOfScope">
        <source>Type inference caused the type variable {0} to escape its scope. Consider adding an explicit type parameter declaration or adjusting your code to be less generic.</source>
        <target state="translated">Tür çıkarımı, {0} tür değişkeninin kapsamından çıkmasına neden oldu. Açık bir tür parametresi bildirimi ekleyebilir ya da kodunuzu ayarlayarak daha az genel hale getirebilirsiniz.</target>
        <note />
      </trans-unit>
      <trans-unit id="checkNotSufficientlyGenericBecauseOfScopeAnon">
        <source>Type inference caused an inference type variable to escape its scope. Consider adding type annotations to make your code less generic.</source>
        <target state="translated">Tür çıkarımı, bir tür değişkeninin kapsamından çıkmasına neden oldu. Tür açıklamaları ekleyerek kodunuzu daha az genel hale getirebilirsiniz.</target>
        <note />
      </trans-unit>
      <trans-unit id="checkRaiseFamilyFunctionArgumentCount">
        <source>Redundant arguments are being ignored in function '{0}'. Expected {1} but got {2} arguments.</source>
        <target state="translated">{0}' işlevindeki gereksiz bağımsız değişkenler yoksayılıyor. {1} bekleniyordu, ancak {2} bağımsız değişken alındı.</target>
        <note />
      </trans-unit>
      <trans-unit id="checkLowercaseLiteralBindingInPattern">
        <source>Lowercase literal '{0}' is being shadowed by a new pattern with the same name. Only uppercase and module-prefixed literals can be used as named patterns.</source>
        <target state="translated">Küçük harf '{0}' değişmez değeri aynı ada sahip yeni bir desen tarafından engelleniyor. Adlandırılmış desenler olarak yalnızca büyük harf ve module ön eki almış değişmez değerler kullanılabilir.</target>
        <note />
      </trans-unit>
      <trans-unit id="tcLiteralDoesNotTakeArguments">
        <source>This literal pattern does not take arguments</source>
        <target state="translated">Bu sabit değer deseninde bağımsız değişken kullanılamaz</target>
        <note />
      </trans-unit>
      <trans-unit id="tcConstructorsIllegalInAugmentation">
        <source>Constructors are not permitted as extension members - they must be defined as part of the original definition of the type</source>
        <target state="translated">Oluşturucuların, uzantı üyesi olarak kullanılmalarına izin verilmez. Türün özgün tanımının bir parçası olarak tanımlanmaları gerekir.</target>
        <note />
      </trans-unit>
      <trans-unit id="optsInvalidResponseFile">
        <source>Invalid response file '{0}' ( '{1}' )</source>
        <target state="translated">Geçersiz yanıt dosyası '{0}' ( '{1}' )</target>
        <note />
      </trans-unit>
      <trans-unit id="optsResponseFileNotFound">
        <source>Response file '{0}' not found in '{1}'</source>
        <target state="translated">Yanıt dosyası '{0}', '{1}' içinde bulunamadı</target>
        <note />
      </trans-unit>
      <trans-unit id="optsResponseFileNameInvalid">
        <source>Response file name '{0}' is empty, contains invalid characters, has a drive specification without an absolute path, or is too long</source>
        <target state="translated">Yanıt dosyası adı '{0}' boş, geçersiz karakter içeriyor, mutlak yolu olmayan bir sürücüyü belirtiyor veya çok uzun</target>
        <note />
      </trans-unit>
      <trans-unit id="fsharpCoreNotFoundToBeCopied">
        <source>Cannot find FSharp.Core.dll in compiler's directory</source>
        <target state="translated">Derleyici dizininde FSharp.Core.dll bulunamıyor</target>
        <note />
      </trans-unit>
      <trans-unit id="tcTupleStructMismatch">
        <source>One tuple type is a struct tuple, the other is a reference tuple</source>
        <target state="translated">Demetlerden biri yapı demeti, diğeri ise başvuru demeti</target>
        <note />
      </trans-unit>
      <trans-unit id="etMissingStaticArgumentsToMethod">
        <source>This provided method requires static parameters</source>
        <target state="translated">Sağlanan bu metot statik parametreler gerektirir</target>
        <note />
      </trans-unit>
      <trans-unit id="considerUpcast">
        <source>The conversion from {0} to {1} is a compile-time safe upcast, not a downcast. Consider using 'upcast' instead of 'downcast'.</source>
        <target state="translated">{0} türünden {1} türüne dönüştürme, bir alt türe çevirme değil, derleme zamanında güvenli bir üst türe çevirmedir. 'downcast' yerine 'upcast' kullanmayı düşünün.</target>
        <note />
      </trans-unit>
      <trans-unit id="considerUpcastOperator">
        <source>The conversion from {0} to {1} is a compile-time safe upcast, not a downcast. Consider using the :&gt; (upcast) operator instead of the :?&gt; (downcast) operator.</source>
        <target state="translated">{0} türünden {1} türüne dönüştürme, bir alt türe çevirme değil, derleme zamanında güvenli bir üst türe çevirmedir. :?&gt; (alt türe çevirme) işleci yerine :&gt; (üst türe çevirme) işlecini kullanmayı düşünün.</target>
        <note />
      </trans-unit>
      <trans-unit id="tcRecImplied">
        <source>The 'rec' on this module is implied by an outer 'rec' declaration and is being ignored</source>
        <target state="translated">Bu modüldeki 'rec', bir dış 'rec' bildirimi tarafından kapsanıyor ve yoksayılıyor</target>
        <note />
      </trans-unit>
      <trans-unit id="tcOpenFirstInMutRec">
        <source>In a recursive declaration group, 'open' declarations must come first in each module</source>
        <target state="translated">Özyinelemeli bir bildirim grubunda, 'open' bildirimleri her modülde en başta olmalıdır</target>
        <note />
      </trans-unit>
      <trans-unit id="tcModuleAbbrevFirstInMutRec">
        <source>In a recursive declaration group, module abbreviations must come after all 'open' declarations and before other declarations</source>
        <target state="translated">Özyinelemeli bir bildirim grubunda modül kısaltmaları, tüm 'open' bildirimleri ve diğer bildirimlerden sonra gelmelidir</target>
        <note />
      </trans-unit>
      <trans-unit id="tcUnsupportedMutRecDecl">
        <source>This declaration is not supported in recursive declaration groups</source>
        <target state="translated">Bu bildirim, özyinelemeli bildirim gruplarında desteklenmez</target>
        <note />
      </trans-unit>
      <trans-unit id="parsInvalidUseOfRec">
        <source>Invalid use of 'rec' keyword</source>
        <target state="translated">'rec' anahtar sözcüğü geçersiz şekilde kullanıldı</target>
        <note />
      </trans-unit>
      <trans-unit id="tcStructUnionMultiCaseDistinctFields">
        <source>If a union type has more than one case and is a struct, then all fields within the union type must be given unique names.</source>
        <target state="translated">Bir birleşim türü büyük ve küçük harfler içeriyorsa ve bir yapıysa, birleşim türü içindeki tüm alanlara benzersiz adlar verilmelidir.</target>
        <note />
      </trans-unit>
      <trans-unit id="CallerMemberNameIsOverriden">
        <source>The CallerMemberNameAttribute applied to parameter '{0}' will have no effect. It is overridden by the CallerFilePathAttribute.</source>
        <target state="translated">{0}' parametresi için geçerli olan CallerMemberNameAttribute öğesinin hiçbir etkisi olmaz. CallerFilePathAttribute tarafından geçersiz kılındı.</target>
        <note />
      </trans-unit>
      <trans-unit id="tcFixedNotAllowed">
        <source>Invalid use of 'fixed'. 'fixed' may only be used in a declaration of the form 'use x = fixed expr' where the expression is an array, the address of a field, the address of an array element or a string'</source>
        <target state="translated">Geçersiz 'fixed' kullanımı. 'fixed' yalnızca 'use x = fixed expr' biçimindeki bir bildirimde kullanılabilir. Burada ifade bir dizi, bir alanın adresi, bir dizi öğesinin adresi veya bir dizedir</target>
        <note />
      </trans-unit>
      <trans-unit id="tcCouldNotFindOffsetToStringData">
        <source>Could not find method System.Runtime.CompilerServices.OffsetToStringData in references when building 'fixed' expression.</source>
        <target state="translated">'fixed' ifadesi derlenirken başvurularda System.Runtime.CompilerServices.OffsetToStringData metodu bulunamadı.</target>
        <note />
      </trans-unit>
      <trans-unit id="tcNamedActivePattern">
        <source>{0} is an active pattern and cannot be treated as a discriminated union case with named fields.</source>
        <target state="translated">{0} etkin bir desen ve adlandırılmış alanlar içeren bir ayırt edici birleşim durumu olarak değerlendirilemez.</target>
        <note />
      </trans-unit>
      <trans-unit id="DefaultParameterValueNotAppropriateForArgument">
        <source>The default value does not have the same type as the argument. The DefaultParameterValue attribute and any Optional attribute will be ignored. Note: 'null' needs to be annotated with the correct type, e.g. 'DefaultParameterValue(null:obj)'.</source>
        <target state="translated">Varsayılan değer, bağımsız değişkenle aynı türde değil. DefaultParameterValue özniteliği ve tüm İsteğe Bağlı öznitelikler yoksayılacak. Not: 'null'un doğru tür ile eklenmesi gerekir, örneğin 'DefaultParameterValue(null:obj)'.</target>
        <note />
      </trans-unit>
      <trans-unit id="tcGlobalsSystemTypeNotFound">
        <source>The system type '{0}' was required but no referenced system DLL contained this type</source>
        <target state="translated">'{0}' sistem türü gerekiyordu, ancak başvurulan hiçbir sistem DLL'si bu türü içermiyordu</target>
        <note />
      </trans-unit>
      <trans-unit id="typrelMemberHasMultiplePossibleDispatchSlots">
        <source>The member '{0}' matches multiple overloads of the same method.\nPlease restrict it to one of the following:{1}.</source>
        <target state="translated">{0}' adlı üye, aynı metodun birden fazla aşırı yüklemesiyle eşleşiyor.\nLütfen şunlardan biriyle kısıtlayın: {1}.</target>
        <note />
      </trans-unit>
      <trans-unit id="methodIsNotStatic">
        <source>Method or object constructor '{0}' is not static</source>
        <target state="translated">'{0}' metodu veya nesne oluşturucusu, statik değil</target>
        <note />
      </trans-unit>
      <trans-unit id="parsUnexpectedSymbolEqualsInsteadOfIn">
        <source>Unexpected symbol '=' in expression. Did you intend to use 'for x in y .. z do' instead?</source>
        <target state="translated">İfadede beklenmeyen '=' sembolü. Bunun yerine 'for x in y .. z do' kullanmak mı istemiştiniz?</target>
        <note />
      </trans-unit>
      <trans-unit id="keywordDescriptionAbstract">
        <source>Indicates a method that either has no implementation in the type in which it is declared or that is virtual and has a default implementation.</source>
        <target state="translated">İçinde bildirildiği türde hiç uygulaması olmayan veya sanal olup varsayılan uygulaması olan bir metodu belirtir.</target>
        <note />
      </trans-unit>
      <trans-unit id="keyworkDescriptionAnd">
        <source>Used in mutually recursive bindings, in property declarations, and with multiple constraints on generic parameters.</source>
        <target state="translated">Karşılıklı yinelemeli bağlamalarda, özellik bildirimlerinde ve genel parametreler üzerinde birden çok kısıtlamayla kullanılır.</target>
        <note />
      </trans-unit>
      <trans-unit id="keywordDescriptionAs">
        <source>Used to give the current class object an object name. Also used to give a name to a whole pattern within a pattern match.</source>
        <target state="translated">Geçerli sınıf nesnesine bir nesne adı vermek için kullanılır. Desen eşleştirmesi içindeki bir tam desene ad vermek için de kullanılır.</target>
        <note />
      </trans-unit>
      <trans-unit id="keywordDescriptionAssert">
        <source>Used to verify code during debugging.</source>
        <target state="translated">Hata ayıklama sırasında kodu doğrulamak için kullanılır.</target>
        <note />
      </trans-unit>
      <trans-unit id="keywordDescriptionBase">
        <source>Used as the name of the base class object.</source>
        <target state="translated">Temel sınıf nesnesinin adı olarak kullanılır.</target>
        <note />
      </trans-unit>
      <trans-unit id="keywordDescriptionBegin">
        <source>In verbose syntax, indicates the start of a code block.</source>
        <target state="translated">Ayrıntılı söz diziminde kod bloğunun başlangıcını gösterir.</target>
        <note />
      </trans-unit>
      <trans-unit id="keywordDescriptionClass">
        <source>In verbose syntax, indicates the start of a class definition.</source>
        <target state="translated">Ayrıntılı söz diziminde, sınıf tanımının başlangıcını belirtir.</target>
        <note />
      </trans-unit>
      <trans-unit id="keywordDescriptionDefault">
        <source>Indicates an implementation of an abstract method; used together with an abstract method declaration to create a virtual method.</source>
        <target state="translated">Soyut bir metodun uygulamasını belirtir; sanal metot oluşturmak üzere soyut metot bildirimi ile birlikte kullanılır.</target>
        <note />
      </trans-unit>
      <trans-unit id="keywordDescriptionDelegate">
        <source>Used to declare a delegate.</source>
        <target state="translated">Bir temsilci bildirmek için kullanılır.</target>
        <note />
      </trans-unit>
      <trans-unit id="keywordDescriptionDo">
        <source>Used in looping constructs or to execute imperative code.</source>
        <target state="translated">Döngü yapılarında veya kesinlik temelli kod yürütmek için kullanılır.</target>
        <note />
      </trans-unit>
      <trans-unit id="keywordDescriptionDone">
        <source>In verbose syntax, indicates the end of a block of code in a looping expression.</source>
        <target state="translated">Ayrıntılı söz diziminde, döngü ifadesindeki bir kod bloğunun sonunu gösterir.</target>
        <note />
      </trans-unit>
      <trans-unit id="keywordDescriptionDowncast">
        <source>Used to convert to a type that is lower in the inheritance chain.</source>
        <target state="translated">Devralma zincirinde daha aşağıda bulunan bir türe dönüştürmek için kullanılır.</target>
        <note />
      </trans-unit>
      <trans-unit id="keywordDescriptionDownto">
        <source>In a for expression, used when counting in reverse.</source>
        <target state="translated">Bir for ifadesinde, tersten sayım sırasında kullanılır.</target>
        <note />
      </trans-unit>
      <trans-unit id="keywordDescriptionElif">
        <source>Used in conditional branching. A short form of else if.</source>
        <target state="translated">Koşullu dallanmada kullanılır. else if'in kısa bir biçimidir.</target>
        <note />
      </trans-unit>
      <trans-unit id="keywordDescriptionElse">
        <source>Used in conditional branching.</source>
        <target state="translated">Koşullu dallanmada kullanılır.</target>
        <note />
      </trans-unit>
      <trans-unit id="keywordDescriptionEnd">
        <source>In type definitions and type extensions, indicates the end of a section of member definitions. In verbose syntax, used to specify the end of a code block that starts with the begin keyword.</source>
        <target state="translated">Tür tanımlarında ve tür uzantılarında, üye tanımları bölümünün sonunu gösterir. Ayrıntılı söz diziminde, begin anahtar sözcüğü ile başlayan bir kod bloğunun sonunu belirtmek için kullanılır.</target>
        <note />
      </trans-unit>
      <trans-unit id="keywordDescriptionException">
        <source>Used to declare an exception type.</source>
        <target state="translated">Bir özel durum türünü bildirmek için kullanılır.</target>
        <note />
      </trans-unit>
      <trans-unit id="keywordDescriptionExtern">
        <source>Indicates that a declared program element is defined in another binary or assembly.</source>
        <target state="translated">Bildirilen bir program öğesinin başka bir ikili dosyada veya bütünleştirilmiş kodda tanımlandığını belirtir.</target>
        <note />
      </trans-unit>
      <trans-unit id="keywordDescriptionTrueFalse">
        <source>Used as a Boolean literal.</source>
        <target state="translated">Boolean sabit değeri olarak kullanılır.</target>
        <note />
      </trans-unit>
      <trans-unit id="keywordDescriptionFinally">
        <source>Used together with try to introduce a block of code that executes regardless of whether an exception occurs.</source>
        <target state="translated">Özel durumun oluşup oluşmadığına bakılmaksızın yürütülen bir kod bloğunu tanıtmak için try ile birlikte kullanılır.</target>
        <note />
      </trans-unit>
      <trans-unit id="keywordDescriptionFor">
        <source>Used in looping constructs.</source>
        <target state="translated">Döngü yapılarında kullanılır.</target>
        <note />
      </trans-unit>
      <trans-unit id="keywordDescriptionFun">
        <source>Used in lambda expressions, also known as anonymous functions.</source>
        <target state="translated">Anonim işlevler olarak da bilinen lambda ifadelerinde kullanılır.</target>
        <note />
      </trans-unit>
      <trans-unit id="keywordDescriptionFunction">
        <source>Used as a shorter alternative to the fun keyword and a match expression in a lambda expression that has pattern matching on a single argument.</source>
        <target state="translated">Tek bir bağımsız değişkende desen eşleştirmesine sahip bir lambda ifadesinde fun anahtar sözcüğünün ve match ifadesinin daha kısa bir alternatifi olarak kullanılır.</target>
        <note />
      </trans-unit>
      <trans-unit id="keywordDescriptionGlobal">
        <source>Used to reference the top-level .NET namespace.</source>
        <target state="translated">En üst düzey .NET ad alanına başvurmak için kullanılır.</target>
        <note />
      </trans-unit>
      <trans-unit id="keywordDescriptionIf">
        <source>Used in conditional branching constructs.</source>
        <target state="translated">Koşullu dallanma yapılarında kullanılır.</target>
        <note />
      </trans-unit>
      <trans-unit id="keywordDescriptionIn">
        <source>Used for sequence expressions and, in verbose syntax, to separate expressions from bindings.</source>
        <target state="translated">Dizi ifadeleri için ve ayrıntılı söz diziminde ifadeleri bağlamalardan ayırmak için kullanılır.</target>
        <note />
      </trans-unit>
      <trans-unit id="keywordDescriptionInherit">
        <source>Used to specify a base class or base interface.</source>
        <target state="translated">Temel sınıfı veya temel arabirimi belirtmek için kullanılır.</target>
        <note />
      </trans-unit>
      <trans-unit id="keywordDescriptionInline">
        <source>Used to indicate a function that should be integrated directly into the caller's code.</source>
        <target state="translated">Doğrudan çağıranın koduyla tümleştirilmesi gereken bir işlevi belirtmek için kullanılır.</target>
        <note />
      </trans-unit>
      <trans-unit id="keywordDescriptionInterface">
        <source>Used to declare and implement interfaces.</source>
        <target state="translated">Arabirimleri bildirmek ve uygulamak için kullanılır.</target>
        <note />
      </trans-unit>
      <trans-unit id="keywordDescriptionInternal">
        <source>Used to specify that a member is visible inside an assembly but not outside it.</source>
        <target state="translated">Bir üyenin bütünleştirilmiş kodun içinde görünür olduğunu, dışında ise görünmediğini belirtmek için kullanılır.</target>
        <note />
      </trans-unit>
      <trans-unit id="keywordDescriptionLazy">
        <source>Used to specify a computation that is to be performed only when a result is needed.</source>
        <target state="translated">Yalnızca bir sonuç gerekli olduğunda gerçekleştirilecek bir hesaplamayı belirtmek için kullanılır.</target>
        <note />
      </trans-unit>
      <trans-unit id="keywordDescriptionLet">
        <source>Used to associate, or bind, a name to a value or function.</source>
        <target state="translated">Adı bir değer veya işlevle ilişkilendirmek ya da bağlamak için kullanılır.</target>
        <note />
      </trans-unit>
      <trans-unit id="keywordDescriptionLetBang">
        <source>Used in computation expressions to bind a name to the result of another computation expression.</source>
        <target state="review-required-translation">Zaman uyumsuz iş akışlarında adı zaman uyumsuz hesaplamanın sonucuna bağlamak için veya diğer hesaplama ifadelerinde adı hesaplama türünden bir sonuca bağlamak için kullanılır.</target>
        <note />
      </trans-unit>
      <trans-unit id="keywordDescriptionMatch">
        <source>Used to branch by comparing a value to a pattern.</source>
        <target state="translated">Değeri bir desenle karşılaştırarak dal oluşturmak için kullanılır.</target>
        <note />
      </trans-unit>
      <trans-unit id="keywordDescriptionMember">
        <source>Used to declare a property or method in an object type.</source>
        <target state="translated">Bir nesne türü içinde özellik veya metot bildirmek için kullanılır.</target>
        <note />
      </trans-unit>
      <trans-unit id="keywordDescriptionModule">
        <source>Used to associate a name with a group of related types, values, and functions, to logically separate it from other code.</source>
        <target state="translated">Bir adı diğer kodlardan mantıksal olarak ayırmak amacıyla, birbiriyle ilişkili bir tür, değer ve işlev grubuyla ilişkilendirmek için kullanılır.</target>
        <note />
      </trans-unit>
      <trans-unit id="keywordDescriptionMutable">
        <source>Used to declare a variable, that is, a value that can be changed.</source>
        <target state="translated">Bir değişkeni, başka bir deyişle değiştirilebilir bir değeri bildirmek için kullanılır.</target>
        <note />
      </trans-unit>
      <trans-unit id="keywordDescriptionNamespace">
        <source>Used to associate a name with a group of related types and modules, to logically separate it from other code.</source>
        <target state="translated">Bir adı diğer kodlardan mantıksal olarak ayırmak amacıyla, birbiriyle ilişkili bir tür ve modül grubuyla ilişkilendirmek için kullanılır.</target>
        <note />
      </trans-unit>
      <trans-unit id="keywordDescriptionNew">
        <source>Used to declare, define, or invoke a constructor that creates or that can create an object. Also used in generic parameter constraints to indicate that a type must have a certain constructor.</source>
        <target state="translated">Nesne oluşturan veya oluşturabilen bir oluşturucuyu bildirmek, tanımlamak veya çağırmak için kullanılır. Ayrıca bir türün belirli bir oluşturucusu olması gerektiğini belirtmek için genel parametre kısıtlamalarında kullanılır.</target>
        <note />
      </trans-unit>
      <trans-unit id="keywordDescriptionNot">
        <source>Not actually a keyword. However, not struct in combination is used as a generic parameter constraint.</source>
        <target state="translated">Aslında bir anahtar sözcük değildir. Ancak not yapısı, bir genel parametre kısıtlaması olarak kombine şekilde kullanılır.</target>
        <note />
      </trans-unit>
      <trans-unit id="keywordDescriptionNull">
        <source>Indicates the absence of an object. Also used in generic parameter constraints.</source>
        <target state="translated">Bir nesnenin olmadığını belirtir. Ayrıca genel parametre kısıtlamalarında kullanılır.</target>
        <note />
      </trans-unit>
      <trans-unit id="keywordDescriptionOf">
        <source>Used in discriminated unions to indicate the type of categories of values, and in delegate and exception declarations.</source>
        <target state="translated">Değer kategorilerinin türünü belirtmek için ayırt edici birleşimlerde, temsilci ve özel durum bildirimlerinde kullanılır.</target>
        <note />
      </trans-unit>
      <trans-unit id="keywordDescriptionOpen">
        <source>Used to make the contents of a namespace or module available without qualification.</source>
        <target state="translated">Bir ad alanının veya modülün içeriğinin sınırlama olmaksızın kullanılabilmesini sağlamak için kullanılır.</target>
        <note />
      </trans-unit>
      <trans-unit id="keywordDescriptionOr">
        <source>Used with Boolean conditions as a Boolean or operator. Equivalent to ||. Also used in member constraints.</source>
        <target state="translated">Bir Boolean değeri veya işleci olarak Boolean koşullarıyla birlikte kullanılır. Eşdeğeri || simgesidir. Ayrıca üye kısıtlamalarında kullanılır.</target>
        <note />
      </trans-unit>
      <trans-unit id="keywordDescriptionOverride">
        <source>Used to implement a version of an abstract or virtual method that differs from the base version.</source>
        <target state="translated">Soyut veya sanal metodun temel sürümden farklı olan bir sürümünü uygulamak için kullanılır.</target>
        <note />
      </trans-unit>
      <trans-unit id="keywordDescriptionPrivate">
        <source>Restricts access to a member to code in the same type or module.</source>
        <target state="translated">Üyeye erişimi aynı türdeki veya modüldeki kodla sınırlandırır.</target>
        <note />
      </trans-unit>
      <trans-unit id="keywordDescriptionPublic">
        <source>Allows access to a member from outside the type.</source>
        <target state="translated">Türün dışından üyeye erişim sağlar.</target>
        <note />
      </trans-unit>
      <trans-unit id="keywordDescriptionRec">
        <source>Used to indicate that a function is recursive.</source>
        <target state="translated">Bir işlevin özyinelemeli olduğunu belirtmek için kullanılır.</target>
        <note />
      </trans-unit>
      <trans-unit id="keywordDescriptionReturn">
        <source>Used to provide a value for the result of the containing computation expression.</source>
        <target state="review-required-translation">Bir hesaplama ifadesinin sonucu olarak sağlanacak değeri belirtmek için kullanılır.</target>
        <note />
      </trans-unit>
      <trans-unit id="keywordDescriptionReturnBang">
        <source>Used to provide a value for the result of the containing computation expression, where that value itself comes from the result another computation expression.</source>
        <target state="review-required-translation">Değerlendirildiğinde, içerdiği hesaplama ifadesinin sonucu veren bir hesaplama ifadesini belirtmek için kullanılır.</target>
        <note />
      </trans-unit>
      <trans-unit id="keywordDescriptionSelect">
        <source>Used in query expressions to specify what fields or columns to extract. Note that this is a contextual keyword, which means that it is not actually a reserved word and it only acts like a keyword in appropriate context.</source>
        <target state="translated">Hangi alanların veya sütunların ayıklanacağını belirtmek için sorgu ifadelerinde kullanılır. Bunun bağlamsal bir anahtar sözcük olduğuna dikkat edin, yani aslında bir ayrılmış anahtar sözcük değildir ve yalnızca uygun bağlamda anahtar sözcük gibi davranır.</target>
        <note />
      </trans-unit>
      <trans-unit id="keywordDescriptionStatic">
        <source>Used to indicate a method or property that can be called without an instance of a type, or a value member that is shared among all instances of a type.</source>
        <target state="translated">Bir türün örneği olmadan veya türün tüm örnekleri arasında paylaşılan bir değer üyesi olmadan çağrılabilecek bir metodu veya özelliği belirtmek için kullanılır.</target>
        <note />
      </trans-unit>
      <trans-unit id="keywordDescriptionStruct">
        <source>Used to declare a structure type. Also used in generic parameter constraints. Used for OCaml compatibility in module definitions.</source>
        <target state="translated">Yapı türü bildirmek için kullanılır. Ayrıca genel parametre kısıtlamaları içinde kullanılır. Modül tanımlarında OCaml uyumluluğu için kullanılır.</target>
        <note />
      </trans-unit>
      <trans-unit id="keywordDescriptionThen">
        <source>Used in conditional expressions. Also used to perform side effects after object construction.</source>
        <target state="translated">Koşullu ifadelerde kullanılır. Ayrıca nesne oluşturmadan sonra yan etkileri gerçekleştirmek için kullanılır.</target>
        <note />
      </trans-unit>
      <trans-unit id="keywordDescriptionTo">
        <source>Used in for loops to indicate a range.</source>
        <target state="translated">For döngülerinde aralık belirtmek için kullanılır.</target>
        <note />
      </trans-unit>
      <trans-unit id="keywordDescriptionTry">
        <source>Used to introduce a block of code that might generate an exception. Used together with with or finally.</source>
        <target state="translated">Özel durum oluşturabilen bir kod bloğunu tanıtmak için kullanılır. with veya finally ile birlikte kullanılır.</target>
        <note />
      </trans-unit>
      <trans-unit id="keywordDescriptionType">
        <source>Used to declare a class, record, structure, discriminated union, enumeration type, unit of measure, or type abbreviation.</source>
        <target state="translated">Bir sınıf, kayıt, yapı, ayırt edici birleşim, sabit listesi türü, ölçü birimi veya tür kısaltması bildirmek için kullanılır.</target>
        <note />
      </trans-unit>
      <trans-unit id="keywordDescriptionUpcast">
        <source>Used to convert to a type that is higher in the inheritance chain.</source>
        <target state="translated">Devralma zincirinde daha yukarıda bulunan bir türe dönüştürmek için kullanılır.</target>
        <note />
      </trans-unit>
      <trans-unit id="keywordDescriptionUse">
        <source>Used instead of let for values that implement IDisposable"</source>
        <target state="needs-review-translation">Dispose'un boş kaynaklara çağrılmasını gerektiren değerler için let yerine kullanılır.</target>
        <note />
      </trans-unit>
      <trans-unit id="keywordDescriptionUseBang">
        <source>Used instead of let! in computation expressions for computation expression results that implement IDisposable.</source>
        <target state="review-required-translation">Zaman uyumsuz iş akışlarında ve diğer hesaplama ifadelerinde Dispose'un boş kaynaklara çağrılmasını gerektiren değerler için let! yerine kullanılır.</target>
        <note />
      </trans-unit>
      <trans-unit id="keywordDescriptionVal">
        <source>Used in a signature to indicate a value, or in a type to declare a member, in limited situations.</source>
        <target state="translated">Değer belirtmek için imzada veya sınırlı durumlarda üye bildirmek için türde kullanılır.</target>
        <note />
      </trans-unit>
      <trans-unit id="keywordDescriptionVoid">
        <source>Indicates the .NET void type. Used when interoperating with other .NET languages.</source>
        <target state="translated">.NET void türünü belirtir. Diğer .NET dilleriyle birlikte çalışırken kullanılır.</target>
        <note />
      </trans-unit>
      <trans-unit id="keywordDescriptionWhen">
        <source>Used for Boolean conditions (when guards) on pattern matches and to introduce a constraint clause for a generic type parameter.</source>
        <target state="translated">Desen eşleştirmelerde ve genel türde bir parametreye yönelik olarak bir kısıtlama yan tümcesi eklemek amacıyla Boolean koşulları (when korumaları) için kullanılır.</target>
        <note />
      </trans-unit>
      <trans-unit id="keywordDescriptionWhile">
        <source>Introduces a looping construct.</source>
        <target state="translated">Döngü yapısını tanıtır.</target>
        <note />
      </trans-unit>
      <trans-unit id="keywordDescriptionWith">
        <source>Used together with the match keyword in pattern matching expressions. Also used in object expressions, record copying expressions, and type extensions to introduce member definitions, and to introduce exception handlers.</source>
        <target state="translated">Desen eşleştirme ifadelerinde match anahtar sözcüğü ile birlikte kullanılır. Ayrıca nesne ifadelerinde, kayıt kopyalama ifadelerinde ve tür uzantılarında üye tanımlarını ve özel durum işleyicilerini tanıtmak için kullanılır.</target>
        <note />
      </trans-unit>
      <trans-unit id="keywordDescriptionYield">
        <source>Used in a sequence expression to produce a value for a sequence.</source>
        <target state="translated">Diziye ait bir değer üretmek için dizi ifadesinde kullanılır.</target>
        <note />
      </trans-unit>
      <trans-unit id="keywordDescriptionYieldBang">
        <source>Used in a computation expression to append the result of a given computation expression to a collection of results for the containing computation expression.</source>
        <target state="translated">Verilen bir hesaplama ifadesinin sonucunu, bu hesaplama ifadesinin içerdiği sonuç koleksiyonuna eklemek için hesaplama ifadelerinde kullanılır.</target>
        <note />
      </trans-unit>
      <trans-unit id="keywordDescriptionRightArrow">
        <source>In function types, delimits arguments and return values. Yields an expression (in sequence expressions); equivalent to the yield keyword. Used in match expressions</source>
        <target state="translated">İşlev türlerinde, bağımsız değişkenleri ve dönüş değerlerini ayırır. Bir ifade verir (dizi ifadelerinde); yield anahtar sözcüğüne eşdeğerdir. Eşleştirme ifadelerinde kullanılır</target>
        <note />
      </trans-unit>
      <trans-unit id="keywordDescriptionLeftArrow">
        <source>Assigns a value to a variable.</source>
        <target state="translated">Değişkene değer atar.</target>
        <note />
      </trans-unit>
      <trans-unit id="keywordDescriptionCast">
        <source>Converts a type to type that is higher in the hierarchy.</source>
        <target state="translated">Bir türü hiyerarşide daha yukarıdaki bir türe dönüştürür.</target>
        <note />
      </trans-unit>
      <trans-unit id="keywordDescriptionDynamicCast">
        <source>Converts a type to a type that is lower in the hierarchy.</source>
        <target state="translated">Bir türü hiyerarşide daha aşağıdaki bir türe dönüştürür.</target>
        <note />
      </trans-unit>
      <trans-unit id="keywordDescriptionTypedQuotation">
        <source>Delimits a typed code quotation.</source>
        <target state="translated">Türü belirtilmiş kod alıntısını ayırır.</target>
        <note />
      </trans-unit>
      <trans-unit id="keywordDescriptionUntypedQuotation">
        <source>Delimits a untyped code quotation.</source>
        <target state="translated">Türü belirtilmemiş kod alıntısını ayırır.</target>
        <note />
      </trans-unit>
      <trans-unit id="itemNotFoundDuringDynamicCodeGen">
        <source>{0} '{1}' not found in assembly '{2}'. A possible cause may be a version incompatibility. You may need to explicitly reference the correct version of this assembly to allow all referenced components to use the correct version.</source>
        <target state="translated">{2}' bütünleştirilmiş kodunda {0} '{1}' bulunamadı. Bunun nedeni sürüm uyumsuzluğu olabilir. Başvurulan tüm bileşenlerin doğru sürümü kullanmasına izin vermek için bu bütünleştirilmiş kodun doğru sürümüne açıkça başvurmanız gerekebilir.</target>
        <note />
      </trans-unit>
      <trans-unit id="itemNotFoundInTypeDuringDynamicCodeGen">
        <source>{0} '{1}' not found in type '{2}' from assembly '{3}'. A possible cause may be a version incompatibility. You may need to explicitly reference the correct version of this assembly to allow all referenced components to use the correct version.</source>
        <target state="translated">{3}' bütünleştirilmiş kodundaki '{2}' türünde {0} '{1}' bulunamadı. Bunun nedeni sürüm uyumsuzluğu olabilir. Başvurulan tüm bileşenlerin doğru sürümü kullanmasına izin vermek için bu bütünleştirilmiş kodun doğru sürümüne açıkça başvurmanız gerekebilir.</target>
        <note />
      </trans-unit>
      <trans-unit id="descriptionWordIs">
        <source>is</source>
        <target state="translated">olan</target>
        <note />
      </trans-unit>
      <trans-unit id="notAFunction">
        <source>This value is not a function and cannot be applied.</source>
        <target state="translated">Bu değer, bir işlev değil ve uygulanamaz.</target>
        <note />
      </trans-unit>
      <trans-unit id="notAFunctionButMaybeIndexerWithName">
        <source>This value is not a function and cannot be applied. Did you intend to access the indexer via {0}.[index] instead?</source>
        <target state="translated">Bu değer, bir işlev değil ve uygulanamaz. Dizin oluşturucuya bunun yerine {0}.[index] üzerinden erişmeye mi çalışıyordunuz?</target>
        <note />
      </trans-unit>
      <trans-unit id="notAFunctionButMaybeIndexer">
        <source>This expression is not a function and cannot be applied. Did you intend to access the indexer via expr.[index] instead?</source>
        <target state="translated">Bu ifade, bir işlev değil ve uygulanamaz. Dizin oluşturucuya bunun yerine expr.[index] üzerinden erişmeye mi çalışıyordunuz?</target>
        <note />
      </trans-unit>
      <trans-unit id="notAFunctionButMaybeDeclaration">
        <source>This value is not a function and cannot be applied. Did you forget to terminate a declaration?</source>
        <target state="translated">Bu değer bir işlev değil ve uygulanamaz. Bir bildirimi sonlandırmayı mı unuttunuz?</target>
        <note />
      </trans-unit>
      <trans-unit id="ArgumentsInSigAndImplMismatch">
        <source>The argument names in the signature '{0}' and implementation '{1}' do not match. The argument name from the signature file will be used. This may cause problems when debugging or profiling.</source>
        <target state="translated">{0}' imzası ve '{1}' uygulaması içindeki bağımsız değişken adları eşleşmiyor. İmza dosyasındaki bağımsız değişken adı kullanılacak. Bu, hata ayıklama veya profil oluşturma sırasında sorunlara neden olabilir.</target>
        <note />
      </trans-unit>
      <trans-unit id="pickleUnexpectedNonZero">
        <source>An error occurred while reading the F# metadata of assembly '{0}'. A reserved construct was utilized. You may need to upgrade your F# compiler or use an earlier version of the assembly that doesn't make use of a specific construct.</source>
        <target state="translated">'{0}' bütünleştirilmiş kodunun F# meta verileri okunurken bir hata oluştu. Ayrılmış bir yapı kullanıldı. F# derleyicinizi yükseltmeniz veya bütünleştirilmiş kodun belirli bir yapıyı kullanmayan daha eski bir sürümünü kullanmanız gerekebilir.</target>
        <note />
      </trans-unit>
      <trans-unit id="tcTupleMemberNotNormallyUsed">
        <source>This method or property is not normally used from F# code, use an explicit tuple pattern for deconstruction instead.</source>
        <target state="translated">Bu metot veya özellik normalde F# kodundan kullanılmaz, bunun yerine ayrıştırma için açıkça bir demet deseni kullanın.</target>
        <note />
      </trans-unit>
      <trans-unit id="implicitlyDiscardedInSequenceExpression">
        <source>This expression returns a value of type '{0}' but is implicitly discarded. Consider using 'let' to bind the result to a name, e.g. 'let result = expression'. If you intended to use the expression as a value in the sequence then use an explicit 'yield'.</source>
        <target state="translated">Bu ifade '{0}' türünde bir değer döndürür ancak örtük olarak atılır. Sonucu bir ada bağlamak için 'let' kullanabilirsiniz, örn. 'let sonuc = ifade'. İfadeyi dizide bir değer olarak kullanmayı amaçladıysanız açık bir 'yield' kullanın.</target>
        <note />
      </trans-unit>
      <trans-unit id="implicitlyDiscardedSequenceInSequenceExpression">
        <source>This expression returns a value of type '{0}' but is implicitly discarded. Consider using 'let' to bind the result to a name, e.g. 'let result = expression'. If you intended to use the expression as a value in the sequence then use an explicit 'yield!'.</source>
        <target state="translated">Bu ifade '{0}' türünde bir değer döndürür ancak örtük olarak atılır. Sonucu bir ada bağlamak için 'let' kullanabilirsiniz, örn. 'let sonuc = ifade'. İfadeyi dizide bir değer olarak kullanmayı amaçladıysanız açık bir 'yield!' kullanın.</target>
        <note />
      </trans-unit>
      <trans-unit id="keywordDescriptionMatchBang">
        <source>Used in computation expressions to pattern match directly over the result of another computation expression.</source>
        <target state="translated">Başka bir hesaplama ifadesinin sonucu üzerinde doğrudan desen eşleştirmesi için hesaplama ifadelerinde kullanılır.</target>
        <note />
      </trans-unit>
      <trans-unit id="ilreadFileChanged">
        <source>The file '{0}' changed on disk unexpectedly, please reload.</source>
        <target state="translated">Diskte '{0}' dosyası beklenmedik şekilde değiştirildi. Lütfen yeniden yükleyin.</target>
        <note />
      </trans-unit>
      <trans-unit id="writeToReadOnlyByref">
        <source>The byref pointer is readonly, so this write is not permitted.</source>
        <target state="translated">Byref işaretçisi salt okunur olduğundan bu yazma işlemine izin verilmiyor.</target>
        <note />
      </trans-unit>
      <trans-unit id="tastValueMustBeMutable">
        <source>A value must be mutable in order to mutate the contents or take the address of a value type, e.g. 'let mutable x = ...'</source>
        <target state="translated">İçeriği değiştirmek veya değer türünün adresini almak için bir değerin değiştirilebilir olması gerekir, örn. 'let mutable x = ...'</target>
        <note />
      </trans-unit>
      <trans-unit id="readOnlyAttributeOnStructWithMutableField">
        <source>A ReadOnly attribute has been applied to a struct type with a mutable field.</source>
        <target state="translated">Değiştirilebilir bir alana sahip bir yapı türüne ReadOnly özniteliği uygulandı.</target>
        <note />
      </trans-unit>
      <trans-unit id="tcByrefReturnImplicitlyDereferenced">
        <source>A byref pointer returned by a function or method is implicitly dereferenced as of F# 4.5. To acquire the return value as a pointer, use the address-of operator, e.g. '&amp;f(x)' or '&amp;obj.Method(arg1, arg2)'.</source>
        <target state="translated">Bir işlev veya metot tarafından döndürülen bir byref işaretçisinin başvurusu F# 4.5 itibarıyla örtük olarak kaldırıldı. Dönüş değerini bir işaretçi olarak edinmek için address-of işlecini kullanın. Örn. '&amp;f(x)' veya '&amp;obj.Method(arg1, arg2)'.</target>
        <note />
      </trans-unit>
      <trans-unit id="tcByRefLikeNotStruct">
        <source>A type annotated with IsByRefLike must also be a struct. Consider adding the [&lt;Struct&gt;] attribute to the type.</source>
        <target state="translated">IsByRefLike ek açıklaması eklenmiş bir tür aynı zamanda bir yapı olmalıdır. Türe [&lt;Struct&gt;] özniteliğini eklemeyi göz önünde bulundurun.</target>
        <note />
      </trans-unit>
      <trans-unit id="chkNoByrefAddressOfLocal">
        <source>The address of the variable '{0}' or a related expression cannot be used at this point. This is to ensure the address of the local value does not escape its scope.</source>
        <target state="translated">Bu noktada '{0}' değişkeninin veya ilgili bir değişkenin adresi kullanılamaz. Bunun amacı, yerel değerin adresinin kapsamı dışına kaçmasını engellemektir.</target>
        <note />
      </trans-unit>
      <trans-unit id="chkNoWriteToLimitedSpan">
        <source>This value can't be assigned because the target '{0}' may refer to non-stack-local memory, while the expression being assigned is assessed to potentially refer to stack-local memory. This is to help prevent pointers to stack-bound memory escaping their scope.</source>
        <target state="translated">'{0}' hedefi yığında yerel olmayan belleğe başvurabileceğinden ve atanmakta olan ifadenin yığında yerel belleğe başvurma olasılığının olduğu tespit edildiğinden bu değer atanamaz. Bunun amacı, yığınla sınırlı belleğe yönelik işaretçilerin kapsamlarından kaçmasının önlenmesine yardımcı olmaktır.</target>
        <note />
      </trans-unit>
      <trans-unit id="tastValueMustBeLocal">
        <source>A value defined in a module must be mutable in order to take its address, e.g. 'let mutable x = ...'</source>
        <target state="translated">Bir modülde tanımlanan bir değerin adresini alabilmesi için değiştirilebilir olması gerekir. Örn. 'let mutable x = ...'</target>
        <note />
      </trans-unit>
      <trans-unit id="tcIsReadOnlyNotStruct">
        <source>A type annotated with IsReadOnly must also be a struct. Consider adding the [&lt;Struct&gt;] attribute to the type.</source>
        <target state="translated">IsReadOnly ek açıklaması eklenmiş bir tür aynı zamanda bir yapı olmalıdır. Türe [&lt;Struct&gt;] özniteliğini eklemeyi göz önünde bulundurun.</target>
        <note />
      </trans-unit>
      <trans-unit id="chkStructsMayNotReturnAddressesOfContents">
        <source>Struct members cannot return the address of fields of the struct by reference</source>
        <target state="translated">Yapı üyeleri, başvuruya göre yapı alanlarının adreslerini döndüremez</target>
        <note />
      </trans-unit>
      <trans-unit id="chkNoByrefLikeFunctionCall">
        <source>The function or method call cannot be used at this point, because one argument that is a byref of a non-stack-local Span or IsByRefLike type is used with another argument that is a stack-local Span or IsByRefLike type. This is to ensure the address of the local value does not escape its scope.</source>
        <target state="translated">Yığında yerel olmayan bir Span veya IsByRefLike türünün byref’i olan bir bağımsız değişken yığında yerel olan başka bir Span veya IsByRefLike türüyle birlikte kullanıldığından işlev veya metot çağrısı bu noktada kullanılamaz. Bunun amacı, yerel değerin adresinin kapsamından kaçmasının önlenmesine yardımcı olmaktır.</target>
        <note />
      </trans-unit>
      <trans-unit id="chkNoByrefAddressOfValueFromExpression">
        <source>The address of a value returned from the expression cannot be used at this point. This is to ensure the address of the local value does not escape its scope.</source>
        <target state="translated">Bu noktada ifadeden döndürülen bir değerin adresi kullanılamaz. Bunun amacı, yerel değerin adresinin kapsamı dışına kaçmasını engellemektir.</target>
        <note />
      </trans-unit>
      <trans-unit id="chkNoSpanLikeVariable">
        <source>The Span or IsByRefLike variable '{0}' cannot be used at this point. This is to ensure the address of the local value does not escape its scope.</source>
        <target state="translated">Bu noktada Span veya IsByRefLike değişkeni '{0}' kullanılamaz. Bunun amacı, yerel değerin adresinin kapsamı dışına kaçmasını engellemektir.</target>
        <note />
      </trans-unit>
      <trans-unit id="chkNoSpanLikeValueFromExpression">
        <source>A Span or IsByRefLike value returned from the expression cannot be used at ths point. This is to ensure the address of the local value does not escape its scope.</source>
        <target state="translated">Bu noktada ifadeden döndürülen bir Span veya IsByRefLike değeri kullanılamaz. Bunun amacı, yerel değerin adresinin kapsamı dışına kaçmasını engellemektir.</target>
        <note />
      </trans-unit>
      <trans-unit id="tastCantTakeAddressOfExpression">
        <source>Cannot take the address of the value returned from the expression. Assign the returned value to a let-bound value before taking the address.</source>
        <target state="translated">İfadeden döndürülen değerin adresi alınamaz. Adresi almadan önce, döndürülen değeri let ile bağlanmış bir değere atayın.</target>
        <note />
      </trans-unit>
<<<<<<< HEAD
      <trans-unit id="chkNoReturnOfLimitedSpan">
        <source>The Span or IsByRefLike expression cannot be returned from this function or method, because it is composed using elements that may escape their scope.</source>
        <target state="new">The Span or IsByRefLike expression cannot be returned from this function or method, because it is composed using elements that may escape their scope.</target>
        <note />
      </trans-unit>
      <trans-unit id="tcTypeDoesNotInheritAttribute">
        <source>This type does not inherit Attribute, it will not work correctly with other .NET languages.</source>
        <target state="new">This type does not inherit Attribute, it will not work correctly with other .NET languages.</target>
        <note />
      </trans-unit>
      <trans-unit id="tcExceptionConstructorDoesNotHaveFieldWithGivenName">
        <source>The exception '{0}' does not have a field named '{1}'.</source>
        <target state="new">The exception '{0}' does not have a field named '{1}'.</target>
        <note />
      </trans-unit>
      <trans-unit id="tcConstructorDoesNotHaveFieldWithGivenName">
        <source>The constructor does not have a field named '{0}'.</source>
        <target state="new">The constructor does not have a field named '{0}'.</target>
        <note />
      </trans-unit>
      <trans-unit id="tcActivePatternsDoNotHaveFields">
        <source>Active patterns do not have fields. This syntax is invalid.</source>
        <target state="new">Active patterns do not have fields. This syntax is invalid.</target>
        <note />
      </trans-unit>
      <trans-unit id="parsUnmatchedBraceBar">
        <source>Unmatched '{{|'</source>
        <target state="new">Unmatched '{{|'</target>
        <note />
      </trans-unit>
      <trans-unit id="typeInfoAnonRecdField">
        <source>anonymous record field</source>
        <target state="new">anonymous record field</target>
        <note />
      </trans-unit>
      <trans-unit id="tcAnonRecdCcuMismatch">
        <source>Two anonymous record types are from different assemblies '{0}' and '{1}'</source>
        <target state="new">Two anonymous record types are from different assemblies '{0}' and '{1}'</target>
        <note />
      </trans-unit>
      <trans-unit id="tcAnonRecdFieldNameMismatch">
        <source>Two anonymous record types have mismatched sets of field names '{0}' and '{1}'</source>
        <target state="new">Two anonymous record types have mismatched sets of field names '{0}' and '{1}'</target>
        <note />
      </trans-unit>
      <trans-unit id="parsInvalidAnonRecdExpr">
        <source>Invalid anonymous record expression</source>
        <target state="new">Invalid anonymous record expression</target>
        <note />
      </trans-unit>
      <trans-unit id="parsInvalidAnonRecdType">
        <source>Invalid anonymous record type</source>
        <target state="new">Invalid anonymous record type</target>
        <note />
      </trans-unit>
      <trans-unit id="tcCopyAndUpdateNeedsRecordType">
        <source>The input to a copy-and-update expression that creates an anonymous record must be either an anonymous record or a record</source>
        <target state="new">The input to a copy-and-update expression that creates an anonymous record must be either an anonymous record or a record</target>
=======
      <trans-unit id="tcByrefsMayNotHaveTypeExtensions">
        <source>Byref types are not allowed to have optional type extensions.</source>
        <target state="translated">Byref türlerinin isteğe bağlı tür genişletmelerine sahip olmasına izin verilmez.</target>
        <note />
      </trans-unit>
      <trans-unit id="chkInvalidFunctionParameterType">
        <source>The parameter '{0}' has an invalid type '{1}'. This is not permitted by the rules of Common IL.</source>
        <target state="translated">'{0}' parametresi geçersiz '{1}' türünde. Ortak IL kuralları uyarınca buna izin verilmez.</target>
        <note />
      </trans-unit>
      <trans-unit id="chkInvalidFunctionReturnType">
        <source>The function or method has an invalid return type '{0}'. This is not permitted by the rules of Common IL.</source>
        <target state="translated">İşlev veya metot geçersiz '{0}' dönüş türüne sahip. Ortak IL kuralları uyarınca buna izin verilmez.</target>
        <note />
      </trans-unit>
      <trans-unit id="tcCannotCallExtensionMethodInrefToByref">
        <source>Cannot call the byref extension method '{0}. The first parameter requires the value to be mutable or a non-readonly byref type.</source>
        <target state="translated">'{0}' byref genişletme metodu çağrılamıyor. İlk parametre, değerin değişebilir olmasını veya salt okunur olmayan bir byref türünde olmasını gerektiriyor.</target>
        <note />
      </trans-unit>
      <trans-unit id="tcCannotPartiallyApplyExtensionMethodForByref">
        <source>Cannot partially apply the extension method '{0}' because the first parameter is a byref type.</source>
        <target state="translated">İlk parametre bir byref türü olduğundan '{0}' genişletme metodunu kısmi olarak uygulayamazsınız.</target>
>>>>>>> 7dd2bc2f
        <note />
      </trans-unit>
    </body>
  </file>
</xliff><|MERGE_RESOLUTION|>--- conflicted
+++ resolved
@@ -108,13 +108,8 @@
         <note />
       </trans-unit>
       <trans-unit id="followingPatternMatchClauseHasWrongType">
-<<<<<<< HEAD
         <source>All branches of a pattern match expression must return values of the same type as the first branch, which here is '{0}'. This branch returns a value of type '{1}'.</source>
-        <target state="needs-review-translation">Bir desen eşleştirme ifadesinin tüm dalları aynı türdeki değerleri döndürmelidir. Birinci dal '{0}' türünde bir değer döndürdü ancak bu dal '{1}' türünde bir değer döndürdü.</target>
-=======
-        <source>All branches of a pattern match expression must return values of the same type. The first branch returned a value of type '{0}', but this branch returned a value of type '{1}'.</source>
-        <target state="translated">Desen eşleştirme ifadesinin tüm dalları aynı türde değerler döndürmelidir. İlk dal '{0}' türünde değer döndürdü ancak bu dal '{1}' türünde değer döndürdü.</target>
->>>>>>> 7dd2bc2f
+        <target state="needs-review-translation">Desen eşleştirme ifadesinin tüm dalları aynı türde değerler döndürmelidir. İlk dal '{0}' türünde değer döndürdü ancak bu dal '{1}' türünde değer döndürdü.</target>
         <note />
       </trans-unit>
       <trans-unit id="patternMatchGuardIsNotBool">
@@ -7062,10 +7057,54 @@
         <target state="translated">İfadeden döndürülen değerin adresi alınamaz. Adresi almadan önce, döndürülen değeri let ile bağlanmış bir değere atayın.</target>
         <note />
       </trans-unit>
-<<<<<<< HEAD
-      <trans-unit id="chkNoReturnOfLimitedSpan">
-        <source>The Span or IsByRefLike expression cannot be returned from this function or method, because it is composed using elements that may escape their scope.</source>
-        <target state="new">The Span or IsByRefLike expression cannot be returned from this function or method, because it is composed using elements that may escape their scope.</target>
+      <trans-unit id="parsUnmatchedBraceBar">
+        <source>Unmatched '{{|'</source>
+        <target state="new">Unmatched '{{|'</target>
+        <note />
+      </trans-unit>
+      <trans-unit id="typeInfoAnonRecdField">
+        <source>anonymous record field</source>
+        <target state="new">anonymous record field</target>
+        <note />
+      </trans-unit>
+      <trans-unit id="tcExceptionConstructorDoesNotHaveFieldWithGivenName">
+        <source>The exception '{0}' does not have a field named '{1}'.</source>
+        <target state="new">The exception '{0}' does not have a field named '{1}'.</target>
+        <note />
+      </trans-unit>
+      <trans-unit id="tcActivePatternsDoNotHaveFields">
+        <source>Active patterns do not have fields. This syntax is invalid.</source>
+        <target state="new">Active patterns do not have fields. This syntax is invalid.</target>
+        <note />
+      </trans-unit>
+      <trans-unit id="tcConstructorDoesNotHaveFieldWithGivenName">
+        <source>The constructor does not have a field named '{0}'.</source>
+        <target state="new">The constructor does not have a field named '{0}'.</target>
+        <note />
+      </trans-unit>
+      <trans-unit id="tcAnonRecdCcuMismatch">
+        <source>Two anonymous record types are from different assemblies '{0}' and '{1}'</source>
+        <target state="new">Two anonymous record types are from different assemblies '{0}' and '{1}'</target>
+        <note />
+      </trans-unit>
+      <trans-unit id="tcAnonRecdFieldNameMismatch">
+        <source>Two anonymous record types have mismatched sets of field names '{0}' and '{1}'</source>
+        <target state="new">Two anonymous record types have mismatched sets of field names '{0}' and '{1}'</target>
+        <note />
+      </trans-unit>
+      <trans-unit id="tcCannotCallExtensionMethodInrefToByref">
+        <source>Cannot call the byref extension method '{0}. The first parameter requires the value to be mutable or a non-readonly byref type.</source>
+        <target state="new">Cannot call the byref extension method '{0}. The first parameter requires the value to be mutable or a non-readonly byref type.</target>
+        <note />
+      </trans-unit>
+      <trans-unit id="tcByrefsMayNotHaveTypeExtensions">
+        <source>Byref types are not allowed to have optional type extensions.</source>
+        <target state="new">Byref types are not allowed to have optional type extensions.</target>
+        <note />
+      </trans-unit>
+      <trans-unit id="tcCannotPartiallyApplyExtensionMethodForByref">
+        <source>Cannot partially apply the extension method '{0}' because the first parameter is a byref type.</source>
+        <target state="new">Cannot partially apply the extension method '{0}' because the first parameter is a byref type.</target>
         <note />
       </trans-unit>
       <trans-unit id="tcTypeDoesNotInheritAttribute">
@@ -7073,41 +7112,6 @@
         <target state="new">This type does not inherit Attribute, it will not work correctly with other .NET languages.</target>
         <note />
       </trans-unit>
-      <trans-unit id="tcExceptionConstructorDoesNotHaveFieldWithGivenName">
-        <source>The exception '{0}' does not have a field named '{1}'.</source>
-        <target state="new">The exception '{0}' does not have a field named '{1}'.</target>
-        <note />
-      </trans-unit>
-      <trans-unit id="tcConstructorDoesNotHaveFieldWithGivenName">
-        <source>The constructor does not have a field named '{0}'.</source>
-        <target state="new">The constructor does not have a field named '{0}'.</target>
-        <note />
-      </trans-unit>
-      <trans-unit id="tcActivePatternsDoNotHaveFields">
-        <source>Active patterns do not have fields. This syntax is invalid.</source>
-        <target state="new">Active patterns do not have fields. This syntax is invalid.</target>
-        <note />
-      </trans-unit>
-      <trans-unit id="parsUnmatchedBraceBar">
-        <source>Unmatched '{{|'</source>
-        <target state="new">Unmatched '{{|'</target>
-        <note />
-      </trans-unit>
-      <trans-unit id="typeInfoAnonRecdField">
-        <source>anonymous record field</source>
-        <target state="new">anonymous record field</target>
-        <note />
-      </trans-unit>
-      <trans-unit id="tcAnonRecdCcuMismatch">
-        <source>Two anonymous record types are from different assemblies '{0}' and '{1}'</source>
-        <target state="new">Two anonymous record types are from different assemblies '{0}' and '{1}'</target>
-        <note />
-      </trans-unit>
-      <trans-unit id="tcAnonRecdFieldNameMismatch">
-        <source>Two anonymous record types have mismatched sets of field names '{0}' and '{1}'</source>
-        <target state="new">Two anonymous record types have mismatched sets of field names '{0}' and '{1}'</target>
-        <note />
-      </trans-unit>
       <trans-unit id="parsInvalidAnonRecdExpr">
         <source>Invalid anonymous record expression</source>
         <target state="new">Invalid anonymous record expression</target>
@@ -7121,31 +7125,16 @@
       <trans-unit id="tcCopyAndUpdateNeedsRecordType">
         <source>The input to a copy-and-update expression that creates an anonymous record must be either an anonymous record or a record</source>
         <target state="new">The input to a copy-and-update expression that creates an anonymous record must be either an anonymous record or a record</target>
-=======
-      <trans-unit id="tcByrefsMayNotHaveTypeExtensions">
-        <source>Byref types are not allowed to have optional type extensions.</source>
-        <target state="translated">Byref türlerinin isteğe bağlı tür genişletmelerine sahip olmasına izin verilmez.</target>
         <note />
       </trans-unit>
       <trans-unit id="chkInvalidFunctionParameterType">
         <source>The parameter '{0}' has an invalid type '{1}'. This is not permitted by the rules of Common IL.</source>
-        <target state="translated">'{0}' parametresi geçersiz '{1}' türünde. Ortak IL kuralları uyarınca buna izin verilmez.</target>
+        <target state="new">The parameter '{0}' has an invalid type '{1}'. This is not permitted by the rules of Common IL.</target>
         <note />
       </trans-unit>
       <trans-unit id="chkInvalidFunctionReturnType">
         <source>The function or method has an invalid return type '{0}'. This is not permitted by the rules of Common IL.</source>
-        <target state="translated">İşlev veya metot geçersiz '{0}' dönüş türüne sahip. Ortak IL kuralları uyarınca buna izin verilmez.</target>
-        <note />
-      </trans-unit>
-      <trans-unit id="tcCannotCallExtensionMethodInrefToByref">
-        <source>Cannot call the byref extension method '{0}. The first parameter requires the value to be mutable or a non-readonly byref type.</source>
-        <target state="translated">'{0}' byref genişletme metodu çağrılamıyor. İlk parametre, değerin değişebilir olmasını veya salt okunur olmayan bir byref türünde olmasını gerektiriyor.</target>
-        <note />
-      </trans-unit>
-      <trans-unit id="tcCannotPartiallyApplyExtensionMethodForByref">
-        <source>Cannot partially apply the extension method '{0}' because the first parameter is a byref type.</source>
-        <target state="translated">İlk parametre bir byref türü olduğundan '{0}' genişletme metodunu kısmi olarak uygulayamazsınız.</target>
->>>>>>> 7dd2bc2f
+        <target state="new">The function or method has an invalid return type '{0}'. This is not permitted by the rules of Common IL.</target>
         <note />
       </trans-unit>
     </body>
