--- conflicted
+++ resolved
@@ -2838,16 +2838,7 @@
     member x.useHighEntropyVA = data.useHighEntropyVA
     member x.inputCodePage = data.inputCodePage
     member x.embedResources  = data.embedResources
-<<<<<<< HEAD
-    member x.globalWarnAsError = data.globalWarnAsError
-    member x.globalWarnLevel = data.globalWarnLevel
-    member x.specificWarnOff = data.specificWarnOff
-    member x.specificWarnOn = data.specificWarnOn
-    member x.specificWarnAsError = data.specificWarnAsError
-    member x.specificWarnAsWarn = data.specificWarnAsWarn
-=======
     member x.errorSeverityOptions = data.errorSeverityOptions
->>>>>>> fb905a75
     member x.mlCompatibility = data.mlCompatibility
     member x.checkOverflow = data.checkOverflow
     member x.showReferenceResolutions = data.showReferenceResolutions
