﻿// Copyright (c) Microsoft Corporation.  All Rights Reserved.  See License.txt in the project root for license information.

namespace Microsoft.FSharp.Compiler.SourceCodeServices

open System.Collections.Generic
open Microsoft.FSharp.Compiler
open Microsoft.FSharp.Compiler.AbstractIL.Internal.Library
open Microsoft.FSharp.Compiler.AbstractIL.IL
open Microsoft.FSharp.Compiler.Infos
open Microsoft.FSharp.Compiler.AttributeChecking
open Microsoft.FSharp.Compiler.AccessibilityLogic
open Microsoft.FSharp.Compiler.InfoReader
open Microsoft.FSharp.Compiler.Range
open Microsoft.FSharp.Compiler.Ast
open Microsoft.FSharp.Compiler.CompileOps
open Microsoft.FSharp.Compiler.Tast
open Microsoft.FSharp.Compiler.NameResolution
open Microsoft.FSharp.Compiler.TcGlobals
open Microsoft.FSharp.Compiler.Lib
open Microsoft.FSharp.Compiler.Tastops
open Internal.Utilities

type FSharpAccessibility(a:Accessibility, ?isProtected) = 
    let isProtected = defaultArg isProtected  false

    let isInternalCompPath x = 
        match x with 
        | CompPath(ILScopeRef.Local, []) -> true 
        | _ -> false

    let (|Public|Internal|Private|) (TAccess p) = 
        match p with 
        | [] -> Public 
        | _ when List.forall isInternalCompPath p  -> Internal 
        | _ -> Private

    member __.IsPublic = not isProtected && match a with Public -> true | _ -> false

    member __.IsPrivate = not isProtected && match a with Private -> true | _ -> false

    member __.IsInternal = not isProtected && match a with Internal -> true | _ -> false

    member __.IsProtected = isProtected

    member internal __.Contents = a

    override __.ToString() = 
        let (TAccess paths) = a
        let mangledTextOfCompPath (CompPath(scoref, path)) = getNameOfScopeRef scoref + "/" + textOfPath (List.map fst path)  
        String.concat ";" (List.map mangledTextOfCompPath paths)

type SymbolEnv(g: TcGlobals, thisCcu: CcuThunk, thisCcuTy: ModuleOrNamespaceType option, tcImports: TcImports, amapV: Import.ImportMap, infoReaderV: InfoReader) = 

    new(g: TcGlobals, thisCcu: CcuThunk, thisCcuTy: ModuleOrNamespaceType option, tcImports: TcImports) =
        let amap = tcImports.GetImportMap()
        let infoReader = InfoReader(g, amap)
        SymbolEnv(g, thisCcu, thisCcuTy, tcImports, amap, infoReader)

    member __.g = g
    member __.amap = amapV
    member __.thisCcu = thisCcu
    member __.thisCcuTy = thisCcuTy
    member __.infoReader = infoReaderV
    member __.tcImports = tcImports

[<AutoOpen>]
module Impl = 
    let protect f = 
       ErrorLogger.protectAssemblyExplorationF  
         (fun (asmName, path) -> invalidOp (sprintf "The entity or value '%s' does not exist or is in an unresolved assembly. You may need to add a reference to assembly '%s'" path asmName))
         f

    let makeReadOnlyCollection (arr: seq<'T>) = 
        System.Collections.ObjectModel.ReadOnlyCollection<_>(Seq.toArray arr) :> IList<_>
        
    let makeXmlDoc (XmlDoc x) = makeReadOnlyCollection (x)
    
    let rescopeEntity optViewedCcu (entity: Entity) = 
        match optViewedCcu with 
        | None -> mkLocalEntityRef entity
        | Some viewedCcu -> 
        match tryRescopeEntity viewedCcu entity with
        | ValueNone -> mkLocalEntityRef entity
        | ValueSome eref -> eref

    let entityIsUnresolved(entity:EntityRef) = 
        match entity with
        | ERefNonLocal(NonLocalEntityRef(ccu, _)) -> 
            ccu.IsUnresolvedReference && ValueOption.isNone entity.TryDeref
        | _ -> false

    let checkEntityIsResolved(entity:EntityRef) = 
        if entityIsUnresolved(entity) then 
            let poorQualifiedName =
                if entity.nlr.AssemblyName = "mscorlib" then 
                    entity.nlr.DisplayName + ", mscorlib"
                else 
                    entity.nlr.DisplayName + ", " + entity.nlr.Ccu.AssemblyName
            invalidOp (sprintf "The entity '%s' does not exist or is in an unresolved assembly." poorQualifiedName)

    /// Checking accessibility that arise from different compilations needs more care - this is a duplicate of the F# compiler code for this case
    let checkForCrossProjectAccessibility (thisCcu2:CcuThunk, ad2) (thisCcu1, taccess1) = 
        match ad2 with 
        | AccessibleFrom(cpaths2, _) ->
            let nameOfScoRef (thisCcu:CcuThunk) scoref = 
                match scoref with 
                | ILScopeRef.Local -> thisCcu.AssemblyName 
                | ILScopeRef.Assembly aref -> aref.Name 
                | ILScopeRef.Module mref -> mref.Name
            let canAccessCompPathFromCrossProject (CompPath(scoref1, cpath1)) (CompPath(scoref2, cpath2)) =
                let rec loop p1 p2  = 
                    match p1, p2 with 
                    | (a1, k1)::rest1, (a2, k2)::rest2 -> (a1=a2) && (k1=k2) && loop rest1 rest2
                    | [], _ -> true 
                    | _ -> false // cpath1 is longer
                loop cpath1 cpath2 &&
                nameOfScoRef thisCcu1 scoref1 = nameOfScoRef thisCcu2 scoref2
            let canAccessFromCrossProject (TAccess x1) cpath2 = x1 |> List.forall (fun cpath1 -> canAccessCompPathFromCrossProject cpath1 cpath2)
            cpaths2 |> List.exists (canAccessFromCrossProject taccess1) 
        | _ -> true // otherwise use the normal check


    /// Convert an IL member accessibility into an F# accessibility
    let getApproxFSharpAccessibilityOfMember (declaringEntity: EntityRef) (ilAccess: ILMemberAccess) = 
        match ilAccess with 
        | ILMemberAccess.CompilerControlled
        | ILMemberAccess.FamilyAndAssembly 
        | ILMemberAccess.Assembly -> 
            taccessPrivate  (CompPath(declaringEntity.CompilationPath.ILScopeRef, []))

        | ILMemberAccess.Private ->
            taccessPrivate  declaringEntity.CompilationPath

        // This is an approximation - the thing may actually be nested in a private class, in which case it is not actually "public"
        | ILMemberAccess.Public
        // This is an approximation - the thing is actually "protected", but F# accessibilities can't express "protected", so we report it as "public"
        | ILMemberAccess.FamilyOrAssembly
        | ILMemberAccess.Family ->
            taccessPublic 

    /// Convert an IL type definition accessibility into an F# accessibility
    let getApproxFSharpAccessibilityOfEntity (entity: EntityRef) = 
        match metadataOfTycon entity.Deref with 
#if !NO_EXTENSIONTYPING
        | ProvidedTypeMetadata _info -> 
            // This is an approximation - for generative type providers some type definitions can be private.
            taccessPublic
#endif

        | ILTypeMetadata (TILObjectReprData(_, _, td)) -> 
            match td.Access with 
            | ILTypeDefAccess.Public 
            | ILTypeDefAccess.Nested ILMemberAccess.Public -> taccessPublic 
            | ILTypeDefAccess.Private  -> taccessPrivate  (CompPath(entity.CompilationPath.ILScopeRef, []))
            | ILTypeDefAccess.Nested nested -> getApproxFSharpAccessibilityOfMember entity nested

        | FSharpOrArrayOrByrefOrTupleOrExnTypeMetadata -> 
            entity.Accessibility

    let getLiteralValue = function
        | Some lv  ->
            match lv with
            | Const.Bool    v -> Some(box v)
            | Const.SByte   v -> Some(box v)
            | Const.Byte    v -> Some(box v)
            | Const.Int16   v -> Some(box v)
            | Const.UInt16  v -> Some(box v)
            | Const.Int32   v -> Some(box v)
            | Const.UInt32  v -> Some(box v)
            | Const.Int64   v -> Some(box v)
            | Const.UInt64  v -> Some(box v)
            | Const.IntPtr  v -> Some(box v)
            | Const.UIntPtr v -> Some(box v)
            | Const.Single  v -> Some(box v)
            | Const.Double  v -> Some(box v)
            | Const.Char    v -> Some(box v)
            | Const.String  v -> Some(box v)
            | Const.Decimal v -> Some(box v)
            | Const.Unit
            | Const.Zero      -> None
        | None -> None
            

    let getXmlDocSigForEntity (cenv: SymbolEnv) (ent:EntityRef)=
        match SymbolHelpers.GetXmlDocSigOfEntityRef cenv.infoReader ent.Range ent with
        | Some (_, docsig) -> docsig
        | _ -> ""

type FSharpDisplayContext(denv: TcGlobals -> DisplayEnv) = 
    member x.Contents(g) = denv(g)
    static member Empty = FSharpDisplayContext(fun g -> DisplayEnv.Empty(g))


// delay the realization of 'item' in case it is unresolved
type FSharpSymbol(cenv: SymbolEnv, item: (unit -> Item), access: (FSharpSymbol -> CcuThunk -> AccessorDomain -> bool)) =

    member x.Assembly = 
        let ccu = defaultArg (SymbolHelpers.ccuOfItem cenv.g x.Item) cenv.thisCcu 
        FSharpAssembly(cenv, ccu)

    member x.IsAccessible(rights: FSharpAccessibilityRights) = access x rights.ThisCcu rights.Contents

    member x.IsExplicitlySuppressed = SymbolHelpers.IsExplicitlySuppressed cenv.g x.Item

    member x.FullName = SymbolHelpers.FullNameOfItem cenv.g x.Item 

    member x.DeclarationLocation = SymbolHelpers.rangeOfItem cenv.g None x.Item

    member x.ImplementationLocation = SymbolHelpers.rangeOfItem cenv.g (Some(false)) x.Item

    member x.SignatureLocation = SymbolHelpers.rangeOfItem cenv.g (Some(true)) x.Item

    member x.IsEffectivelySameAs(y:FSharpSymbol) = 
        x.Equals(y) || ItemsAreEffectivelyEqual cenv.g x.Item y.Item

    member x.GetEffectivelySameAsHash() = ItemsAreEffectivelyEqualHash cenv.g x.Item

    member internal x.Item = item()

    member x.DisplayName = item().DisplayName

    // This is actually overridden in all cases below. However some symbols are still just of type FSharpSymbol, 
    // see 'FSharpSymbol.Create' further below.
    override x.Equals(other: obj) =
        box x === other ||
        match other with
        |   :? FSharpSymbol as otherSymbol -> ItemsAreEffectivelyEqual cenv.g x.Item otherSymbol.Item
        |   _ -> false

    override x.GetHashCode() = hash x.ImplementationLocation  

    override x.ToString() = "symbol " + (try item().DisplayName with _ -> "?")

    // TODO: there are several cases where we may need to report more interesting
    // symbol information below. By default we return a vanilla symbol.
    static member Create(g, thisCcu, thisCcuTye, tcImports, item): FSharpSymbol = 
        FSharpSymbol.Create(SymbolEnv(g, thisCcu, Some thisCcuTye, tcImports), item)

    static member Create(cenv, item): FSharpSymbol = 
        let dflt() = FSharpSymbol(cenv, (fun () -> item), (fun _ _ _ -> true)) 
        match item with 
        | Item.Value v -> FSharpMemberOrFunctionOrValue(cenv, V v, item) :> _
        | Item.UnionCase (uinfo, _) -> FSharpUnionCase(cenv, uinfo.UnionCaseRef) :> _
        | Item.ExnCase tcref -> FSharpEntity(cenv, tcref) :>_
        | Item.RecdField rfinfo -> FSharpField(cenv, RecdOrClass rfinfo.RecdFieldRef) :> _

        | Item.ILField finfo -> FSharpField(cenv, ILField finfo) :> _

        | Item.AnonRecdField (anonInfo, tinst, n, m) -> FSharpField(cenv,  AnonField (anonInfo, tinst, n, m)) :> _
        
        | Item.Event einfo -> 
            FSharpMemberOrFunctionOrValue(cenv, E einfo, item) :> _
            
        | Item.Property(_, pinfo :: _) -> 
            FSharpMemberOrFunctionOrValue(cenv, P pinfo, item) :> _
            
        | Item.MethodGroup(_, minfo :: _, _) -> 
            FSharpMemberOrFunctionOrValue(cenv, M minfo, item) :> _

        | Item.CtorGroup(_, cinfo :: _) -> 
            FSharpMemberOrFunctionOrValue(cenv, C cinfo, item) :> _

        | Item.DelegateCtor (AbbrevOrAppTy tcref) -> 
            FSharpEntity(cenv, tcref) :>_ 

        | Item.UnqualifiedType(tcref :: _)  
        | Item.Types(_, AbbrevOrAppTy tcref :: _) -> 
            FSharpEntity(cenv, tcref) :>_  

        | Item.ModuleOrNamespaces(modref :: _) ->  
            FSharpEntity(cenv, modref) :> _

        | Item.SetterArg (_id, item) -> FSharpSymbol.Create(cenv, item)

        | Item.CustomOperation (_customOpName, _, Some minfo) -> 
            FSharpMemberOrFunctionOrValue(cenv, M minfo, item) :> _

        | Item.CustomBuilder (_, vref) -> 
            FSharpMemberOrFunctionOrValue(cenv, V vref, item) :> _

        | Item.TypeVar (_, tp) ->
             FSharpGenericParameter(cenv, tp) :> _

        | Item.ActivePatternCase apref -> 
             FSharpActivePatternCase(cenv, apref.ActivePatternInfo, apref.ActivePatternVal.Type, apref.CaseIndex, Some apref.ActivePatternVal, item) :> _

        | Item.ActivePatternResult (apinfo, ty, n, _) ->
             FSharpActivePatternCase(cenv, apinfo, ty, n, None, item) :> _

        | Item.ArgName(id, ty, _)  ->
             FSharpParameter(cenv, ty, {Attribs=[]; Name=Some id}, Some id.idRange, isParamArrayArg=false, isInArg=false, isOutArg=false, isOptionalArg=false) :> _

        // TODO: the following don't currently return any interesting subtype
        | Item.ImplicitOp _
        | Item.ILField _ 
        | Item.FakeInterfaceCtor _
        | Item.NewDef _ -> dflt()
        // These cases cover unreachable cases
        | Item.CustomOperation (_, _, None) 
        | Item.UnqualifiedType []
        | Item.ModuleOrNamespaces []
        | Item.Property (_, [])
        | Item.MethodGroup (_, [], _)
        | Item.CtorGroup (_, [])
        // These cases cover misc. corned cases (non-symbol types)
        | Item.Types _
        | Item.DelegateCtor _  -> dflt()

    static member GetAccessibility (symbol: FSharpSymbol) =
        match symbol with
        | :? FSharpEntity as x -> Some x.Accessibility
        | :? FSharpField as x -> Some x.Accessibility
        | :? FSharpUnionCase as x -> Some x.Accessibility
        | :? FSharpMemberFunctionOrValue as x -> Some x.Accessibility
        | _ -> None
        
and FSharpEntity(cenv: SymbolEnv, entity:EntityRef) = 
    inherit FSharpSymbol(cenv, 
                         (fun () -> 
                              checkEntityIsResolved(entity); 
                              if entity.IsModuleOrNamespace then Item.ModuleOrNamespaces [entity] 
                              else Item.UnqualifiedType [entity]), 
                         (fun _this thisCcu2 ad -> 
                             checkForCrossProjectAccessibility (thisCcu2, ad) (cenv.thisCcu, getApproxFSharpAccessibilityOfEntity entity)) 
                             // && AccessibilityLogic.IsEntityAccessible cenv.amap range0 ad entity)
                             )

    // If an entity is in an assembly not available to us in the resolution set, 
    // we generally return "false" from predicates like IsClass, since we know
    // nothing about that type.
    let isResolvedAndFSharp() = 
        match entity with
        | ERefNonLocal(NonLocalEntityRef(ccu, _)) -> not ccu.IsUnresolvedReference && ccu.IsFSharp
        | _ -> cenv.thisCcu.IsFSharp

    let isUnresolved() = entityIsUnresolved entity
    let isResolved() = not (isUnresolved())
    let checkIsResolved() = checkEntityIsResolved entity

    let isDefinedInFSharpCore() =
        match ccuOfTyconRef entity with
        | None -> false
        | Some ccu -> ccuEq ccu cenv.g.fslibCcu

    member __.Entity = entity
        
    member __.LogicalName = 
        checkIsResolved()
        entity.LogicalName 

    member __.CompiledName = 
        checkIsResolved()
        entity.CompiledName 

    member __.DisplayName = 
        checkIsResolved()
        if entity.IsModuleOrNamespace then entity.DemangledModuleOrNamespaceName
        else entity.DisplayName 

    member __.AccessPath  = 
        checkIsResolved()
        match entity.CompilationPathOpt with 
        | None -> "global" 
        | Some (CompPath(_, [])) -> "global" 
        | Some cp -> buildAccessPath (Some cp)
    
    member x.DeclaringEntity = 
        match entity.CompilationPathOpt with 
        | None -> None
        | Some (CompPath(_, [])) -> None
        | Some cp -> 
            match x.Assembly.Contents.FindEntityByPath cp.MangledPath with
            | Some res -> Some res
            | None -> 
            // The declaring entity may be in this assembly, including a type possibly hidden by a signature.
            match cenv.thisCcuTy with 
            | Some t -> 
                let s = FSharpAssemblySignature(cenv, None, None, t)
                s.FindEntityByPath cp.MangledPath 
            | None -> None

    member __.Namespace  = 
        checkIsResolved()
        match entity.CompilationPathOpt with 
        | None -> None
        | Some (CompPath(_, [])) -> None
        | Some cp when cp.AccessPath |> List.forall (function (_, ModuleOrNamespaceKind.Namespace) -> true | _  -> false) -> 
            Some (buildAccessPath (Some cp))
        | Some _ -> None

    member x.QualifiedName = 
        checkIsResolved()
        let fail() = invalidOp (sprintf "the type '%s' does not have a qualified name" x.LogicalName)
#if !NO_EXTENSIONTYPING
        if entity.IsTypeAbbrev || entity.IsProvidedErasedTycon || entity.IsNamespace then fail()
        #else
        if entity.IsTypeAbbrev || entity.IsNamespace then fail()
#endif
        match entity.CompiledRepresentation with 
        | CompiledTypeRepr.ILAsmNamed(tref, _, _) -> tref.QualifiedName
        | CompiledTypeRepr.ILAsmOpen _ -> fail()
        
    member x.FullName = 
        checkIsResolved()
        match x.TryFullName with 
        | None -> invalidOp (sprintf "the type '%s' does not have a qualified name" x.LogicalName)
        | Some nm -> nm
    
    member x.TryFullName = 
        if isUnresolved() then None
#if !NO_EXTENSIONTYPING
        elif entity.IsTypeAbbrev || entity.IsProvidedErasedTycon then None
        #else
        elif entity.IsTypeAbbrev then None
#endif
        elif entity.IsNamespace  then Some entity.DemangledModuleOrNamespaceName
        else
            match entity.CompiledRepresentation with 
            | CompiledTypeRepr.ILAsmNamed(tref, _, _) -> Some tref.FullName
            | CompiledTypeRepr.ILAsmOpen _ -> None   

    member __.DeclarationLocation = 
        checkIsResolved()
        entity.Range

    member x.GenericParameters = 
        checkIsResolved()
        entity.TyparsNoRange |> List.map (fun tp -> FSharpGenericParameter(cenv, tp)) |> makeReadOnlyCollection

    member __.IsMeasure = 
        isResolvedAndFSharp() && (entity.TypeOrMeasureKind = TyparKind.Measure)

    member __.IsFSharpModule = 
        isResolvedAndFSharp() && entity.IsModule

    member __.HasFSharpModuleSuffix = 
        isResolvedAndFSharp() && 
        entity.IsModule && 
        (entity.ModuleOrNamespaceType.ModuleOrNamespaceKind = ModuleOrNamespaceKind.FSharpModuleWithSuffix)

    member __.IsValueType  = 
        isResolved() &&
        entity.IsStructOrEnumTycon 

    member x.IsArrayType  = 
        isResolved() &&
        isArrayTyconRef cenv.g entity

    member __.ArrayRank  = 
        checkIsResolved()
        rankOfArrayTyconRef cenv.g entity
#if !NO_EXTENSIONTYPING
    member __.IsProvided  = 
        isResolved() &&
        entity.IsProvided

    member __.IsProvidedAndErased  = 
        isResolved() &&
        entity.IsProvidedErasedTycon

    member __.IsStaticInstantiation  = 
        isResolved() &&
        entity.IsStaticInstantiationTycon

    member __.IsProvidedAndGenerated  = 
        isResolved() &&
        entity.IsProvidedGeneratedTycon
#endif
    member __.IsClass = 
        isResolved() &&
        match metadataOfTycon entity.Deref with
#if !NO_EXTENSIONTYPING 
        | ProvidedTypeMetadata info -> info.IsClass
#endif
        | ILTypeMetadata (TILObjectReprData(_, _, td)) -> td.IsClass
        | FSharpOrArrayOrByrefOrTupleOrExnTypeMetadata -> entity.Deref.IsFSharpClassTycon

    member __.IsByRef = 
        isResolved() &&
        isByrefTyconRef cenv.g entity

    member __.IsOpaque = 
        isResolved() &&
        entity.IsHiddenReprTycon

    member __.IsInterface = 
        isResolved() &&
        isInterfaceTyconRef entity

    member __.IsDelegate = 
        isResolved() &&
        match metadataOfTycon entity.Deref with 
#if !NO_EXTENSIONTYPING
        | ProvidedTypeMetadata info -> info.IsDelegate ()
#endif
        | ILTypeMetadata (TILObjectReprData(_, _, td)) -> td.IsDelegate
        | FSharpOrArrayOrByrefOrTupleOrExnTypeMetadata -> entity.IsFSharpDelegateTycon

    member __.IsEnum = 
        isResolved() &&
        entity.IsEnumTycon
    
    member __.IsFSharpExceptionDeclaration = 
        isResolvedAndFSharp() && entity.IsExceptionDecl

    member __.IsUnresolved = 
        isUnresolved()

    member __.IsFSharp = 
        isResolvedAndFSharp()

    member __.IsFSharpAbbreviation = 
        isResolvedAndFSharp() && entity.IsTypeAbbrev 

    member __.IsFSharpRecord = 
        isResolvedAndFSharp() && entity.IsRecordTycon

    member __.IsFSharpUnion = 
        isResolvedAndFSharp() && entity.IsUnionTycon

    member __.HasAssemblyCodeRepresentation = 
        isResolvedAndFSharp() && (entity.IsAsmReprTycon || entity.IsMeasureableReprTycon)

    member __.FSharpDelegateSignature =
        checkIsResolved()
        match entity.TypeReprInfo with 
        | TFSharpObjectRepr r when entity.IsFSharpDelegateTycon -> 
            match r.fsobjmodel_kind with 
            | TTyconDelegate ss -> FSharpDelegateSignature(cenv, ss)
            | _ -> invalidOp "not a delegate type"
        | _ -> invalidOp "not a delegate type"
      

    member __.Accessibility = 
        if isUnresolved() then FSharpAccessibility(taccessPublic) else
        FSharpAccessibility(getApproxFSharpAccessibilityOfEntity entity) 

    member __.RepresentationAccessibility = 
        if isUnresolved() then FSharpAccessibility(taccessPublic) else
        FSharpAccessibility(entity.TypeReprAccessibility)

    member x.DeclaredInterfaces = 
        if isUnresolved() then makeReadOnlyCollection [] else
        let ty = generalizedTyOfTyconRef cenv.g entity
        ErrorLogger.protectAssemblyExploration [] (fun () -> 
            [ for ity in GetImmediateInterfacesOfType SkipUnrefInterfaces.Yes cenv.g cenv.amap range0 ty do 
                 yield FSharpType(cenv, ity) ])
        |> makeReadOnlyCollection

    member x.AllInterfaces = 
        if isUnresolved() then makeReadOnlyCollection [] else
        let ty = generalizedTyOfTyconRef cenv.g entity
        ErrorLogger.protectAssemblyExploration [] (fun () -> 
            [ for ity in AllInterfacesOfType  cenv.g cenv.amap range0 AllowMultiIntfInstantiations.Yes ty do 
                 yield FSharpType(cenv, ity) ])
        |> makeReadOnlyCollection
    
    member x.IsAttributeType =
        if isUnresolved() then false else
        let ty = generalizedTyOfTyconRef cenv.g entity
        ErrorLogger.protectAssemblyExploration false <| fun () -> 
            Infos.ExistsHeadTypeInEntireHierarchy cenv.g cenv.amap range0 ty cenv.g.tcref_System_Attribute
        
    member x.IsDisposableType =
        if isUnresolved() then false else
        let ty = generalizedTyOfTyconRef cenv.g entity
        ErrorLogger.protectAssemblyExploration false <| fun () -> 
            Infos.ExistsHeadTypeInEntireHierarchy cenv.g cenv.amap range0 ty cenv.g.tcref_System_IDisposable

    member x.BaseType = 
        checkIsResolved()        
        let ty = generalizedTyOfTyconRef cenv.g entity
        GetSuperTypeOfType cenv.g cenv.amap range0 ty
        |> Option.map (fun ty -> FSharpType(cenv, ty)) 
        
    member __.UsesPrefixDisplay = 
        if isUnresolved() then true else
        not (isResolvedAndFSharp()) || entity.Deref.IsPrefixDisplay

    member x.IsNamespace =  entity.IsNamespace

    member x.MembersOrValues =  x.MembersFunctionsAndValues

    member x.MembersFunctionsAndValues = 
      if isUnresolved() then makeReadOnlyCollection[] else
      protect <| fun () -> 
        ([ let entityTy = generalizedTyOfTyconRef cenv.g entity
           let createMember (minfo: MethInfo) =
               if minfo.IsConstructor then FSharpMemberOrFunctionOrValue(cenv, C minfo, Item.CtorGroup (minfo.DisplayName, [minfo]))
               else FSharpMemberOrFunctionOrValue(cenv, M minfo, Item.MethodGroup (minfo.DisplayName, [minfo], None))
           if x.IsFSharpAbbreviation then 
               ()
           elif x.IsFSharp then 
               // For F# code we emit methods members in declaration order
               for v in entity.MembersOfFSharpTyconSorted do 
                 // Ignore members representing the generated .cctor
                 if not v.Deref.IsClassConstructor then 
                     yield createMember (FSMeth(cenv.g, entityTy, v, None))
           else
               for minfo in GetImmediateIntrinsicMethInfosOfType (None, AccessibleFromSomeFSharpCode) cenv.g cenv.amap range0 entityTy do
                    yield createMember minfo
           let props = GetImmediateIntrinsicPropInfosOfType (None, AccessibleFromSomeFSharpCode) cenv.g cenv.amap range0 entityTy
           let events = cenv.infoReader.GetImmediateIntrinsicEventsOfType (None, AccessibleFromSomeFSharpCode, range0, entityTy)
           for pinfo in props do
                yield FSharpMemberOrFunctionOrValue(cenv, P pinfo, Item.Property (pinfo.PropertyName, [pinfo]))
           for einfo in events do
                yield FSharpMemberOrFunctionOrValue(cenv, E einfo, Item.Event einfo)

           // Emit the values, functions and F#-declared extension members in a module
           for v in entity.ModuleOrNamespaceType.AllValsAndMembers do
               if v.IsExtensionMember then

                   // For F#-declared extension members, yield a value-backed member and a property info if possible
                   let vref = mkNestedValRef entity v
                   yield FSharpMemberOrFunctionOrValue(cenv, V vref, Item.Value vref) 
                   match v.MemberInfo.Value.MemberFlags.MemberKind, v.ApparentEnclosingEntity with
                   | MemberKind.PropertyGet, Parent p -> 
                        let pinfo = FSProp(cenv.g, generalizedTyOfTyconRef cenv.g p, Some vref, None)
                        yield FSharpMemberOrFunctionOrValue(cenv, P pinfo, Item.Property (pinfo.PropertyName, [pinfo]))
                   | MemberKind.PropertySet, Parent p -> 
                        let pinfo = FSProp(cenv.g, generalizedTyOfTyconRef cenv.g p, None, Some vref)
                        yield FSharpMemberOrFunctionOrValue(cenv, P pinfo, Item.Property (pinfo.PropertyName, [pinfo]))
                   | _ -> ()

               elif not v.IsMember then
                   let vref = mkNestedValRef entity v
                   yield FSharpMemberOrFunctionOrValue(cenv, V vref, Item.Value vref) ]  
         |> makeReadOnlyCollection)
 
    member __.XmlDocSig = 
        checkIsResolved()
        getXmlDocSigForEntity cenv entity
 
    member __.XmlDoc = 
        if isUnresolved() then XmlDoc.Empty  |> makeXmlDoc else
        entity.XmlDoc |> makeXmlDoc

    member x.StaticParameters = 
        match entity.TypeReprInfo with 
#if !NO_EXTENSIONTYPING
        | TProvidedTypeExtensionPoint info -> 
            let m = x.DeclarationLocation
            let typeBeforeArguments = info.ProvidedType 
            let staticParameters = typeBeforeArguments.PApplyWithProvider((fun (typeBeforeArguments, provider) -> typeBeforeArguments.GetStaticParameters(provider)), range=m) 
            let staticParameters = staticParameters.PApplyArray(id, "GetStaticParameters", m)
            [| for p in staticParameters -> FSharpStaticParameter(cenv, p, m) |]
#endif
        | _ -> [| |]
      |> makeReadOnlyCollection

    member __.NestedEntities = 
        if isUnresolved() then makeReadOnlyCollection[] else
        entity.ModuleOrNamespaceType.AllEntities 
        |> QueueList.toList
        |> List.map (fun x -> FSharpEntity(cenv, entity.NestedTyconRef x))
        |> makeReadOnlyCollection

    member x.UnionCases = 
        if isUnresolved() then makeReadOnlyCollection[] else
        entity.UnionCasesAsRefList
        |> List.map (fun x -> FSharpUnionCase(cenv, x)) 
        |> makeReadOnlyCollection

    member x.RecordFields = x.FSharpFields

    member x.FSharpFields =
        if isUnresolved() then makeReadOnlyCollection[] else
    
        if entity.IsILEnumTycon then
            let (TILObjectReprData(_scoref, _enc, tdef)) = entity.ILTyconInfo
            let formalTypars = entity.Typars(range.Zero)
            let formalTypeInst = generalizeTypars formalTypars
            let ty = TType_app(entity, formalTypeInst, cenv.g.knownWithoutNull)
            let formalTypeInfo = ILTypeInfo.FromType cenv.g ty
            tdef.Fields.AsList
            |> List.map (fun tdef -> let ilFieldInfo = ILFieldInfo(formalTypeInfo, tdef)
                                     FSharpField(cenv, FSharpFieldData.ILField(ilFieldInfo) ))
            |> makeReadOnlyCollection

        else
            entity.AllFieldsAsList
            |> List.map (fun x -> FSharpField(cenv, mkRecdFieldRef entity x.Name))
            |> makeReadOnlyCollection

    member x.AbbreviatedType   = 
        checkIsResolved()

        match entity.TypeAbbrev with
        | None -> invalidOp "not a type abbreviation"
        | Some ty -> FSharpType(cenv, ty)

    member __.Attributes = 
        if isUnresolved() then makeReadOnlyCollection[] else
        GetAttribInfosOfEntity cenv.g cenv.amap range0 entity
        |> List.map (fun a -> FSharpAttribute(cenv, a))
        |> makeReadOnlyCollection

    member __.AllCompilationPaths =
        checkIsResolved()
        let (CompPath(_, parts)) = entity.CompilationPath
        let partsList =
            [ yield parts
              match parts with
              | ("Microsoft", ModuleOrNamespaceKind.Namespace) :: rest when isDefinedInFSharpCore() -> yield rest
              | _ -> ()]

        let mapEachCurrentPath (paths: string list list) path =
            match paths with
            | [] -> [[path]]
            | _ -> paths |> List.map (fun x -> path :: x)

        let walkParts (parts: (string * ModuleOrNamespaceKind) list) =
            let rec loop (currentPaths: string list list) parts =
                match parts with
                | [] -> currentPaths
                | (name: string, kind) :: rest ->
                    match kind with
                    | ModuleOrNamespaceKind.FSharpModuleWithSuffix ->
                        [ yield! loop (mapEachCurrentPath currentPaths name) rest
                          yield! loop (mapEachCurrentPath currentPaths (name.[..name.Length - 7])) rest ]
                    | _ -> 
                       loop (mapEachCurrentPath currentPaths name) rest
            loop [] parts |> List.map (List.rev >> String.concat ".")
            
        let res =
            [ for parts in partsList do
                yield! walkParts parts ]
        res

    member x.ActivePatternCases =
        protect <| fun () -> 
            ActivePatternElemsOfModuleOrNamespace x.Entity
            |> Map.toList
            |> List.map (fun (_, apref) ->
                let item = Item.ActivePatternCase apref
                FSharpActivePatternCase(cenv, apref.ActivePatternInfo, apref.ActivePatternVal.Type, apref.CaseIndex, Some apref.ActivePatternVal, item))

    override x.Equals(other: obj) =
        box x === other ||
        match other with
        |   :? FSharpEntity as otherEntity -> tyconRefEq cenv.g entity otherEntity.Entity
        |   _ -> false

    override x.GetHashCode() =
        checkIsResolved()
        ((hash entity.Stamp) <<< 1) + 1

    override x.ToString() = x.CompiledName

and FSharpUnionCase(cenv, v: UnionCaseRef) =
    inherit FSharpSymbol (cenv,  
                          (fun () -> 
                               checkEntityIsResolved v.TyconRef
                               Item.UnionCase(UnionCaseInfo(generalizeTypars v.TyconRef.TyparsNoRange, v), false)), 
                          (fun _this thisCcu2 ad -> 
                               checkForCrossProjectAccessibility (thisCcu2, ad) (cenv.thisCcu, v.UnionCase.Accessibility)) 
                               //&& AccessibilityLogic.IsUnionCaseAccessible cenv.amap range0 ad v)
                               )


    let isUnresolved() = 
        entityIsUnresolved v.TyconRef || ValueOption.isNone v.TryUnionCase
    let checkIsResolved() = 
        checkEntityIsResolved v.TyconRef
        if ValueOption.isNone v.TryUnionCase then 
            invalidOp (sprintf "The union case '%s' could not be found in the target type" v.CaseName)

    member __.IsUnresolved = 
        isUnresolved()

    member __.Name = 
        checkIsResolved()
        v.UnionCase.DisplayName

    member __.DeclarationLocation = 
        checkIsResolved()
        v.Range

    member __.UnionCaseFields = 
        if isUnresolved() then makeReadOnlyCollection [] else
        v.UnionCase.RecdFields |> List.mapi (fun i _ ->  FSharpField(cenv, FSharpFieldData.Union (v, i))) |> makeReadOnlyCollection

    member __.ReturnType = 
        checkIsResolved()
        FSharpType(cenv, v.ReturnType)

    member __.CompiledName = 
        checkIsResolved()
        v.UnionCase.CompiledName

    member __.XmlDocSig = 
        checkIsResolved()
        let unionCase = UnionCaseInfo(generalizeTypars v.TyconRef.TyparsNoRange, v)
        match SymbolHelpers.GetXmlDocSigOfUnionCaseInfo unionCase with
        | Some (_, docsig) -> docsig
        | _ -> ""

    member __.XmlDoc = 
        if isUnresolved() then XmlDoc.Empty  |> makeXmlDoc else
        v.UnionCase.XmlDoc |> makeXmlDoc

    member __.Attributes = 
        if isUnresolved() then makeReadOnlyCollection [] else
        v.Attribs |> List.map (fun a -> FSharpAttribute(cenv, AttribInfo.FSAttribInfo(cenv.g, a))) |> makeReadOnlyCollection

    member __.Accessibility =  
        if isUnresolved() then FSharpAccessibility(taccessPublic) else
        FSharpAccessibility(v.UnionCase.Accessibility)

    member private x.V = v
    override x.Equals(other: obj) =
        box x === other ||
        match other with
        |   :? FSharpUnionCase as uc -> v === uc.V
        |   _ -> false
    
    override x.GetHashCode() = hash v.CaseName

    override x.ToString() = x.CompiledName


and FSharpFieldData = 
    | AnonField of AnonRecdTypeInfo * TTypes * int * range
    | ILField of ILFieldInfo
    | RecdOrClass of RecdFieldRef
    | Union of UnionCaseRef * int

    member x.TryRecdField =
        match x with 
        | AnonField (anonInfo, tinst, n, m) -> (anonInfo, tinst, n, m) |> Choice3Of3
        | RecdOrClass v -> v.RecdField |> Choice1Of3
        | Union (v, n) -> v.FieldByIndex(n) |> Choice1Of3
        | ILField f -> f |> Choice2Of3

    member x.TryDeclaringTyconRef =
        match x with 
        | AnonField _ -> None
        | RecdOrClass v -> Some v.TyconRef
        | Union (v, _) -> Some v.TyconRef
        | ILField f -> Some f.DeclaringTyconRef

and FSharpAnonRecordTypeDetails(cenv: SymbolEnv, anonInfo: AnonRecdTypeInfo)  =
    member __.Assembly = FSharpAssembly (cenv, anonInfo.Assembly)

    /// Names of any enclosing types of the compiled form of the anonymous type (if the anonymous type was defined as a nested type)
    member __.EnclosingCompiledTypeNames = anonInfo.ILTypeRef.Enclosing

    /// The name of the compiled form of the anonymous type
    member __.CompiledName = anonInfo.ILTypeRef.Name

    /// The sorted labels of the anonymous type
    member __.SortedFieldNames = anonInfo.SortedNames

and FSharpField(cenv: SymbolEnv, d: FSharpFieldData)  =
    inherit FSharpSymbol (cenv, 
                          (fun () -> 
                                match d with 
                                | AnonField (anonInfo, tinst, n, m) -> 
                                    Item.AnonRecdField(anonInfo, tinst, n, m)
                                | RecdOrClass v -> 
                                    checkEntityIsResolved v.TyconRef
                                    Item.RecdField(RecdFieldInfo(generalizeTypars v.TyconRef.TyparsNoRange, v))
                                | Union (v, _) -> 
                                    // This is not correct: there is no "Item" for a named union case field
                                    Item.UnionCase(UnionCaseInfo(generalizeTypars v.TyconRef.TyparsNoRange, v), false)
                                | ILField f -> 
                                    Item.ILField f), 
                          (fun this thisCcu2 ad -> 
                                checkForCrossProjectAccessibility (thisCcu2, ad) (cenv.thisCcu, (this :?> FSharpField).Accessibility.Contents)) 
                                //&&
                                //match d with 
                                //| Recd v -> AccessibilityLogic.IsRecdFieldAccessible cenv.amap range0 ad v
                                //| Union (v, _) -> AccessibilityLogic.IsUnionCaseAccessible cenv.amap range0 ad v)
                                )

    let isUnresolved() = 
        d.TryDeclaringTyconRef |> Option.exists entityIsUnresolved ||
        match d with 
        | AnonField _ -> false
        | RecdOrClass v ->  ValueOption.isNone v.TryRecdField
        | Union (v, _) -> ValueOption.isNone v.TryUnionCase
        | ILField _ -> false

    let checkIsResolved() = 
        d.TryDeclaringTyconRef |> Option.iter checkEntityIsResolved 
        match d with 
        | AnonField _ -> ()
        | RecdOrClass v -> 
            if ValueOption.isNone v.TryRecdField then 
                invalidOp (sprintf "The record field '%s' could not be found in the target type" v.FieldName)
        | Union (v, _) -> 
            if ValueOption.isNone v.TryUnionCase then 
                invalidOp (sprintf "The union case '%s' could not be found in the target type" v.CaseName)
        | ILField _ -> ()

    new (cenv, ucref, n) = FSharpField(cenv, FSharpFieldData.Union(ucref, n))

    new (cenv, rfref) = FSharpField(cenv, FSharpFieldData.RecdOrClass(rfref))

    member __.DeclaringEntity = 
        d.TryDeclaringTyconRef |> Option.map (fun tcref -> FSharpEntity(cenv, tcref))

    member __.IsUnresolved = 
        isUnresolved()

    member __.IsMutable = 
        if isUnresolved() then false else 
        match d.TryRecdField with 
        | Choice1Of3 r -> r.IsMutable
        | Choice2Of3 f -> not f.IsInitOnly && f.LiteralValue.IsNone
        | Choice3Of3 _ -> false

    member __.IsLiteral = 
        if isUnresolved() then false else 
        match d.TryRecdField with 
        | Choice1Of3 r -> r.LiteralValue.IsSome
        | Choice2Of3 f -> f.LiteralValue.IsSome
        | Choice3Of3 _ -> false

    member __.LiteralValue = 
        if isUnresolved() then None else 
        match d.TryRecdField with 
        | Choice1Of3 r -> getLiteralValue r.LiteralValue
        | Choice2Of3 f -> f.LiteralValue |> Option.map AbstractIL.ILRuntimeWriter.convFieldInit 
        | Choice3Of3 _ -> None

    member __.IsVolatile = 
        if isUnresolved() then false else 
        match d.TryRecdField with 
        | Choice1Of3 r -> r.IsVolatile
        | Choice2Of3 _ -> false // F# doesn't actually respect "volatile" from other assemblies in any case
        | Choice3Of3 _ -> false

    member __.IsDefaultValue = 
        if isUnresolved() then false else 
        match d.TryRecdField with 
        | Choice1Of3 r -> r.IsZeroInit
        | Choice2Of3 _ -> false 
        | Choice3Of3 _ -> false

    member __.IsAnonRecordField = 
        match d with 
        | AnonField _ -> true
        | _ -> false

    member __.AnonRecordFieldDetails = 
        match d with 
        | AnonField (anonInfo, types, n, _) -> FSharpAnonRecordTypeDetails(cenv, anonInfo), [| for ty in types -> FSharpType(cenv, ty) |], n
        | _ -> invalidOp "not an anonymous record field"

    member __.XmlDocSig = 
        checkIsResolved()
        let xmlsig =
            match d with 
            | RecdOrClass v -> 
                let recd = RecdFieldInfo(generalizeTypars v.TyconRef.TyparsNoRange, v)
                SymbolHelpers.GetXmlDocSigOfRecdFieldInfo recd
            | Union (v, _) -> 
                let unionCase = UnionCaseInfo(generalizeTypars v.TyconRef.TyparsNoRange, v)
                SymbolHelpers.GetXmlDocSigOfUnionCaseInfo unionCase
            | ILField f -> 
                SymbolHelpers.GetXmlDocSigOfILFieldInfo cenv.infoReader range0 f
            | AnonField _ -> None
        match xmlsig with
        | Some (_, docsig) -> docsig
        | _ -> ""

    member __.XmlDoc = 
        if isUnresolved() then XmlDoc.Empty  |> makeXmlDoc else
        match d.TryRecdField with 
        | Choice1Of3 r -> r.XmlDoc 
        | Choice2Of3 _ -> XmlDoc.Empty
        | Choice3Of3 _ -> XmlDoc.Empty
        |> makeXmlDoc

    member __.FieldType = 
        checkIsResolved()
        let fty = 
            match d.TryRecdField with 
            | Choice1Of3 r -> r.FormalType
            | Choice2Of3 f -> f.FieldType(cenv.amap, range0)
            | Choice3Of3 (_,tinst,n,_) -> tinst.[n]
        FSharpType(cenv, fty)

    member __.IsStatic = 
        if isUnresolved() then false else 
        match d.TryRecdField with 
        | Choice1Of3 r -> r.IsStatic
        | Choice2Of3 f -> f.IsStatic
        | Choice3Of3 _ -> false

    member __.Name = 
        checkIsResolved()
        match d.TryRecdField with 
        | Choice1Of3 r -> r.Name
        | Choice2Of3 f -> f.FieldName
        | Choice3Of3 (anonInfo, _tinst, n, _) -> anonInfo.SortedNames.[n]

    member __.IsCompilerGenerated = 
        if isUnresolved() then false else 
        match d.TryRecdField with 
        | Choice1Of3 r -> r.IsCompilerGenerated
        | Choice2Of3 _ -> false
        | Choice3Of3 _ -> false

    member __.IsNameGenerated =
        if isUnresolved() then false else
        match d.TryRecdField with
        | Choice1Of3 r -> r.rfield_name_generated
        | _ -> false

    member __.DeclarationLocation = 
        checkIsResolved()
        match d.TryRecdField with 
        | Choice1Of3 r -> r.Range
        | Choice2Of3 _ -> range0
        | Choice3Of3 (_anonInfo, _tinst, _n, m) -> m

    member __.FieldAttributes = 
        if isUnresolved() then makeReadOnlyCollection [] else 
        match d.TryRecdField with 
        | Choice1Of3 r -> r.FieldAttribs |> List.map (fun a -> FSharpAttribute(cenv, AttribInfo.FSAttribInfo(cenv.g, a))) 
        | Choice2Of3 _ -> [] 
        | Choice3Of3 _ -> []
        |> makeReadOnlyCollection

    member __.PropertyAttributes = 
        if isUnresolved() then makeReadOnlyCollection [] else 
        match d.TryRecdField with 
        | Choice1Of3 r -> r.PropertyAttribs |> List.map (fun a -> FSharpAttribute(cenv, AttribInfo.FSAttribInfo(cenv.g, a))) 
        | Choice2Of3 _ -> [] 
        | Choice3Of3 _ -> []
        |> makeReadOnlyCollection

    member __.Accessibility: FSharpAccessibility =  
        if isUnresolved() then FSharpAccessibility(taccessPublic) else 
        let access = 
            match d.TryRecdField with 
            | Choice1Of3 r -> r.Accessibility
            | Choice2Of3 _ -> taccessPublic
            | Choice3Of3 _ -> taccessPublic
        FSharpAccessibility(access) 

    member private x.V = d

    override x.Equals(other: obj) =
        box x === other ||
        match other with
        |   :? FSharpField as uc -> 
            match d, uc.V with 
            | RecdOrClass r1, RecdOrClass r2 -> recdFieldRefOrder.Compare(r1, r2) = 0
            | Union (u1, n1), Union (u2, n2) -> cenv.g.unionCaseRefEq u1 u2 && n1 = n2
            | AnonField (anonInfo1, _, _, _) , AnonField (anonInfo2, _, _, _) -> x.Name = uc.Name && anonInfoEquiv anonInfo1 anonInfo2
            | _ -> false
        |   _ -> false

    override x.GetHashCode() = hash x.Name

    override x.ToString() = "field " + x.Name

and [<System.Obsolete("Renamed to FSharpField")>] FSharpRecordField = FSharpField

and [<Class>] FSharpAccessibilityRights(thisCcu: CcuThunk, ad:AccessorDomain) =
    member internal __.ThisCcu = thisCcu

    member internal __.Contents = ad

and FSharpActivePatternCase(cenv, apinfo: PrettyNaming.ActivePatternInfo, ty, n, valOpt: ValRef option, item) = 

    inherit FSharpSymbol (cenv, 
                          (fun () -> item), 
                          (fun _ _ _ -> true))

    member __.Name = apinfo.ActiveTags.[n]

    member __.Index = n

    member __.DeclarationLocation = snd apinfo.ActiveTagsWithRanges.[n]

    member __.Group = FSharpActivePatternGroup(cenv, apinfo, ty, valOpt)

    member __.XmlDoc = 
        defaultArg (valOpt |> Option.map (fun vref -> vref.XmlDoc)) XmlDoc.Empty
        |> makeXmlDoc

    member __.XmlDocSig = 
        let xmlsig = 
            match valOpt with
            | Some valref -> SymbolHelpers.GetXmlDocSigOfValRef cenv.g valref
            | None -> None
        match xmlsig with
        | Some (_, docsig) -> docsig
        | _ -> ""

and FSharpActivePatternGroup(cenv, apinfo:PrettyNaming.ActivePatternInfo, ty, valOpt) =

    member __.Name = valOpt |> Option.map (fun vref -> vref.LogicalName)

    member __.Names = makeReadOnlyCollection apinfo.Names

    member __.IsTotal = apinfo.IsTotal

    member __.OverallType = FSharpType(cenv, ty)

    member __.DeclaringEntity = 
        valOpt 
        |> Option.bind (fun vref -> 
            match vref.DeclaringEntity with 
            | ParentNone -> None
            | Parent p -> Some (FSharpEntity(cenv, p)))

and FSharpGenericParameter(cenv, v:Typar) = 

    inherit FSharpSymbol (cenv, 
                          (fun () -> Item.TypeVar(v.Name, v)), 
                          (fun _ _ _ad -> true))

    member __.Name = v.DisplayName

    member __.DeclarationLocation = v.Range

    member __.IsCompilerGenerated = v.IsCompilerGenerated
       
    member __.IsMeasure = (v.Kind = TyparKind.Measure)
    member __.XmlDoc = v.XmlDoc |> makeXmlDoc

    member __.IsSolveAtCompileTime = (v.StaticReq = TyparStaticReq.HeadTypeStaticReq)

    member __.Attributes = 
         // INCOMPLETENESS: If the type parameter comes from .NET then the .NET metadata for the type parameter
         // has been lost (it is not accessible via Typar).  So we can't easily report the attributes in this 
         // case.
         v.Attribs |> List.map (fun a -> FSharpAttribute(cenv, AttribInfo.FSAttribInfo(cenv.g, a))) |> makeReadOnlyCollection
    member __.Constraints = v.Constraints |> List.map (fun a -> FSharpGenericParameterConstraint(cenv, a)) |> makeReadOnlyCollection
    
    member internal x.V = v

    override x.Equals(other: obj) =
        box x === other ||
        match other with
        |   :? FSharpGenericParameter as p -> typarRefEq v p.V
        |   _ -> false

    override x.GetHashCode() = (hash v.Stamp)

    override x.ToString() = "generic parameter " + x.Name

and FSharpDelegateSignature(cenv, info: SlotSig) = 

    member __.DelegateArguments = 
        info.FormalParams.Head
        |> List.map (fun (TSlotParam(nm, ty, _, _, _, _)) -> nm, FSharpType(cenv, ty))
        |> makeReadOnlyCollection

    member __.DelegateReturnType = 
        match info.FormalReturnType with
        | None -> FSharpType(cenv, cenv.g.unit_ty)
        | Some ty -> FSharpType(cenv, ty)
    override x.ToString() = "<delegate signature>"

and FSharpAbstractParameter(cenv, info: SlotParam) =

    member __.Name =    
        let (TSlotParam(name, _, _, _, _, _)) = info
        name

    member __.Type = FSharpType(cenv, info.Type)

    member __.IsInArg =
        let (TSlotParam(_, _, isIn, _, _, _)) = info
        isIn

    member __.IsOutArg =
        let (TSlotParam(_, _, _, isOut, _, _)) = info
        isOut

    member __.IsOptionalArg =
        let (TSlotParam(_, _, _, _, isOptional, _)) = info
        isOptional

    member __.Attributes =
        let (TSlotParam(_, _, _, _, _, attribs)) = info
        attribs |> List.map (fun a -> FSharpAttribute(cenv, AttribInfo.FSAttribInfo(cenv.g, a)))
        |> makeReadOnlyCollection

and FSharpAbstractSignature(cenv, info: SlotSig) =

    member __.AbstractArguments = 
        info.FormalParams
        |> List.map (List.map (fun p -> FSharpAbstractParameter(cenv, p)) >> makeReadOnlyCollection)
        |> makeReadOnlyCollection

    member __.AbstractReturnType = 
        match info.FormalReturnType with
        | None -> FSharpType(cenv, cenv.g.unit_ty)
        | Some ty -> FSharpType(cenv, ty)

    member __.DeclaringTypeGenericParameters =
        info.ClassTypars 
        |> List.map (fun t -> FSharpGenericParameter(cenv, t))
        |> makeReadOnlyCollection
        
    member __.MethodGenericParameters =
        info.MethodTypars 
        |> List.map (fun t -> FSharpGenericParameter(cenv, t))
        |> makeReadOnlyCollection

    member __.Name = info.Name 
    
    member __.DeclaringType = FSharpType(cenv, info.ImplementedType)

and FSharpGenericParameterMemberConstraint(cenv, info: TraitConstraintInfo) = 
    let (TTrait(tys, nm, flags, atys, rty, _)) = info 
    member __.MemberSources = 
        tys   |> List.map (fun ty -> FSharpType(cenv, ty)) |> makeReadOnlyCollection

    member __.MemberName = nm

    member __.MemberIsStatic = not flags.IsInstance

    member __.MemberArgumentTypes = atys   |> List.map (fun ty -> FSharpType(cenv, ty)) |> makeReadOnlyCollection

    member x.MemberReturnType =
        match rty with 
        | None -> FSharpType(cenv, cenv.g.unit_ty) 
        | Some ty -> FSharpType(cenv, ty) 
    override x.ToString() = "<member constraint info>"


and FSharpGenericParameterDelegateConstraint(cenv, tupledArgTy: TType, rty: TType) = 
    member __.DelegateTupledArgumentType = FSharpType(cenv, tupledArgTy)
    member __.DelegateReturnType =  FSharpType(cenv, rty)
    override x.ToString() = "<delegate constraint info>"

and FSharpGenericParameterDefaultsToConstraint(cenv, pri:int, ty:TType) = 
    member __.DefaultsToPriority = pri 
    member __.DefaultsToTarget = FSharpType(cenv, ty) 
    override x.ToString() = "<defaults-to constraint info>"

and FSharpGenericParameterConstraint(cenv, cx: TyparConstraint) = 

    member __.IsCoercesToConstraint = 
        match cx with 
        | TyparConstraint.CoercesTo _ -> true 
        | _ -> false

    member __.CoercesToTarget = 
        match cx with 
        | TyparConstraint.CoercesTo(ty, _) -> FSharpType(cenv, ty) 
        | _ -> invalidOp "not a coerces-to constraint"

    member __.IsDefaultsToConstraint = 
        match cx with 
        | TyparConstraint.DefaultsTo _ -> true 
        | _ -> false

    member __.DefaultsToConstraintData = 
        match cx with 
        | TyparConstraint.DefaultsTo(pri, ty, _) ->  FSharpGenericParameterDefaultsToConstraint(cenv, pri, ty) 
        | _ -> invalidOp "not a 'defaults-to' constraint"

    member __.IsSupportsNullConstraint  = match cx with TyparConstraint.SupportsNull _ -> true | _ -> false

    member __.IsMemberConstraint = 
        match cx with 
        | TyparConstraint.MayResolveMember _ -> true 
        | _ -> false

    member __.MemberConstraintData =  
        match cx with 
        | TyparConstraint.MayResolveMember(info, _) ->  FSharpGenericParameterMemberConstraint(cenv, info) 
        | _ -> invalidOp "not a member constraint"

    member __.IsNonNullableValueTypeConstraint = 
        match cx with 
        | TyparConstraint.IsNonNullableStruct _ -> true 
        | _ -> false
    
    member __.IsReferenceTypeConstraint  = 
        match cx with 
        | TyparConstraint.IsReferenceType _ -> true 
        | _ -> false

    member __.IsSimpleChoiceConstraint = 
        match cx with 
        | TyparConstraint.SimpleChoice _ -> true 
        | _ -> false

    member __.SimpleChoices = 
        match cx with 
        | TyparConstraint.SimpleChoice (tys, _) -> 
            tys   |> List.map (fun ty -> FSharpType(cenv, ty)) |> makeReadOnlyCollection
        | _ -> invalidOp "incorrect constraint kind"

    member __.IsRequiresDefaultConstructorConstraint  = 
        match cx with 
        | TyparConstraint.RequiresDefaultConstructor _ -> true 
        | _ -> false

    member __.IsEnumConstraint = 
        match cx with 
        | TyparConstraint.IsEnum _ -> true 
        | _ -> false

    member __.EnumConstraintTarget = 
        match cx with 
        | TyparConstraint.IsEnum(ty, _) -> FSharpType(cenv, ty)
        | _ -> invalidOp "incorrect constraint kind"
    
    member __.IsComparisonConstraint = 
        match cx with 
        | TyparConstraint.SupportsComparison _ -> true 
        | _ -> false

    member __.IsNotSupportsNullConstraint = 
        match cx with 
        | TyparConstraint.NotSupportsNull _ -> true 
        | _ -> false

    member __.IsEqualityConstraint = 
        match cx with 
        | TyparConstraint.SupportsEquality _ -> true 
        | _ -> false

    member __.IsUnmanagedConstraint = 
        match cx with 
        | TyparConstraint.IsUnmanaged _ -> true 
        | _ -> false

    member __.IsDelegateConstraint = 
        match cx with 
        | TyparConstraint.IsDelegate _ -> true 
        | _ -> false

    member __.DelegateConstraintData =  
        match cx with 
        | TyparConstraint.IsDelegate(ty1, ty2, _) ->  FSharpGenericParameterDelegateConstraint(cenv, ty1, ty2) 
        | _ -> invalidOp "not a delegate constraint"

    override x.ToString() = "<type constraint>"

and FSharpInlineAnnotation = 
   | PseudoValue
   | AlwaysInline 
   | OptionalInline 
   | NeverInline 
   | AggressiveInline 

and FSharpMemberOrValData = 
    | E of EventInfo
    | P of PropInfo
    | M of MethInfo
    | C of MethInfo
    | V of ValRef

and FSharpMemberOrVal = FSharpMemberOrFunctionOrValue

and FSharpMemberFunctionOrValue =  FSharpMemberOrFunctionOrValue

and FSharpMemberOrFunctionOrValue(cenv, d:FSharpMemberOrValData, item) = 

    inherit FSharpSymbol(cenv, 
                         (fun () -> item), 
                         (fun this thisCcu2 ad -> 
                              let this = this :?> FSharpMemberOrFunctionOrValue 
                              checkForCrossProjectAccessibility (thisCcu2, ad) (cenv.thisCcu, this.Accessibility.Contents)) 
                              //&& 
                              //match d with 
                              //| E e -> 
                              //    match e with 
                              //    | EventInfo.ILEvent (_, e) -> AccessibilityLogic.IsILEventInfoAccessible g cenv.amap range0 ad e
                              //    | EventInfo.FSEvent (_, _, vref, _) ->  AccessibilityLogic.IsValAccessible ad vref
                              //    | _ -> true
                              //| M m -> AccessibilityLogic.IsMethInfoAccessible cenv.amap range0 ad m
                              //| P p -> AccessibilityLogic.IsPropInfoAccessible g cenv.amap range0 ad p
                              //| V v -> AccessibilityLogic.IsValAccessible ad v
                          )

    let fsharpInfo() = 
        match d with 
        | M m | C m -> m.ArbitraryValRef 
        | P p -> p.ArbitraryValRef 
        | E e -> e.ArbitraryValRef 
        | V v -> Some v
    
    let isUnresolved() = 
        match fsharpInfo() with 
        | None -> false
        | Some v -> ValueOption.isNone v.TryDeref

    let checkIsResolved() = 
        if isUnresolved() then 
            let v = (fsharpInfo()).Value
            let nm = (match v with VRefNonLocal n -> n.ItemKey.PartialKey.LogicalName | _ -> "<local>")
            invalidOp (sprintf "The value or member '%s' does not exist or is in an unresolved assembly." nm)

    let mkMethSym minfo = FSharpMemberOrFunctionOrValue(cenv, M minfo, Item.MethodGroup (minfo.DisplayName, [minfo], None))
    let mkEventSym einfo = FSharpMemberOrFunctionOrValue(cenv, E einfo, Item.Event einfo)

    new (cenv, vref) = FSharpMemberFunctionOrValue(cenv, V vref, Item.Value vref)
    new (cenv, minfo) =  FSharpMemberFunctionOrValue(cenv, M minfo, Item.MethodGroup(minfo.LogicalName, [minfo], None))

    member __.IsUnresolved = 
        isUnresolved()

    member __.DeclarationLocationOpt = 
        checkIsResolved()
        match fsharpInfo() with 
        | Some v -> Some v.Range
        | None -> base.DeclarationLocation 

    member x.Overloads matchParameterNumber =
        checkIsResolved()
        match d with
        | M m ->
            match item with
            | Item.MethodGroup (_name, methodInfos, _) ->
                let methods =
                    if matchParameterNumber then
                        methodInfos
                        |> List.filter (fun methodInfo -> not (methodInfo.NumArgs = m.NumArgs) )
                    else methodInfos
                methods
                |> List.map (fun mi -> FSharpMemberOrFunctionOrValue(cenv, M mi, item))
                |> makeReadOnlyCollection
                |> Some
            | _ -> None
        | _ -> None

    member x.DeclarationLocation = 
        checkIsResolved()
        match x.DeclarationLocationOpt with 
        | Some v -> v
        | None -> failwith "DeclarationLocation property not available"

    member __.DeclaringEntity = 
        checkIsResolved()
        match d with 
        | E e -> FSharpEntity(cenv, e.DeclaringTyconRef) |> Some
        | P p -> FSharpEntity(cenv, p.DeclaringTyconRef) |> Some
        | M m | C m -> FSharpEntity(cenv, m.DeclaringTyconRef) |> Some
        | V v -> 
        match v.DeclaringEntity with 
        | ParentNone -> None
        | Parent p -> FSharpEntity(cenv, p) |> Some

    member __.ApparentEnclosingEntity = 
        checkIsResolved()
        match d with 
        | E e -> FSharpEntity(cenv, e.ApparentEnclosingTyconRef)
        | P p -> FSharpEntity(cenv, p.ApparentEnclosingTyconRef)
        | M m | C m -> FSharpEntity(cenv, m.ApparentEnclosingTyconRef)
        | V v -> 
        match v.ApparentEnclosingEntity with 
        | ParentNone -> invalidOp "the value or member doesn't have a logical parent" 
        | Parent p -> FSharpEntity(cenv, p)

    member x.GenericParameters = 
        checkIsResolved()
        let tps = 
            match d with 
            | E _ -> []
            | P _ -> []
            | M m | C m -> m.FormalMethodTypars
            | V v -> v.Typars 
        tps |> List.map (fun tp -> FSharpGenericParameter(cenv, tp)) |> makeReadOnlyCollection

    member x.FullType = 
        checkIsResolved()
        let ty = 
            match d with 
            | E e -> e.GetDelegateType(cenv.amap, range0)
            | P p -> p.GetPropertyType(cenv.amap, range0)
            | M m | C m -> 
                let rty = m.GetFSharpReturnTy(cenv.amap, range0, m.FormalMethodInst)
                let argtysl = m.GetParamTypes(cenv.amap, range0, m.FormalMethodInst) 
                mkIteratedFunTy cenv.g (List.map (mkRefTupledTy cenv.g) argtysl) rty
            | V v -> v.TauType
        FSharpType(cenv, ty)

    member __.HasGetterMethod =
        if isUnresolved() then false
        else
            match d with 
            | P p -> p.HasGetter
            | E _
            | M _
            | C _
            | V _ -> false

    member __.GetterMethod =
        checkIsResolved()
        match d with 
        | P p -> mkMethSym p.GetterMethod
        | E _ | M _ | C _ | V _ -> invalidOp "the value or member doesn't have an associated getter method" 

    member __.HasSetterMethod =
        if isUnresolved() then false
        else
            match d with 
            | P p -> p.HasSetter
            | E _
            | M _
            | C _
            | V _ -> false

    member __.SetterMethod =
        checkIsResolved()
        match d with 
        | P p -> mkMethSym p.SetterMethod
        | E _ | M _ | C _ | V _ -> invalidOp "the value or member doesn't have an associated setter method" 

    member __.EventAddMethod =
        checkIsResolved()
        match d with 
        | E e -> mkMethSym e.AddMethod
        | P _ | M _ | C _ | V _ -> invalidOp "the value or member doesn't have an associated add method" 

    member __.EventRemoveMethod =
        checkIsResolved()
        match d with 
        | E e -> mkMethSym e.RemoveMethod
        | P _ | M _ | C _ | V _ -> invalidOp "the value or member doesn't have an associated remove method" 

    member __.EventDelegateType =
        checkIsResolved()
        match d with 
        | E e -> FSharpType(cenv, e.GetDelegateType(cenv.amap, range0))
        | P _ | M _ | C _ | V _ -> invalidOp "the value or member doesn't have an associated event delegate type" 

    member __.EventIsStandard =
        checkIsResolved()
        match d with 
        | E e -> 
            let dty = e.GetDelegateType(cenv.amap, range0)
            TryDestStandardDelegateType cenv.infoReader range0 AccessibleFromSomewhere dty |> Option.isSome
        | P _ | M _ | C _ | V _ -> invalidOp "the value or member is not an event" 

    member __.IsCompilerGenerated = 
        if isUnresolved() then false else 
        match fsharpInfo() with 
        | None -> false
        | Some v -> 
        v.IsCompilerGenerated

    member __.InlineAnnotation = 
        if isUnresolved() then FSharpInlineAnnotation.OptionalInline else 
        match fsharpInfo() with 
        | None -> FSharpInlineAnnotation.OptionalInline
        | Some v -> 
        match v.InlineInfo with 
        | ValInline.PseudoVal -> FSharpInlineAnnotation.PseudoValue
        | ValInline.Always -> FSharpInlineAnnotation.AlwaysInline
        | ValInline.Optional -> FSharpInlineAnnotation.OptionalInline
        | ValInline.Never -> FSharpInlineAnnotation.NeverInline

    member __.IsMutable = 
        if isUnresolved() then false else 
        match d with 
        | M _ | C _ | P _ |  E _ -> false
        | V v -> v.IsMutable

    member __.IsModuleValueOrMember = 
        if isUnresolved() then false else 
        match d with 
        | M _ | C _ | P _ | E _ -> true
        | V v -> v.IsMember || v.IsModuleBinding

    member __.IsMember = 
        if isUnresolved() then false else 
        match d with 
        | M _ | C _ | P _ | E _ -> true
        | V v -> v.IsMember 
    
    member __.IsDispatchSlot = 
        if isUnresolved() then false else 
        match d with 
        | E e -> e.AddMethod.IsDispatchSlot
        | P p -> p.IsDispatchSlot
        | M m | C m -> m.IsDispatchSlot
        | V v -> v.IsDispatchSlot

    member x.IsProperty = 
        match d with 
        | P _ -> true
        | _ -> false

    member x.IsEvent = 
        match d with 
        | E _ -> true
        | _ -> false

    member x.EventForFSharpProperty = 
        match d with 
        | P p when p.IsFSharpEventProperty  ->
            let minfos1 = GetImmediateIntrinsicMethInfosOfType (Some("add_"+p.PropertyName), AccessibleFromSomeFSharpCode) cenv.g cenv.amap range0 p.ApparentEnclosingType 
            let minfos2 = GetImmediateIntrinsicMethInfosOfType (Some("remove_"+p.PropertyName), AccessibleFromSomeFSharpCode) cenv.g cenv.amap range0 p.ApparentEnclosingType
            match  minfos1, minfos2 with 
            | [addMeth], [removeMeth] -> 
                match addMeth.ArbitraryValRef, removeMeth.ArbitraryValRef with 
                | Some addVal, Some removeVal -> Some (mkEventSym (FSEvent(cenv.g, p, addVal, removeVal)))
                | _ -> None
            | _ -> None
        | _ -> None

    member __.IsEventAddMethod = 
        if isUnresolved() then false else 
        match d with 
        | M m when m.LogicalName.StartsWithOrdinal("add_") -> 
            let eventName = m.LogicalName.[4..]
            let entityTy = generalizedTyOfTyconRef cenv.g m.DeclaringTyconRef
            not (isNil (cenv.infoReader.GetImmediateIntrinsicEventsOfType (Some eventName, AccessibleFromSomeFSharpCode, range0, entityTy))) ||
            let declaringTy = generalizedTyOfTyconRef cenv.g m.DeclaringTyconRef
            match GetImmediateIntrinsicPropInfosOfType (Some eventName, AccessibleFromSomeFSharpCode) cenv.g cenv.amap range0 declaringTy with 
            | pinfo :: _  -> pinfo.IsFSharpEventProperty
            | _ -> false

        | _ -> false

    member __.IsEventRemoveMethod = 
        if isUnresolved() then false else 
        match d with 
        | M m when m.LogicalName.StartsWithOrdinal("remove_") -> 
            let eventName = m.LogicalName.[7..]
            let entityTy = generalizedTyOfTyconRef cenv.g m.DeclaringTyconRef
            not (isNil (cenv.infoReader.GetImmediateIntrinsicEventsOfType (Some eventName, AccessibleFromSomeFSharpCode, range0, entityTy))) ||
            let declaringTy = generalizedTyOfTyconRef cenv.g m.DeclaringTyconRef
            match GetImmediateIntrinsicPropInfosOfType (Some eventName, AccessibleFromSomeFSharpCode) cenv.g cenv.amap range0 declaringTy with 
            | pinfo :: _ -> pinfo.IsFSharpEventProperty
            | _ -> false
        | _ -> false

    member x.IsGetterMethod =  
        if isUnresolved() then false else 
        x.IsPropertyGetterMethod ||
        match fsharpInfo() with 
        | None -> false
        | Some v -> v.IsPropertyGetterMethod

    member x.IsSetterMethod =  
        if isUnresolved() then false else 
        x.IsPropertySetterMethod ||
        match fsharpInfo() with 
        | None -> false
        | Some v -> v.IsPropertySetterMethod

    member __.IsPropertyGetterMethod = 
        if isUnresolved() then false else 
        match d with 
        | M m when m.LogicalName.StartsWithOrdinal("get_") -> 
            let propName = PrettyNaming.ChopPropertyName(m.LogicalName) 
            let declaringTy = generalizedTyOfTyconRef cenv.g m.DeclaringTyconRef
            not (isNil (GetImmediateIntrinsicPropInfosOfType (Some propName, AccessibleFromSomeFSharpCode) cenv.g cenv.amap range0 declaringTy))
        | V v -> v.IsPropertyGetterMethod
        | _ -> false

    member __.IsPropertySetterMethod = 
        if isUnresolved() then false else 
        match d with 
        // Look for a matching property with the right name. 
        | M m when m.LogicalName.StartsWithOrdinal("set_") -> 
            let propName = PrettyNaming.ChopPropertyName(m.LogicalName) 
            let declaringTy = generalizedTyOfTyconRef cenv.g m.DeclaringTyconRef
            not (isNil (GetImmediateIntrinsicPropInfosOfType (Some propName, AccessibleFromSomeFSharpCode) cenv.g cenv.amap range0 declaringTy))
        | V v -> v.IsPropertySetterMethod
        | _ -> false

    member __.IsInstanceMember = 
        if isUnresolved() then false else 
        match d with 
        | E e -> not e.IsStatic
        | P p -> not p.IsStatic
        | M m | C m -> m.IsInstance
        | V v -> v.IsInstanceMember

    member x.IsInstanceMemberInCompiledCode = 
        if isUnresolved() then false else 
        x.IsInstanceMember &&
        match d with 
        | E e -> match e.ArbitraryValRef with Some vref -> ValRefIsCompiledAsInstanceMember cenv.g vref | None -> true
        | P p -> match p.ArbitraryValRef with Some vref -> ValRefIsCompiledAsInstanceMember cenv.g vref | None -> true
        | M m | C m -> match m.ArbitraryValRef with Some vref -> ValRefIsCompiledAsInstanceMember cenv.g vref | None -> true
        | V vref -> ValRefIsCompiledAsInstanceMember cenv.g vref 

    member __.IsExtensionMember = 
        if isUnresolved() then false else 
        match d with 
        | E e -> e.AddMethod.IsExtensionMember
        | P p -> p.IsExtensionMember
        | M m -> m.IsExtensionMember
        | V v -> v.IsExtensionMember
        | C _ -> false

    member x.IsOverrideOrExplicitMember = x.IsOverrideOrExplicitInterfaceImplementation

    member __.IsOverrideOrExplicitInterfaceImplementation =
        if isUnresolved() then false else 
        match d with 
        | E e -> e.AddMethod.IsDefiniteFSharpOverride
        | P p -> p.IsDefiniteFSharpOverride
        | M m -> m.IsDefiniteFSharpOverride
        | V v -> 
            v.MemberInfo.IsSome && v.IsDefiniteFSharpOverrideMember
        | C _ -> false

    member __.IsExplicitInterfaceImplementation =
        if isUnresolved() then false else 
        match d with 
        | E e -> e.AddMethod.IsFSharpExplicitInterfaceImplementation
        | P p -> p.IsFSharpExplicitInterfaceImplementation
        | M m -> m.IsFSharpExplicitInterfaceImplementation
        | V v -> v.IsFSharpExplicitInterfaceImplementation cenv.g
        | C _ -> false

    member __.ImplementedAbstractSignatures =
        checkIsResolved()
        let sigs =
            match d with
            | E e -> e.AddMethod.ImplementedSlotSignatures
            | P p -> p.ImplementedSlotSignatures
            | M m | C m -> m.ImplementedSlotSignatures
            | V v -> v.ImplementedSlotSignatures
        sigs |> List.map (fun s -> FSharpAbstractSignature (cenv, s))
        |> makeReadOnlyCollection

    member __.IsImplicitConstructor = 
        if isUnresolved() then false else 
        match fsharpInfo() with 
        | None -> false
        | Some v -> v.IsIncrClassConstructor
    
    member __.IsTypeFunction = 
        if isUnresolved() then false else 
        match fsharpInfo() with 
        | None -> false
        | Some v -> v.IsTypeFunction

    member __.IsActivePattern =  
        if isUnresolved() then false else 
        match fsharpInfo() with 
        | Some v -> PrettyNaming.ActivePatternInfoOfValName v.CoreDisplayName v.Range |> Option.isSome
        | None -> false

    member x.CompiledName = 
        checkIsResolved()
        match fsharpInfo() with 
        | Some v -> v.CompiledName
        | None -> x.LogicalName

    member __.LogicalName = 
        checkIsResolved()
        match d with 
        | E e -> e.EventName
        | P p -> p.PropertyName
        | M m | C m -> m.LogicalName
        | V v -> v.LogicalName

    member __.DisplayName = 
        checkIsResolved()
        match d with 
        | E e -> e.EventName
        | P p -> p.PropertyName
        | M m | C m -> m.DisplayName
        | V v -> v.DisplayName

    member __.XmlDocSig = 
        checkIsResolved()
 
        match d with 
        | E e ->
            let range = defaultArg __.DeclarationLocationOpt range0
            match SymbolHelpers.GetXmlDocSigOfEvent cenv.infoReader range e with
            | Some (_, docsig) -> docsig
            | _ -> ""
        | P p ->
            let range = defaultArg __.DeclarationLocationOpt range0
            match SymbolHelpers.GetXmlDocSigOfProp cenv.infoReader range p with
            | Some (_, docsig) -> docsig
            | _ -> ""
        | M m | C m -> 
            let range = defaultArg __.DeclarationLocationOpt range0
            match SymbolHelpers.GetXmlDocSigOfMethInfo cenv.infoReader range m with
            | Some (_, docsig) -> docsig
            | _ -> ""
        | V v ->
            match v.DeclaringEntity with 
            | Parent entityRef -> 
                match SymbolHelpers.GetXmlDocSigOfScopedValRef cenv.g entityRef v with
                | Some (_, docsig) -> docsig
                | _ -> ""
            | ParentNone -> "" 

    member __.XmlDoc = 
        if isUnresolved() then XmlDoc.Empty  |> makeXmlDoc else
        match d with 
        | E e -> e.XmlDoc |> makeXmlDoc
        | P p -> p.XmlDoc |> makeXmlDoc
        | M m | C m -> m.XmlDoc |> makeXmlDoc
        | V v -> v.XmlDoc |> makeXmlDoc

    member x.CurriedParameterGroups = 
        checkIsResolved()
        match d with 
        | P p -> 
            
            [ [ for (ParamData(isParamArrayArg, isInArg, isOutArg, optArgInfo, _callerInfo, nmOpt, _reflArgInfo, pty)) in p.GetParamDatas(cenv.amap, range0) do 
                // INCOMPLETENESS: Attribs is empty here, so we can't look at attributes for
                // either .NET or F# parameters
                let argInfo: ArgReprInfo = { Name=nmOpt; Attribs= [] }
                yield FSharpParameter(cenv, pty, argInfo, x.DeclarationLocationOpt, isParamArrayArg, isInArg, isOutArg, optArgInfo.IsOptional) ] 
               |> makeReadOnlyCollection  ]
           |> makeReadOnlyCollection

        | E _ ->  []  |> makeReadOnlyCollection
        | M m | C m -> 
            [ for argtys in m.GetParamDatas(cenv.amap, range0, m.FormalMethodInst) do 
                 yield
                   [ for (ParamData(isParamArrayArg, isInArg, isOutArg, optArgInfo, _callerInfo, nmOpt, _reflArgInfo, pty)) in argtys do 
                // INCOMPLETENESS: Attribs is empty here, so we can't look at attributes for
                // either .NET or F# parameters
                        let argInfo: ArgReprInfo = { Name=nmOpt; Attribs= [] }
                        yield FSharpParameter(cenv, pty, argInfo, x.DeclarationLocationOpt, isParamArrayArg, isInArg, isOutArg, optArgInfo.IsOptional) ] 
                   |> makeReadOnlyCollection ]
             |> makeReadOnlyCollection

        | V v -> 
        match v.ValReprInfo with 
        | None ->
            let _, tau = v.TypeScheme
            if isFunTy cenv.g tau then
                let argtysl, _typ = stripFunTy cenv.g tau
                [ for ty in argtysl do
                    let allArguments =
                        if isRefTupleTy cenv.g ty
                        then tryDestRefTupleTy cenv.g ty
                        else [ty]
                    yield
                      allArguments
                      |> List.map (fun arg -> FSharpParameter(cenv, arg, { Name=None; Attribs= [] }, x.DeclarationLocationOpt, false, false, false, false))
                      |> makeReadOnlyCollection ]
                |> makeReadOnlyCollection
            else makeReadOnlyCollection []
        | Some (ValReprInfo(_typars, curriedArgInfos, _retInfo)) -> 
            let tau = v.TauType
            let argtysl, _ = GetTopTauTypeInFSharpForm cenv.g curriedArgInfos tau range0
            let argtysl = if v.IsInstanceMember then argtysl.Tail else argtysl
            [ for argtys in argtysl do 
                 yield 
                   [ for argty, argInfo in argtys do 
                        let isParamArrayArg = HasFSharpAttribute cenv.g cenv.g.attrib_ParamArrayAttribute argInfo.Attribs
                        let isInArg = HasFSharpAttribute cenv.g cenv.g.attrib_InAttribute argInfo.Attribs && isByrefTy cenv.g argty
                        let isOutArg = HasFSharpAttribute cenv.g cenv.g.attrib_OutAttribute argInfo.Attribs && isByrefTy cenv.g argty
                        let isOptionalArg = HasFSharpAttribute cenv.g cenv.g.attrib_OptionalArgumentAttribute argInfo.Attribs
                        yield FSharpParameter(cenv, argty, argInfo, x.DeclarationLocationOpt, isParamArrayArg, isInArg, isOutArg, isOptionalArg) ] 
                   |> makeReadOnlyCollection ]
             |> makeReadOnlyCollection

    member x.ReturnParameter = 
        checkIsResolved()
        match d with 
        | E e -> 
                // INCOMPLETENESS: Attribs is empty here, so we can't look at return attributes for .NET or F# methods
            let retInfo: ArgReprInfo = { Name=None; Attribs= [] }
            let rty = 
                try PropTypOfEventInfo cenv.infoReader range0 AccessibleFromSomewhere e
                with _ -> 
                    // For non-standard events, just use the delegate type as the ReturnParameter type
                    e.GetDelegateType(cenv.amap, range0)

            FSharpParameter(cenv, rty, retInfo, x.DeclarationLocationOpt, isParamArrayArg=false, isInArg=false, isOutArg=false, isOptionalArg=false) 

        | P p -> 
                // INCOMPLETENESS: Attribs is empty here, so we can't look at return attributes for .NET or F# methods
            let retInfo: ArgReprInfo = { Name=None; Attribs= [] }
            let rty = p.GetPropertyType(cenv.amap, range0)
            FSharpParameter(cenv, rty, retInfo, x.DeclarationLocationOpt, isParamArrayArg=false, isInArg=false, isOutArg=false, isOptionalArg=false) 
        | M m | C m -> 
                // INCOMPLETENESS: Attribs is empty here, so we can't look at return attributes for .NET or F# methods
            let retInfo: ArgReprInfo = { Name=None; Attribs= [] }
            let rty = m.GetFSharpReturnTy(cenv.amap, range0, m.FormalMethodInst)
            FSharpParameter(cenv, rty, retInfo, x.DeclarationLocationOpt, isParamArrayArg=false, isInArg=false, isOutArg=false, isOptionalArg=false) 
        | V v -> 
        match v.ValReprInfo with 
        | None ->
            let _, tau = v.TypeScheme
            let _argtysl, rty = stripFunTy cenv.g tau
            let empty: ArgReprInfo  = { Name=None; Attribs= [] }
            FSharpParameter(cenv, rty, empty, x.DeclarationLocationOpt, isParamArrayArg=false, isInArg=false, isOutArg=false, isOptionalArg=false)
        | Some (ValReprInfo(_typars, argInfos, retInfo)) -> 
            let tau = v.TauType
            let _c, rty = GetTopTauTypeInFSharpForm cenv.g argInfos tau range0
            FSharpParameter(cenv, rty, retInfo, x.DeclarationLocationOpt, isParamArrayArg=false, isInArg=false, isOutArg=false, isOptionalArg=false) 


    member __.Attributes = 
        if isUnresolved() then makeReadOnlyCollection [] else 
        let m = range0
        match d with 
        | E einfo -> 
            GetAttribInfosOfEvent cenv.amap m einfo |> List.map (fun a -> FSharpAttribute(cenv, a))
        | P pinfo -> 
            GetAttribInfosOfProp cenv.amap m pinfo |> List.map (fun a -> FSharpAttribute(cenv, a))
        | M minfo | C minfo -> 
            GetAttribInfosOfMethod cenv.amap m minfo |> List.map (fun a -> FSharpAttribute(cenv, a))
        | V v -> 
            v.Attribs |> List.map (fun a -> FSharpAttribute(cenv, AttribInfo.FSAttribInfo(cenv.g, a))) 
     |> makeReadOnlyCollection
     
    /// Is this "base" in "base.M(...)"
    member __.IsBaseValue =
        if isUnresolved() then false else
        match d with
        | M _ | C _ | P _ | E _ -> false
        | V v -> v.BaseOrThisInfo = BaseVal

    /// Is this the "x" in "type C() as x = ..."
    member __.IsConstructorThisValue =
        if isUnresolved() then false else
        match d with
        | M _ | C _| P _ | E _ -> false
        | V v -> v.BaseOrThisInfo = CtorThisVal

    /// Is this the "x" in "member x.M = ..."
    member __.IsMemberThisValue =
        if isUnresolved() then false else
        match d with
        | M _ | C _ | P _ | E _ -> false
        | V v -> v.BaseOrThisInfo = MemberThisVal

    /// Is this a [<Literal>] value, and if so what value? (may be null)
    member __.LiteralValue =
        if isUnresolved() then None else
        match d with
        | M _ | C _ | P _ | E _ -> None
        | V v -> getLiteralValue v.LiteralValue

      /// How visible is this? 
    member this.Accessibility: FSharpAccessibility  = 
        if isUnresolved() then FSharpAccessibility(taccessPublic) else 
        match fsharpInfo() with 
        | Some v -> FSharpAccessibility(v.Accessibility)
        | None ->  
        
        // Note, returning "public" is wrong for IL members that are private
        match d with 
        | E e ->  
            // For IL events, we get an approximate accessiblity that at least reports "internal" as "internal" and "private" as "private"
            let access = 
                match e with 
                | ILEvent ileinfo -> 
                    let ilAccess = AccessibilityLogic.GetILAccessOfILEventInfo ileinfo
                    getApproxFSharpAccessibilityOfMember this.DeclaringEntity.Value.Entity ilAccess
                | _ -> taccessPublic

            FSharpAccessibility(access)

        | P p ->  
            // For IL  properties, we get an approximate accessiblity that at least reports "internal" as "internal" and "private" as "private"
            let access = 
                match p with 
                | ILProp ilpinfo -> 
                    let ilAccess = AccessibilityLogic.GetILAccessOfILPropInfo ilpinfo
                    getApproxFSharpAccessibilityOfMember this.DeclaringEntity.Value.Entity  ilAccess
                | _ -> taccessPublic

            FSharpAccessibility(access)

        | M m | C m ->  

            // For IL  methods, we get an approximate accessiblity that at least reports "internal" as "internal" and "private" as "private"
            let access = 
                match m with 
                | ILMeth (_, x, _) -> getApproxFSharpAccessibilityOfMember x.DeclaringTyconRef x.RawMetadata.Access 
                | _ -> taccessPublic

            FSharpAccessibility(access, isProtected=m.IsProtectedAccessiblity)

        | V v -> FSharpAccessibility(v.Accessibility)

    member x.IsConstructor =
        match d with
        | C _ -> true
        | V v -> v.IsConstructor
        | _ -> false

    member x.Data = d

    member x.IsValCompiledAsMethod =
        match d with
        | V valRef -> IlxGen.IsValCompiledAsMethod cenv.g valRef.Deref
        | _ -> false

    member x.IsValue =
        match d with
        | V valRef -> not (SymbolHelpers.isFunction cenv.g valRef.Type)
        | _ -> false

    override x.Equals(other: obj) =
        box x === other ||
        match other with
        |   :? FSharpMemberOrFunctionOrValue as other ->
            match d, other.Data with 
            | E evt1, E evt2 -> EventInfo.EventInfosUseIdenticalDefintions evt1 evt2 
            | P p1, P p2 ->  PropInfo.PropInfosUseIdenticalDefinitions p1 p2
            | M m1, M m2 ->  MethInfo.MethInfosUseIdenticalDefinitions m1 m2
            | V v1, V v2 -> valRefEq cenv.g v1 v2
            | _ -> false
        |   _ -> false

    override x.GetHashCode() = hash (box x.LogicalName)
    override x.ToString() = 
        try  
            let prefix = (if x.IsEvent then "event " elif x.IsProperty then "property " elif x.IsMember then "member " else "val ") 
            prefix + x.LogicalName 
        with _  -> "??"

    member x.FormatLayout (denv:FSharpDisplayContext) =
        match x.IsMember, d with
        | true, V v ->
            NicePrint.prettyLayoutOfValOrMemberNoInst { (denv.Contents cenv.g) with showMemberContainers=true } v.Deref
        | _,_ ->
            checkIsResolved()
            let ty = 
                match d with 
                | E e -> e.GetDelegateType(cenv.amap, range0)
                | P p -> p.GetPropertyType(cenv.amap, range0)
                | M m | C m -> 
                    let rty = m.GetFSharpReturnTy(cenv.amap, range0, m.FormalMethodInst)
                    let argtysl = m.GetParamTypes(cenv.amap, range0, m.FormalMethodInst) 
                    mkIteratedFunTy cenv.g (List.map (mkRefTupledTy cenv.g) argtysl) rty
                | V v -> v.TauType
            NicePrint.prettyLayoutOfTypeNoCx (denv.Contents cenv.g) ty


and FSharpType(cenv, ty:TType) =

    let isUnresolved() = 
       ErrorLogger.protectAssemblyExploration true <| fun () -> 
        match stripTyparEqns ty with 
        | TType_app (tcref, _, _) -> FSharpEntity(cenv, tcref).IsUnresolved
        | TType_measure (Measure.Con tcref) ->  FSharpEntity(cenv, tcref).IsUnresolved
        | TType_measure (Measure.Prod _) ->  FSharpEntity(cenv, cenv.g.measureproduct_tcr).IsUnresolved 
        | TType_measure Measure.One ->  FSharpEntity(cenv, cenv.g.measureone_tcr).IsUnresolved 
        | TType_measure (Measure.Inv _) ->  FSharpEntity(cenv, cenv.g.measureinverse_tcr).IsUnresolved 
        | _ -> false
    
    let isResolved() = not (isUnresolved())

    new (g, thisCcu, thisCcuTy, tcImports, ty) = FSharpType(SymbolEnv(g, thisCcu, Some thisCcuTy, tcImports), ty)

    member __.IsUnresolved = isUnresolved()

    member __.HasTypeDefinition = 
       isResolved() &&
       protect <| fun () -> 
         match stripTyparEqns ty with 
         | TType_app _ | TType_measure (Measure.Con _ | Measure.Prod _ | Measure.Inv _ | Measure.One _) -> true 
         | _ -> false

    member __.IsTupleType = 
       isResolved() &&
       protect <| fun () -> 
        match stripTyparEqns ty with 
        | TType_tuple _ -> true 
        | _ -> false

    member __.IsStructTupleType = 
       isResolved() &&
       protect <| fun () -> 
        match stripTyparEqns ty with 
        | TType_tuple (tupInfo, _) -> evalTupInfoIsStruct tupInfo
        | _ -> false

    member x.IsNamedType = x.HasTypeDefinition
    member x.NamedEntity = x.TypeDefinition

    member __.TypeDefinition = 
       protect <| fun () -> 
        match stripTyparEqns ty with 
        | TType_app (tcref, _, _) -> FSharpEntity(cenv, tcref) 
        | TType_measure (Measure.Con tcref) ->  FSharpEntity(cenv, tcref) 
        | TType_measure (Measure.Prod _) ->  FSharpEntity(cenv, cenv.g.measureproduct_tcr) 
        | TType_measure Measure.One ->  FSharpEntity(cenv, cenv.g.measureone_tcr) 
        | TType_measure (Measure.Inv _) ->  FSharpEntity(cenv, cenv.g.measureinverse_tcr) 
        | _ -> invalidOp "not a named type"

    member __.HasNullAnnotation = 
       protect <| fun () -> 
        match stripTyparEqns ty with 
        | TType_var (_, nullness) 
        | TType_app (_, _, nullness) 
        | TType_fun(_, _, nullness) -> match nullness.Evaluate() with NullnessInfo.WithNull -> true | _ -> false
        | TType_tuple (_, _) -> false
        | _ -> false

    member __.IsNullOblivious = 
       protect <| fun () -> 
        match stripTyparEqns ty with 
        | TType_app (_, _, nullness)
        | TType_fun(_, _, nullness) -> match nullness.Evaluate() with NullnessInfo.ObliviousToNull -> true | _ -> false
        | TType_tuple (_, _) -> false
        | _ -> false

    member __.GenericArguments = 
       protect <| fun () -> 
        match stripTyparEqns ty with 
<<<<<<< HEAD
        | TType_app (_, tyargs, _) 
=======
        | TType_anon (_, tyargs) 
        | TType_app (_, tyargs) 
>>>>>>> e709f52b
        | TType_tuple (_, tyargs) -> (tyargs |> List.map (fun ty -> FSharpType(cenv, ty)) |> makeReadOnlyCollection) 
        | TType_fun(d, r, _nullness) -> [| FSharpType(cenv, d); FSharpType(cenv, r) |] |> makeReadOnlyCollection
        | TType_measure (Measure.Con _) ->  [| |] |> makeReadOnlyCollection
        | TType_measure (Measure.Prod (t1, t2)) ->  [| FSharpType(cenv, TType_measure t1); FSharpType(cenv, TType_measure t2) |] |> makeReadOnlyCollection
        | TType_measure Measure.One ->  [| |] |> makeReadOnlyCollection
        | TType_measure (Measure.Inv t1) ->  [| FSharpType(cenv, TType_measure t1) |] |> makeReadOnlyCollection
        | _ -> invalidOp "not a named type"

(*
    member __.ProvidedArguments = 
        let typeName, argNamesAndValues = 
            try 
                PrettyNaming.demangleProvidedTypeName typeLogicalName 
            with PrettyNaming.InvalidMangledStaticArg piece -> 
                error(Error(FSComp.SR.etProvidedTypeReferenceInvalidText(piece), range0)) 
*)

    member ty.IsAbbreviation = 
       isResolved() && ty.HasTypeDefinition && ty.TypeDefinition.IsFSharpAbbreviation

    member __.AbbreviatedType = 
       protect <| fun () -> FSharpType(cenv, stripTyEqns cenv.g ty)

    member __.IsFunctionType = 
       isResolved() &&
       protect <| fun () -> 
        match stripTyparEqns ty with 
        | TType_fun _ -> true 
        | _ -> false

    member __.IsAnonRecordType = 
       isResolved() &&
       protect <| fun () -> 
        match stripTyparEqns ty with 
        | TType_anon _ -> true 
        | _ -> false

    member __.AnonRecordTypeDetails = 
       protect <| fun () -> 
        match stripTyparEqns ty with 
        | TType_anon (anonInfo, _) -> FSharpAnonRecordTypeDetails(cenv, anonInfo)
        | _ -> invalidOp "not an anonymous record type"

    member __.IsGenericParameter = 
       protect <| fun () -> 
        match stripTyparEqns ty with 
        | TType_var _ -> true 
        | TType_measure (Measure.Var _) -> true 
        | _ -> false

    member __.GenericParameter = 
       protect <| fun () -> 
        match stripTyparEqns ty with 
        | TType_var (tp, _nullness) ->
            FSharpGenericParameter (cenv, tp)
        | TType_measure (Measure.Var tp) -> 
            FSharpGenericParameter (cenv, tp)
        | _ -> invalidOp "not a generic parameter type"

    member x.AllInterfaces = 
        if isUnresolved() then makeReadOnlyCollection [] else
        [ for ty in AllInterfacesOfType  cenv.g cenv.amap range0 AllowMultiIntfInstantiations.Yes ty do 
             yield FSharpType(cenv, ty) ]
        |> makeReadOnlyCollection

    member x.BaseType = 
        GetSuperTypeOfType cenv.g cenv.amap range0 ty
        |> Option.map (fun ty -> FSharpType(cenv, ty)) 

    member x.Instantiate(instantiation:(FSharpGenericParameter * FSharpType) list) = 
        let typI = instType (instantiation |> List.map (fun (tyv, ty) -> tyv.V, ty.V)) ty
        FSharpType(cenv, typI)

    member private x.V = ty
    member private x.cenv = cenv

    member private ty.AdjustType(t) = 
        FSharpType(ty.cenv, t)

    // Note: This equivalence relation is modulo type abbreviations
    override x.Equals(other: obj) =
        box x === other ||
        match other with
        |   :? FSharpType as t -> typeEquiv cenv.g ty t.V
        |   _ -> false

    // Note: This equivalence relation is modulo type abbreviations. The hash is less than perfect.
    override x.GetHashCode() = 
        let rec hashType ty = 
            let ty = stripTyEqnsWrtErasure EraseNone cenv.g ty
            match ty with
            | TType_forall _ ->  10000
            | TType_var (tp, _nullness)  -> 10100 + int32 tp.Stamp
            | TType_app (tc1, b1, _)  -> 10200 + int32 tc1.Stamp + List.sumBy hashType b1
            | TType_ucase _   -> 10300  // shouldn't occur in symbols
            | TType_tuple (_, l1) -> 10400 + List.sumBy hashType l1
            | TType_fun (dty, rty, _nullness) -> 10500 + hashType dty + hashType rty
            | TType_measure _ -> 10600 
            | TType_anon (_,l1) -> 10800 + List.sumBy hashType l1
        hashType ty

    member x.Format(denv: FSharpDisplayContext) = 
       protect <| fun () -> 
        NicePrint.prettyStringOfTyNoCx (denv.Contents cenv.g) ty 

    member x.FormatLayout(denv: FSharpDisplayContext) =
       protect <| fun () -> 
        NicePrint.prettyLayoutOfTypeNoCx (denv.Contents cenv.g) ty

    override x.ToString() = 
       protect <| fun () -> 
        "type " + NicePrint.prettyStringOfTyNoCx (DisplayEnv.Empty(cenv.g)) ty 

    static member Prettify(ty: FSharpType) = 
        let prettyTy = PrettyTypes.PrettifyType ty.cenv.g ty.V  |> fst
        ty.AdjustType prettyTy

    static member Prettify(tys: IList<FSharpType>) = 
        let xs = tys |> List.ofSeq
        match xs with 
        | [] -> []
        | h :: _ -> 
            let cenv = h.cenv
            let prettyTys = PrettyTypes.PrettifyTypes cenv.g [ for t in xs -> t.V ] |> fst
            (xs, prettyTys) ||> List.map2 (fun p pty -> p.AdjustType(pty))
        |> makeReadOnlyCollection

    static member Prettify(parameter: FSharpParameter) = 
        let prettyTy = parameter.V |> PrettyTypes.PrettifyType parameter.cenv.g |> fst
        parameter.AdjustType(prettyTy)

    static member Prettify(parameters: IList<FSharpParameter>) = 
        let parameters = parameters |> List.ofSeq
        match parameters with 
        | [] -> []
        | h :: _ -> 
            let cenv = h.cenv
            let prettyTys = parameters |> List.map (fun p -> p.V) |> PrettyTypes.PrettifyTypes cenv.g |> fst
            (parameters, prettyTys) ||> List.map2 (fun p pty -> p.AdjustType(pty))
        |> makeReadOnlyCollection

    static member Prettify(parameters: IList<IList<FSharpParameter>>) = 
        let xs = parameters |> List.ofSeq |> List.map List.ofSeq
        let hOpt = xs |> List.tryPick (function h :: _ -> Some h | _ -> None) 
        match hOpt with 
        | None -> xs
        | Some h -> 
            let cenv = h.cenv
            let prettyTys = xs |> List.mapSquared (fun p -> p.V) |> PrettyTypes.PrettifyCurriedTypes cenv.g |> fst
            (xs, prettyTys) ||> List.map2 (List.map2 (fun p pty -> p.AdjustType(pty)))
        |> List.map makeReadOnlyCollection |> makeReadOnlyCollection

    static member Prettify(parameters: IList<IList<FSharpParameter>>, returnParameter: FSharpParameter) = 
        let xs = parameters |> List.ofSeq |> List.map List.ofSeq
        let cenv = returnParameter.cenv
        let prettyTys, prettyRetTy = xs |> List.mapSquared (fun p -> p.V) |> (fun tys -> PrettyTypes.PrettifyCurriedSigTypes cenv.g (tys, returnParameter.V) )|> fst
        let ps = (xs, prettyTys) ||> List.map2 (List.map2 (fun p pty -> p.AdjustType(pty))) |> List.map makeReadOnlyCollection |> makeReadOnlyCollection
        ps, returnParameter.AdjustType(prettyRetTy)

and FSharpAttribute(cenv: SymbolEnv, attrib: AttribInfo) = 

    let rec resolveArgObj (arg: obj) =
        match arg with
        | :? TType as t -> box (FSharpType(cenv, t)) 
        | :? (obj[]) as a -> a |> Array.map resolveArgObj |> box
        | _ -> arg

    member __.AttributeType =  
        FSharpEntity(cenv, attrib.TyconRef)

    member __.IsUnresolved = entityIsUnresolved(attrib.TyconRef)

    member __.ConstructorArguments = 
        attrib.ConstructorArguments 
        |> List.map (fun (ty, obj) -> FSharpType(cenv, ty), resolveArgObj obj)
        |> makeReadOnlyCollection

    member __.NamedArguments = 
        attrib.NamedArguments 
        |> List.map (fun (ty, nm, isField, obj) -> FSharpType(cenv, ty), nm, isField, resolveArgObj obj)
        |> makeReadOnlyCollection

    member __.Format(denv: FSharpDisplayContext) = 
        protect <| fun () -> 
            match attrib with
            | AttribInfo.FSAttribInfo(g, attrib) ->
                NicePrint.stringOfFSAttrib (denv.Contents g) attrib
            | AttribInfo.ILAttribInfo (g, _, _scoref, cattr, _) -> 
                let parms, _args = decodeILAttribData g.ilg cattr 
                NicePrint.stringOfILAttrib (denv.Contents g) (cattr.Method.DeclaringType, parms)

    override __.ToString() = 
        if entityIsUnresolved attrib.TyconRef then "attribute ???" else "attribute " + attrib.TyconRef.CompiledName + "(...)" 
#if !NO_EXTENSIONTYPING    
and FSharpStaticParameter(cenv, sp: Tainted< ExtensionTyping.ProvidedParameterInfo >, m) = 
    inherit FSharpSymbol(cenv, 
                         (fun () -> 
                              protect <| fun () -> 
                                let spKind = Import.ImportProvidedType cenv.amap m (sp.PApply((fun x -> x.ParameterType), m))
                                let nm = sp.PUntaint((fun p -> p.Name), m)
                                Item.ArgName((mkSynId m nm, spKind, None))), 
                         (fun _ _ _ -> true))

    member __.Name = 
        protect <| fun () -> 
            sp.PUntaint((fun p -> p.Name), m)

    member __.DeclarationLocation = m

    member __.Kind = 
        protect <| fun () -> 
            let ty = Import.ImportProvidedType cenv.amap m (sp.PApply((fun x -> x.ParameterType), m))
            FSharpType(cenv, ty)

    member __.IsOptional = 
        protect <| fun () -> sp.PUntaint((fun x -> x.IsOptional), m)

    member __.HasDefaultValue = 
        protect <| fun () -> sp.PUntaint((fun x -> x.HasDefaultValue), m)

    member __.DefaultValue = 
        protect <| fun () -> sp.PUntaint((fun x -> x.RawDefaultValue), m)

    override x.Equals(other: obj) =
        box x === other || 
        match other with
        |   :? FSharpStaticParameter as p -> x.Name = p.Name && x.DeclarationLocation = p.DeclarationLocation
        |   _ -> false

    override x.GetHashCode() = hash x.Name
    override x.ToString() = 
        "static parameter " + x.Name 
#endif
and FSharpParameter(cenv, paramTy:TType, topArgInfo:ArgReprInfo, mOpt, isParamArrayArg, isInArg, isOutArg, isOptionalArg) = 
    inherit FSharpSymbol(cenv, 
                         (fun () -> 
                            let m = match mOpt with Some m  -> m | None -> range0
                            Item.ArgName((match topArgInfo.Name with None -> mkSynId m "" | Some v -> v), paramTy, None)), 
                         (fun _ _ _ -> true))
    let attribs = topArgInfo.Attribs
    let idOpt = topArgInfo.Name
    let m = match mOpt with Some m  -> m | None -> range0

    member __.Name = match idOpt with None -> None | Some v -> Some v.idText

    member __.cenv: SymbolEnv = cenv

    member __.AdjustType(t) = FSharpParameter(cenv, t, topArgInfo, mOpt, isParamArrayArg, isInArg, isOutArg, isOptionalArg)

    member __.Type: FSharpType = FSharpType(cenv, paramTy)

    member __.V = paramTy

    member __.DeclarationLocation = match idOpt with None -> m | Some v -> v.idRange

    member __.Attributes = 
        attribs |> List.map (fun a -> FSharpAttribute(cenv, AttribInfo.FSAttribInfo(cenv.g, a))) |> makeReadOnlyCollection

    member __.IsParamArrayArg = isParamArrayArg

    member __.IsInArg = isInArg

    member __.IsOutArg = isOutArg

    member __.IsOptionalArg = isOptionalArg
    
    member private x.ValReprInfo = topArgInfo

    override x.Equals(other: obj) =
        box x === other || 
        match other with
        |   :? FSharpParameter as p -> x.Name = p.Name && x.DeclarationLocation = p.DeclarationLocation
        |   _ -> false

    override x.GetHashCode() = hash (box topArgInfo)

    override x.ToString() = 
        "parameter " + (match x.Name with None -> "<unnamed" | Some s -> s)

and FSharpAssemblySignature (cenv, topAttribs: TypeChecker.TopAttribs option, optViewedCcu: CcuThunk option, mtyp: ModuleOrNamespaceType) = 

    // Assembly signature for a referenced/linked assembly
    new (cenv: SymbolEnv, ccu: CcuThunk) = 
        let cenv = if ccu.IsUnresolvedReference then cenv else SymbolEnv(cenv.g, ccu, None, cenv.tcImports)
        FSharpAssemblySignature(cenv, None, Some ccu, ccu.Contents.ModuleOrNamespaceType)
    
    // Assembly signature for an assembly produced via type-checking.
    new (g, thisCcu, thisCcuTy, tcImports, topAttribs, mtyp) = 
        FSharpAssemblySignature(SymbolEnv(g, thisCcu, Some thisCcuTy, tcImports), topAttribs, None, mtyp)

    member __.Entities = 

        let rec loop (rmtyp: ModuleOrNamespaceType) = 
            [| for entity in rmtyp.AllEntities do
                   if entity.IsNamespace then 
                       yield! loop entity.ModuleOrNamespaceType
                   else 
                       let entityRef = rescopeEntity optViewedCcu entity 
                       yield FSharpEntity(cenv, entityRef) |]
        
        loop mtyp |> makeReadOnlyCollection

    member __.Attributes =
        [ match optViewedCcu with 
          | Some ccu -> 
                match ccu.TryGetILModuleDef() with 
                | Some ilModule -> 
                    match ilModule.Manifest with 
                    | None -> ()
                    | Some manifest -> 
                        for a in AttribInfosOfIL cenv.g cenv.amap cenv.thisCcu.ILScopeRef range0 manifest.CustomAttrs do
                            yield FSharpAttribute(cenv, a)
                | None -> 
                    // If no module is available, then look in the CCU contents. 
                    if ccu.IsFSharp then
                        for a in ccu.Contents.Attribs do 
                            yield FSharpAttribute(cenv, FSAttribInfo (cenv.g, a))
          | None -> 
              match topAttribs with
              | None -> ()
              | Some tA -> for a in tA.assemblyAttrs do yield FSharpAttribute(cenv, AttribInfo.FSAttribInfo(cenv.g, a)) ]
        |> makeReadOnlyCollection

    member __.FindEntityByPath path =
        let findNested name entity = 
            match entity with
            | Some (e: Entity) ->e.ModuleOrNamespaceType.AllEntitiesByCompiledAndLogicalMangledNames.TryFind name
            | _ -> None

        match path with
        | hd :: tl ->
             (mtyp.AllEntitiesByCompiledAndLogicalMangledNames.TryFind hd, tl) 
             ||> List.fold (fun a x -> findNested x a)  
             |> Option.map (fun e -> FSharpEntity(cenv, rescopeEntity optViewedCcu e))
        | _ -> None

    override x.ToString() = "<assembly signature>"

and FSharpAssembly internal (cenv, ccu: CcuThunk) = 

    new (g, tcImports, ccu: CcuThunk) = 
        FSharpAssembly(SymbolEnv(g, ccu, None, tcImports), ccu)

    member __.RawCcuThunk = ccu

    member __.QualifiedName = match ccu.QualifiedName with None -> "" | Some s -> s

    member __.CodeLocation = ccu.SourceCodeDirectory

    member __.FileName = ccu.FileName

    member __.SimpleName = ccu.AssemblyName 

#if !NO_EXTENSIONTYPING
    member __.IsProviderGenerated = ccu.IsProviderGenerated
#endif

    member __.Contents : FSharpAssemblySignature = FSharpAssemblySignature(cenv, ccu)
                 
    override x.ToString() = ccu.ILScopeRef.QualifiedName

/// Represents open declaration in F# code.
[<Sealed>]
type FSharpOpenDeclaration(longId: Ident list, range: range option, modules: FSharpEntity list, appliedScope: range, isOwnNamespace: bool) =

    member __.LongId = longId

    member __.Range = range

    member __.Modules = modules

    member __.AppliedScope = appliedScope

    member __.IsOwnNamespace = isOwnNamespace

[<Sealed>]
type FSharpSymbolUse(g:TcGlobals, denv: DisplayEnv, symbol:FSharpSymbol, itemOcc, range: range) = 

    member __.Symbol  = symbol

    member __.DisplayContext  = FSharpDisplayContext(fun _ -> denv)

    member x.IsDefinition = x.IsFromDefinition

    member __.IsFromDefinition = itemOcc = ItemOccurence.Binding

    member __.IsFromPattern = itemOcc = ItemOccurence.Pattern

    member __.IsFromType = itemOcc = ItemOccurence.UseInType

    member __.IsFromAttribute = itemOcc = ItemOccurence.UseInAttribute

    member __.IsFromDispatchSlotImplementation = itemOcc = ItemOccurence.Implemented

    member __.IsFromComputationExpression = 
        match symbol.Item, itemOcc with 
        // 'seq' in 'seq { ... }' gets colored as keywords
        | (Item.Value vref), ItemOccurence.Use when valRefEq g g.seq_vref vref ->  true
        // custom builders, custom operations get colored as keywords
        | (Item.CustomBuilder _ | Item.CustomOperation _), ItemOccurence.Use ->  true
        | _ -> false

    member __.IsFromOpenStatement = itemOcc = ItemOccurence.Open

    member __.FileName = range.FileName

    member __.Range = Range.toZ range

    member __.RangeAlternate = range

    override __.ToString() = sprintf "%O, %O, %O" symbol itemOcc range <|MERGE_RESOLUTION|>--- conflicted
+++ resolved
@@ -2104,12 +2104,8 @@
     member __.GenericArguments = 
        protect <| fun () -> 
         match stripTyparEqns ty with 
-<<<<<<< HEAD
+        | TType_anon (_, tyargs) 
         | TType_app (_, tyargs, _) 
-=======
-        | TType_anon (_, tyargs) 
-        | TType_app (_, tyargs) 
->>>>>>> e709f52b
         | TType_tuple (_, tyargs) -> (tyargs |> List.map (fun ty -> FSharpType(cenv, ty)) |> makeReadOnlyCollection) 
         | TType_fun(d, r, _nullness) -> [| FSharpType(cenv, d); FSharpType(cenv, r) |] |> makeReadOnlyCollection
         | TType_measure (Measure.Con _) ->  [| |] |> makeReadOnlyCollection
