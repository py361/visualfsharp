--- conflicted
+++ resolved
@@ -2,212 +2,6 @@
 
 namespace Microsoft.FSharp.Core
 
-<<<<<<< HEAD
-    open System
-    open Microsoft.FSharp.Core
-    open Microsoft.FSharp.Collections
-    open Microsoft.FSharp.Core.Operators
-    open Microsoft.FSharp.Collections
-
-    [<CompilationRepresentation(CompilationRepresentationFlags.ModuleSuffix)>]
-    /// <summary>Basic operations on options.</summary>
-    module Option =
-        /// <summary>Returns true if the option is not None.</summary>
-        /// <param name="option">The input option.</param>
-        /// <returns>True if the option is not None.</returns>
-        [<CompiledName("IsSome")>]
-        val inline isSome: option:'T option -> bool
-
-        /// <summary>Returns true if the option is None.</summary>
-        /// <param name="option">The input option.</param>
-        /// <returns>True if the option is None.</returns>
-        [<CompiledName("IsNone")>]
-        val inline isNone: option:'T option -> bool
-
-        /// <summary>Gets the value of the option if the option is <c>Some</c>, otherwise returns the specified default value.</summary>
-        /// <param name="value">The specified default value.</param>
-        /// <param name="option">The input option.</param>
-        /// <returns>The option if the option is Some, else the default value.</returns>
-        /// <remarks>Identical to the built-in <see cref="defaultArg"/> operator, except with the arguments swapped.</remarks>
-        [<CompiledName("DefaultValue")>]
-        val defaultValue: value:'T -> option:'T option -> 'T
-
-        /// <summary>Gets the value of the option if the option is <c>Some</c>, otherwise evaluates <paramref name="defThunk"/> and returns the result.</summary>
-        /// <param name="defThunk">A thunk that provides a default value when evaluated.</param>
-        /// <param name="option">The input option.</param>
-        /// <returns>The option if the option is Some, else the result of evaluating <paramref name="defThunk"/>.</returns>
-        /// <remarks><paramref name="defThunk"/> is not evaluated unless <paramref name="option"/> is <c>None</c>.</remarks>
-        [<CompiledName("DefaultWith")>]
-        val defaultWith: defThunk:(unit -> 'T) -> option:'T option -> 'T
-
-        /// <summary>Returns <paramref name="option"/> if it is <c>Some</c>, otherwise returns <paramref name="ifNone"/>.</summary>
-        /// <param name="ifNone">The value to use if <paramref name="option"/> is <c>None</c>.</param>
-        /// <param name="option">The input option.</param>
-        /// <returns>The option if the option is Some, else the alternate option.</returns>
-        [<CompiledName("OrElse")>]
-        val orElse: ifNone:'T option -> option:'T option -> 'T option
-
-        /// <summary>Returns <paramref name="option"/> if it is <c>Some</c>, otherwise evaluates <paramref name="ifNoneThunk"/> and returns the result.</summary>
-        /// <param name="ifNoneThunk">A thunk that provides an alternate option when evaluated.</param>
-        /// <param name="option">The input option.</param>
-        /// <returns>The option if the option is Some, else the result of evaluating <paramref name="ifNoneThunk"/>.</returns>
-        /// <remarks><paramref name="ifNoneThunk"/> is not evaluated unless <paramref name="option"/> is <c>None</c>.</remarks>
-        [<CompiledName("OrElseWith")>]
-        val orElseWith: ifNoneThunk:(unit -> 'T option) -> option:'T option -> 'T option
-
-        /// <summary>Gets the value associated with the option.</summary>
-        /// <param name="option">The input option.</param>
-        /// <returns>The value within the option.</returns>
-        /// <exception href="System.ArgumentException">Thrown when the option is None.</exception>
-        [<CompiledName("GetValue")>]
-        val get: option:'T option -> 'T
-
-        /// <summary><c>count inp</c> evaluates to <c>match inp with None -> 0 | Some _ -> 1</c>.</summary>
-        /// <param name="option">The input option.</param>
-        /// <returns>A zero if the option is None, a one otherwise.</returns>
-        [<CompiledName("Count")>]
-        val count: option:'T option -> int
-
-        /// <summary><c>fold f s inp</c> evaluates to <c>match inp with None -> s | Some x -> f s x</c>.</summary>
-        /// <param name="folder">A function to update the state data when given a value from an option.</param>
-        /// <param name="state">The initial state.</param>
-        /// <param name="option">The input option.</param>
-        /// <returns>The original state if the option is None, otherwise it returns the updated state with the folder
-        /// and the option value.</returns>
-        [<CompiledName("Fold")>]
-        val fold<'T,'State> : folder:('State -> 'T -> 'State) -> state:'State -> option:'T option -> 'State
-
-        /// <summary><c>fold f inp s</c> evaluates to <c>match inp with None -> s | Some x -> f x s</c>.</summary>
-        /// <param name="folder">A function to update the state data when given a value from an option.</param>
-        /// <param name="option">The input option.</param>
-        /// <param name="state">The initial state.</param>
-        /// <returns>The original state if the option is None, otherwise it returns the updated state with the folder
-        /// and the option value.</returns>
-        [<CompiledName("FoldBack")>]
-        val foldBack<'T,'State> : folder:('T -> 'State -> 'State) -> option:'T option -> state:'State -> 'State
-
-        /// <summary><c>exists p inp</c> evaluates to <c>match inp with None -> false | Some x -> p x</c>.</summary>
-        /// <param name="predicate">A function that evaluates to a boolean when given a value from the option type.</param>
-        /// <param name="option">The input option.</param>
-        /// <returns>False if the option is None, otherwise it returns the result of applying the predicate
-        /// to the option value.</returns>
-        [<CompiledName("Exists")>]
-        val exists: predicate:('T -> bool) -> option:'T option -> bool
-
-        /// <summary><c>forall p inp</c> evaluates to <c>match inp with None -> true | Some x -> p x</c>.</summary>
-        /// <param name="predicate">A function that evaluates to a boolean when given a value from the option type.</param>
-        /// <param name="option">The input option.</param>
-        /// <returns>True if the option is None, otherwise it returns the result of applying the predicate
-        /// to the option value.</returns>
-        [<CompiledName("ForAll")>]
-        val forall: predicate:('T -> bool) -> option:'T option -> bool
-
-        /// <summary>Evaluates to true if <paramref name="option"/> is <c>Some</c> and its value is equal to <paramref name="value"/>.</summary>
-        /// <param name="value">The value to test for equality.</param>
-        /// <param name="option">The input option.</param>
-        /// <returns>True if the option is <c>Some</c> and contains a value equal to <paramref name="value"/>, otherwise false.</returns>
-        [<CompiledName("Contains")>]
-        val inline contains: value:'T -> option:'T option -> bool when 'T : equality
-
-        /// <summary><c>iter f inp</c> executes <c>match inp with None -> () | Some x -> f x</c>.</summary>
-        /// <param name="action">A function to apply to the option value.</param>
-        /// <param name="option">The input option.</param>
-        /// <returns>Unit if the option is None, otherwise it returns the result of applying the predicate
-        /// to the option value.</returns>
-        [<CompiledName("Iterate")>]
-        val iter: action:('T -> unit) -> option:'T option -> unit
-
-        /// <summary><c>map f inp</c> evaluates to <c>match inp with None -> None | Some x -> Some (f x)</c>.</summary>
-        /// <param name="mapping">A function to apply to the option value.</param>
-        /// <param name="option">The input option.</param>
-        /// <returns>An option of the input value after applying the mapping function, or None if the input is None.</returns>
-        [<CompiledName("Map")>]
-        val map: mapping:('T -> 'U) -> option:'T option -> 'U option
-
-        /// <summary><c>map f option1 option2</c> evaluates to <c>match option1, option2 with Some x, Some y -> Some (f x y) | _ -> None</c>.</summary>
-        /// <param name="mapping">A function to apply to the option values.</param>
-        /// <param name="option1">The first option.</param>
-        /// <param name="option2">The second option.</param>
-        /// <returns>An option of the input values after applying the mapping function, or None if either input is None.</returns>
-        [<CompiledName("Map2")>]
-        val map2: mapping:('T1 -> 'T2 -> 'U) -> 'T1 option -> 'T2 option -> 'U option
-
-        /// <summary><c>map f option1 option2 option3</c> evaluates to <c>match option1, option2, option3 with Some x, Some y, Some z -> Some (f x y z) | _ -> None</c>.</summary>
-        /// <param name="mapping">A function to apply to the option values.</param>
-        /// <param name="option1">The first option.</param>
-        /// <param name="option2">The second option.</param>
-        /// <param name="option3">The third option.</param>
-        /// <returns>An option of the input values after applying the mapping function, or None if any input is None.</returns>
-        [<CompiledName("Map3")>]
-        val map3: mapping:('T1 -> 'T2 -> 'T3 -> 'U) -> 'T1 option -> 'T2 option -> 'T3 option -> 'U option
-
-        /// <summary><c>bind f inp</c> evaluates to <c>match inp with None -> None | Some x -> f x</c></summary>
-        /// <param name="binder">A function that takes the value of type T from an option and transforms it into
-        /// an option containing a value of type U.</param>
-        /// <param name="option">The input option.</param>
-        /// <returns>An option of the output type of the binder.</returns>
-        [<CompiledName("Bind")>]
-        val bind: binder:('T -> 'U option) -> option:'T option -> 'U option
-
-        /// <summary><c>flatten inp</c> evaluates to <c>match inp with None -> None | Some x -> x</c></summary>
-        /// <param name="option">The input option.</param>
-        /// <returns>An option of the output type of the binder.</returns>
-        /// <remarks><c>flatten</c> is equivalent to <c>bind id</c>.</remarks>
-        [<CompiledName("Flatten")>]
-        val flatten: option:'T option option -> 'T option
-
-        /// <summary><c>filter f inp</c> evaluates to <c>match inp with None -> None | Some x -> if f x then Some x else None</c>.</summary>
-        /// <param name="predicate">A function that evaluates whether the value contained in the option should remain, or be filtered out.</param>
-        /// <param name="option">The input option.</param>
-        /// <returns>The input if the predicate evaluates to true; otherwise, None.</returns>
-        [<CompiledName("Filter")>]
-        val filter: predicate:('T -> bool) -> option:'T option -> 'T option
-
-        /// <summary>Convert the option to an array of length 0 or 1.</summary>
-        /// <param name="option">The input option.</param>
-        /// <returns>The result array.</returns>
-        [<CompiledName("ToArray")>]
-        val toArray: option:'T option -> 'T[]
-
-        /// <summary>Convert the option to a list of length 0 or 1.</summary>
-        /// <param name="option">The input option.</param>
-        /// <returns>The result list.</returns>
-        [<CompiledName("ToList")>]
-        val toList: option:'T option -> 'T list
-
-
-        /// <summary>Convert the option to a Nullable value.</summary>
-        /// <param name="option">The input option.</param>
-        /// <returns>The result value.</returns>
-        [<CompiledName("ToNullable")>]
-        val toNullable: option:'T option -> Nullable<'T>
-
-        /// <summary>Convert a Nullable value to an option.</summary>
-        /// <param name="value">The input nullable value.</param>
-        /// <returns>The result option.</returns>
-        [<CompiledName("OfNullable")>]
-        val ofNullable: value:Nullable<'T> -> 'T option 
-
-        /// <summary>Convert a potentially null value to an option.</summary>
-        /// <param name="value">The input value.</param>
-        /// <returns>The result option.</returns>
-        [<CompiledName("OfObj")>]
-//#if BUILDING_WITH_LKG
-        val ofObj: value: 'T -> 'T option  when 'T : null
-//#else
-//        val ofObj: value: 'T? -> 'T option  // when 'T : not null
-//#endif
-
-        /// <summary>Convert an option to a potentially null value.</summary>
-        /// <param name="value">The input value.</param>
-        /// <returns>The result value, which is null if the input was None.</returns>
-        [<CompiledName("ToObj")>]
-//#if BUILDING_WITH_LKG
-        val toObj: value: 'T option -> 'T when 'T : null
-//#else
-//        val toObj: value: 'T option -> 'T? // when 'T : null
-//#endif
-=======
 open System
 open Microsoft.FSharp.Core
 open Microsoft.FSharp.Collections
@@ -591,5 +385,4 @@
     /// <param name="value">The input value.</param>
     /// <returns>The result value, which is null if the input was ValueNone.</returns>
     [<CompiledName("ToObj")>]
-    val toObj: value: 'T voption -> 'T when 'T : null
->>>>>>> b28ba27c
+    val toObj: value: 'T voption -> 'T when 'T : null