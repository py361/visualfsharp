// Copyright (c) Microsoft Corporation.  All Rights Reserved.  Licensed under the Apache License, Version 2.0.  See License.txt in the project root for license information.

// Open up the compiler as an incremental service for parsing,
// type checking and intellisense-like environment-reporting.

namespace Microsoft.FSharp.Compiler.SourceCodeServices

open System
open System.IO
open System.Text
open System.Threading
open System.Runtime
open System.Collections.Generic
open System.Collections.Concurrent

open Microsoft.FSharp.Core.Printf
open Microsoft.FSharp.Compiler 
open Microsoft.FSharp.Compiler.AbstractIL
open Microsoft.FSharp.Compiler.AbstractIL.IL
open Microsoft.FSharp.Compiler.AbstractIL.Diagnostics 
open Microsoft.FSharp.Compiler.AbstractIL.Internal  
open Microsoft.FSharp.Compiler.AbstractIL.Internal.Library  

open Microsoft.FSharp.Compiler.AccessibilityLogic
open Microsoft.FSharp.Compiler.Ast
open Microsoft.FSharp.Compiler.CompileOps
open Microsoft.FSharp.Compiler.ErrorLogger
open Microsoft.FSharp.Compiler.Lib
open Microsoft.FSharp.Compiler.ReferenceResolver
open Microsoft.FSharp.Compiler.PrettyNaming
open Microsoft.FSharp.Compiler.Parser
open Microsoft.FSharp.Compiler.Range
open Microsoft.FSharp.Compiler.Lexhelp
open Microsoft.FSharp.Compiler.Layout
open Microsoft.FSharp.Compiler.Tast
open Microsoft.FSharp.Compiler.Tastops
open Microsoft.FSharp.Compiler.Tastops.DebugPrint
open Microsoft.FSharp.Compiler.TcGlobals 
open Microsoft.FSharp.Compiler.Infos
open Microsoft.FSharp.Compiler.InfoReader
open Microsoft.FSharp.Compiler.NameResolution
open Microsoft.FSharp.Compiler.TypeChecker
open Microsoft.FSharp.Compiler.SourceCodeServices.ItemDescriptionsImpl 

open Internal.Utilities
open Internal.Utilities.Collections

type internal Layout = Internal.Utilities.StructuredFormat.Layout

[<AutoOpen>]
module EnvMisc =
    let getToolTipTextSize = GetEnvInteger "FCS_RecentForegroundTypeCheckCacheSize" 5
    let maxTypeCheckErrorsOutOfProjectContext = GetEnvInteger "FCS_MaxErrorsOutOfProjectContext" 3
    let braceMatchCacheSize = GetEnvInteger "FCS_BraceMatchCacheSize" 5
    let parseFileInProjectCacheSize = GetEnvInteger "FCS_ParseFileInProjectCacheSize" 2
    let incrementalTypeCheckCacheSize = GetEnvInteger "FCS_IncrementalTypeCheckCacheSize" 5

    let projectCacheSizeDefault   = GetEnvInteger "FCS_ProjectCacheSizeDefault" 3
    let frameworkTcImportsCacheStrongSize = GetEnvInteger "FCS_frameworkTcImportsCacheStrongSizeDefault" 8
    let maxMBDefault =  GetEnvInteger "FCS_MaxMB" 1000000 // a million MB = 1TB = disabled
    //let maxMBDefault = GetEnvInteger "FCS_maxMB" (if sizeof<int> = 4 then 1700 else 3400)

    /// Maximum time share for a piece of background work before it should (cooperatively) yield
    /// to enable other requests to be serviced. Yielding means returning a continuation function
    /// (via an Eventually<_> value of case NotYetDone) that can be called as the next piece of work. 
    let maxTimeShareMilliseconds = 
        match System.Environment.GetEnvironmentVariable("FCS_MaxTimeShare") with 
        | null | "" -> 50L
        | s -> int64 s


//----------------------------------------------------------------------------
// Methods
//--------------------------------------------------------------------------

[<Sealed>]
type FSharpMethodGroupItemParameter(name: string, canonicalTypeTextForSorting: string, display: Layout, isOptional: bool) = 
    member __.ParameterName = name
    member __.CanonicalTypeTextForSorting = canonicalTypeTextForSorting
    member __.StructuredDisplay = display
    member __.Display = showL display
    member __.IsOptional = isOptional

/// Format parameters for Intellisense completion
module internal Params = 
    let printCanonicalizedTypeName g (denv:DisplayEnv) tau =
        // get rid of F# abbreviations and such
        let strippedType = stripTyEqnsWrtErasure EraseAll g tau
        // pretend no namespaces are open
        let denv = denv.SetOpenPaths([])
        // now printing will see a .NET-like canonical representation, that is good for sorting overloads into a reasonable order (see bug 94520)
        NicePrint.stringOfTy denv strippedType

    let ParamOfRecdField g denv f =
        FSharpMethodGroupItemParameter(
          name = f.rfield_id.idText,
          canonicalTypeTextForSorting = printCanonicalizedTypeName g denv f.rfield_type,
          display = NicePrint.prettyLayoutOfTy denv f.rfield_type,
          isOptional=false)
    
    let ParamOfUnionCaseField g denv isGenerated (i : int) f = 
        let initial = ParamOfRecdField g denv f
        let display = if isGenerated i f then initial.StructuredDisplay else NicePrint.layoutOfParamData denv (ParamData(false, false, NotOptional, NoCallerInfo, Some f.rfield_id, ReflectedArgInfo.None, f.rfield_type)) 
        FSharpMethodGroupItemParameter(
          name=initial.ParameterName, 
          canonicalTypeTextForSorting=initial.CanonicalTypeTextForSorting, 
          display=display,
          isOptional=false)

    let ParamOfParamData g denv (ParamData(_isParamArrayArg, _isOutArg, optArgInfo, _callerInfoInfo, nmOpt, _reflArgInfo, pty) as paramData) =
        FSharpMethodGroupItemParameter(
          name = (match nmOpt with None -> "" | Some pn -> pn.idText),
          canonicalTypeTextForSorting = printCanonicalizedTypeName g denv pty,
          display = NicePrint.layoutOfParamData denv paramData,
          isOptional=optArgInfo.IsOptional)

    // TODO this code is similar to NicePrint.fs:formatParamDataToBuffer, refactor or figure out why different?
    let ParamsOfParamDatas g denv (paramDatas:ParamData list) rty = 
        let paramInfo,paramTypes = 
            paramDatas 
            |> List.map (fun (ParamData(isParamArrayArg, _isOutArg, optArgInfo, _callerInfoInfo, nmOpt, _reflArgInfo, pty)) -> 
                let isOptArg = optArgInfo.IsOptional
                match nmOpt, isOptArg, tryDestOptionTy denv.g pty with 
                // Layout an optional argument 
                | Some id, true, ptyOpt -> 
                    let nm = id.idText
                    // detect parameter type, if ptyOpt is None - this is .NET style optional argument
                    let pty = defaultArg ptyOpt pty
                    (nm, isOptArg, SepL.questionMark ^^ (wordL (TaggedTextOps.tagParameter nm))),  pty
                // Layout an unnamed argument 
                | None, _,_ -> 
                    ("", isOptArg, emptyL), pty
                // Layout a named argument 
                | Some id,_,_ -> 
                    let nm = id.idText
                    let prefix = 
                        if isParamArrayArg then
                            NicePrint.PrintUtilities.layoutBuiltinAttribute denv denv.g.attrib_ParamArrayAttribute ^^
                            wordL (TaggedTextOps.tagParameter nm) ^^
                            RightL.colon
                            //sprintf "%s %s: " (NicePrint.PrintUtilities.layoutBuiltinAttribute denv denv.g.attrib_ParamArrayAttribute |> showL) nm 
                        else 
                            wordL (TaggedTextOps.tagParameter nm) ^^
                            RightL.colon
                            //sprintf "%s: " nm
                    (nm,isOptArg, prefix),pty)
            |> List.unzip
        let paramTypeAndRetLs,_ = NicePrint.layoutPrettifiedTypes denv (paramTypes@[rty])
        let paramTypeLs,_ = List.frontAndBack  paramTypeAndRetLs
        (paramInfo,paramTypes,paramTypeLs) |||> List.map3 (fun (nm,isOptArg,paramPrefix) tau tyL -> 
            FSharpMethodGroupItemParameter(
              name = nm,
              canonicalTypeTextForSorting = printCanonicalizedTypeName g denv tau,
              display = paramPrefix ^^ tyL,
              isOptional=isOptArg
            ))

    let ParamsOfTypes g denv args rtau = 
        let ptausL, _ = NicePrint.layoutPrettifiedTypes denv (args@[rtau]) 
        let argsL,_ = List.frontAndBack ptausL 
        let mkParam (tau,tyL) =
            FSharpMethodGroupItemParameter(
              name = "",
              canonicalTypeTextForSorting = printCanonicalizedTypeName g denv tau,
              display =  tyL,
              isOptional=false
            )
        (args,argsL) ||> List.zip |> List.map mkParam

#if EXTENSIONTYPING

    let (|ItemIsProvidedType|_|) g item =
        match item with
        | Item.Types(_name,tys) ->
            match tys with
            | [AppTy g (tyconRef,_typeInst)] ->
                if tyconRef.IsProvidedErasedTycon || tyconRef.IsProvidedGeneratedTycon then
                    Some tyconRef
                else
                    None
            | _ -> None
        | _ -> None

    let (|ItemIsProvidedTypeWithStaticArguments|_|) m g item =
        match item with
        | Item.Types(_name,tys) ->
            match tys with
            | [AppTy g (tyconRef,_typeInst)] ->
                if tyconRef.IsProvidedErasedTycon || tyconRef.IsProvidedGeneratedTycon then
                    let typeBeforeArguments = 
                        match tyconRef.TypeReprInfo with 
                        | TProvidedTypeExtensionPoint info -> info.ProvidedType
                        | _ -> failwith "unreachable"
                    let staticParameters = typeBeforeArguments.PApplyWithProvider((fun (typeBeforeArguments,provider) -> typeBeforeArguments.GetStaticParameters(provider)), range=m) 
                    let staticParameters = staticParameters.PApplyArray(id, "GetStaticParameters",m)
                    Some staticParameters
                else
                    None
            | _ -> None
        | _ -> None


    let (|ItemIsProvidedMethodWithStaticArguments|_|) item =
        match item with
        // Prefer the static parameters from the uninstantiated method info
        | Item.MethodGroup(_,_,Some minfo) ->
            match minfo.ProvidedStaticParameterInfo  with 
            | Some (_,staticParameters) -> Some staticParameters
            | _ -> None
        | Item.MethodGroup(_,[minfo],_) ->
            match minfo.ProvidedStaticParameterInfo  with 
            | Some (_,staticParameters) -> Some staticParameters
            | _ -> None
        | _ -> None

    let (|ItemIsWithStaticArguments|_|) m g item =
        match item with
        | ItemIsProvidedTypeWithStaticArguments m g staticParameters -> Some staticParameters
        | ItemIsProvidedMethodWithStaticArguments staticParameters -> Some staticParameters
        | _ -> None
#endif

    let StaticParamsOfItem (infoReader:InfoReader) m denv d = 
        let amap = infoReader.amap
        let g = infoReader.g
        match d with
#if EXTENSIONTYPING
        | ItemIsWithStaticArguments m g staticParameters ->
            staticParameters 
                |> Array.map (fun sp -> 
                    let typ = Import.ImportProvidedType amap m (sp.PApply((fun x -> x.ParameterType),m))
                    let spKind = NicePrint.prettyLayoutOfTy denv typ
                    let spName = sp.PUntaint((fun sp -> sp.Name), m)
                    let spOpt = sp.PUntaint((fun sp -> sp.IsOptional), m)
                    FSharpMethodGroupItemParameter(
                      name = spName,
                      canonicalTypeTextForSorting = showL spKind,
                      display = (if spOpt then SepL.questionMark else emptyL) ^^ wordL (TaggedTextOps.tagParameter spName) ^^ RightL.colon ^^ spKind,
                      //display = sprintf "%s%s: %s" (if spOpt then "?" else "") spName spKind,
                      isOptional=spOpt))
#endif
        | _ -> [| |]

    let rec ParamsOfItem (infoReader:InfoReader) m denv d = 
        let amap = infoReader.amap
        let g = infoReader.g
        match d with
        | Item.Value vref -> 
            let getParamsOfTypes() = 
                let _, tau = vref.TypeScheme
                match tryDestFunTy denv.g tau with
                | Some(arg,rtau) ->
                    let args = tryDestRefTupleTy denv.g arg 
                    ParamsOfTypes g denv args rtau
                | None -> []
            match vref.ValReprInfo with
            | None -> 
                // ValReprInfo = None i.e. in let bindings defined in types or in local functions
                // in this case use old approach and return only information about types
                getParamsOfTypes ()
            | Some valRefInfo ->
                // ValReprInfo will exist for top-level syntactic functions
                // per spec: binding is considered to define a syntactic function if it is either a function or its immediate right-hand-side is a anonymous function
                let (_, argInfos,  returnTy, _) = GetTopValTypeInFSharpForm  g valRefInfo vref.Type m
                match argInfos with
                | [] -> 
                    // handles cases like 'let foo = List.map'
                    getParamsOfTypes() 
                | argInfo::_ ->
                    // result 'paramDatas' collection corresponds to the first argument of curried function
                    // i.e. let func (a : int) (b : int) = a + b
                    // paramDatas will contain information about a and returnTy will be: int -> int
                    // This is good enough as we don't provide ways to display info for the second curried argument
                    let paramDatas = 
                        argInfo
                        |> List.map ParamNameAndType.FromArgInfo
                        |> List.map (fun (ParamNameAndType(nmOpt, pty)) -> ParamData(false, false, NotOptional, NoCallerInfo, nmOpt, ReflectedArgInfo.None, pty))
                    ParamsOfParamDatas g denv paramDatas returnTy
        | Item.UnionCase(ucr,_)   -> 
            match ucr.UnionCase.RecdFields with
            | [f] -> [ParamOfUnionCaseField g denv NicePrint.isGeneratedUnionCaseField -1 f]
            | fs -> fs |> List.mapi (ParamOfUnionCaseField g denv NicePrint.isGeneratedUnionCaseField)
        | Item.ActivePatternCase(apref)   -> 
            let v = apref.ActivePatternVal 
            let _,tau = v.TypeScheme
            let args, _ = stripFunTy denv.g tau 
            ParamsOfTypes g denv args tau
        | Item.ExnCase(ecref)     -> 
            ecref |> recdFieldsOfExnDefRef |> List.mapi (ParamOfUnionCaseField g denv NicePrint.isGeneratedExceptionField) 
        | Item.Property(_,pinfo :: _) -> 
            let paramDatas = pinfo.GetParamDatas(amap,m)
            let rty = pinfo.GetPropertyType(amap,m) 
            ParamsOfParamDatas g denv paramDatas rty
        | Item.CtorGroup(_,(minfo :: _)) 
        | Item.MethodGroup(_,(minfo :: _),_) -> 
            let paramDatas = minfo.GetParamDatas(amap, m, minfo.FormalMethodInst) |> List.head
            let rty = minfo.GetFSharpReturnTy(amap, m, minfo.FormalMethodInst)
            ParamsOfParamDatas g denv paramDatas rty
        | Item.CustomBuilder (_,vref) -> ParamsOfItem infoReader m denv (Item.Value vref)
        | Item.TypeVar _ -> []

        | Item.CustomOperation (_,usageText, Some minfo) -> 
            match usageText() with 
            | None -> 
                let argNamesAndTys = ItemDescriptionsImpl.ParamNameAndTypesOfUnaryCustomOperation g minfo 
                let _, argTys, _ = PrettyTypes.PrettifyTypesN g (argNamesAndTys |> List.map (fun (ParamNameAndType(_,ty)) -> ty))
                let paramDatas = (argNamesAndTys, argTys) ||> List.map2 (fun (ParamNameAndType(nmOpt, _)) argTy -> ParamData(false, false, NotOptional, NoCallerInfo, nmOpt, ReflectedArgInfo.None,argTy))
                let rty = minfo.GetFSharpReturnTy(amap, m, minfo.FormalMethodInst)
                ParamsOfParamDatas g denv paramDatas rty
            | Some _ -> 
                [] // no parameter data available for binary operators like 'zip', 'join' and 'groupJoin' since they use bespoke syntax 

        | Item.FakeInterfaceCtor _ -> []
        | Item.DelegateCtor delty -> 
            let (SigOfFunctionForDelegate(_, _, _, fty)) = GetSigOfFunctionForDelegate infoReader delty m AccessibleFromSomeFSharpCode
            ParamsOfParamDatas g denv [ParamData(false, false, NotOptional, NoCallerInfo, None, ReflectedArgInfo.None, fty)] delty
        |  _ -> []


/// A single method for Intellisense completion
[<Sealed; NoEquality; NoComparison>]
// Note: instances of this type do not hold any references to any compiler resources.
type FSharpMethodGroupItem(description: FSharpToolTipText<Layout>, xmlDoc: FSharpXmlDoc, typeText: Layout, parameters: FSharpMethodGroupItemParameter[], hasParameters: bool, hasParamArrayArg: bool, staticParameters: FSharpMethodGroupItemParameter[]) = 
    member __.StructuredDescription = description
    member __.Description = Tooltips.ToFSharpToolTipText description
    member __.XmlDoc = xmlDoc
    member __.StructuredTypeText = typeText
    member __.TypeText = showL typeText
    member __.Parameters = parameters
    member __.HasParameters = hasParameters
    member __.HasParamArrayArg = hasParamArrayArg
    // Does the type name or method support a static arguments list, like TP<42,"foo"> or conn.CreateCommand<42, "foo">(arg1, arg2)?
    member __.StaticParameters = staticParameters


/// A table of methods for Intellisense completion
//
// Note: this type does not hold any strong references to any compiler resources, nor does evaluating any of the properties execute any
// code on the compiler thread.  
[<Sealed>]
type FSharpMethodGroup( name: string, unsortedMethods: FSharpMethodGroupItem[] ) = 
    // BUG 413009 : [ParameterInfo] takes about 3 seconds to move from one overload parameter to another
    // cache allows to avoid recomputing parameterinfo for the same item
#if !FX_NO_WEAKTABLE
    static let methodOverloadsCache = System.Runtime.CompilerServices.ConditionalWeakTable()
#endif

    let methods = 
        unsortedMethods 
        // Methods with zero arguments show up here as taking a single argument of type 'unit'.  Patch them now to appear as having zero arguments.
        |> Array.map (fun meth -> 
            let parms = meth.Parameters
            if parms.Length = 1 && parms.[0].CanonicalTypeTextForSorting="Microsoft.FSharp.Core.Unit" then 
                FSharpMethodGroupItem(meth.StructuredDescription, meth.XmlDoc, meth.StructuredTypeText, [||], true, meth.HasParamArrayArg, meth.StaticParameters) 
            else 
                meth)
        // Fix the order of methods, to be stable for unit testing.
        |> Array.sortBy (fun meth -> 
            let parms = meth.Parameters
            parms.Length, (parms |> Array.map (fun p -> p.CanonicalTypeTextForSorting)))
    member x.MethodName = name
    member x.Methods = methods

    static member Create(infoReader:InfoReader,m,denv,items:Item list) = 
        let g = infoReader.g
        if isNil items then new FSharpMethodGroup("", [| |]) else
        let name = items.Head.DisplayName 
        let getOverloadsForItem item =
#if !FX_NO_WEAKTABLE
            match methodOverloadsCache.TryGetValue item with
            | true, overloads -> overloads
            | false, _ ->
#endif
                let items =
                    match item with 
                    | Item.CtorGroup(nm,cinfos) -> List.map (fun minfo -> Item.CtorGroup(nm,[minfo])) cinfos 
                    | Item.FakeInterfaceCtor _
                    | Item.DelegateCtor _ -> [item]
                    | Item.NewDef _ 
                    | Item.ILField _ -> []
                    | Item.Event _ -> []
                    | Item.RecdField(rfinfo) -> 
                        if isFunction g rfinfo.FieldType then [item] else []
                    | Item.Value v -> 
                        if isFunction g v.Type then [item] else []
                    | Item.UnionCase(ucr,_) -> 
                        if not ucr.UnionCase.IsNullary then [item] else []
                    | Item.ExnCase(ecr) -> 
                        if isNil (recdFieldsOfExnDefRef ecr) then [] else [item]
                    | Item.Property(_,pinfos) -> 
                        let pinfo = List.head pinfos 
                        if pinfo.IsIndexer then [item] else []
#if EXTENSIONTYPING
                    | Params.ItemIsWithStaticArguments m g _ -> [item] // we pretend that provided-types-with-static-args are method-like in order to get ParamInfo for them
#endif
                    | Item.MethodGroup(nm,minfos,orig) -> minfos |> List.map (fun minfo -> Item.MethodGroup(nm,[minfo],orig)) 
                    | Item.CustomOperation(_name, _helpText, _minfo) -> [item]
                    | Item.TypeVar _ -> []
                    | Item.CustomBuilder _ -> []
                    | _ -> []

                let methods = 
                    items |> Array.ofList |> Array.map (fun item -> 
                        FSharpMethodGroupItem(
                          description = FSharpToolTipText [FormatStructuredDescriptionOfItem true infoReader m denv item],
                          typeText = FormatStructuredReturnTypeOfItem infoReader m denv item,
                          xmlDoc = GetXmlCommentForItem infoReader m item,
                          parameters = (Params.ParamsOfItem infoReader m denv item |> Array.ofList),
                          hasParameters = (match item with Params.ItemIsProvidedTypeWithStaticArguments m g _ -> false | _ -> true),
                          hasParamArrayArg = (match item with Item.CtorGroup(_,[meth]) | Item.MethodGroup(_,[meth],_) -> meth.HasParamArrayArg(infoReader.amap, m, meth.FormalMethodInst) | _ -> false),
                          staticParameters = Params.StaticParamsOfItem infoReader m denv item
                        ))
#if !FX_NO_WEAKTABLE
                methodOverloadsCache.Add(item, methods)
#endif
                methods
        let methods = [| for item in items do yield! getOverloadsForItem item |]

        new FSharpMethodGroup(name, methods)

//----------------------------------------------------------------------------
// Scopes. 
//--------------------------------------------------------------------------

[<RequireQualifiedAccess>]
type (*internal*) FSharpFindDeclFailureReason = 
    // generic reason: no particular information about error
    | Unknown
    // source code file is not available
    | NoSourceCode
    // trying to find declaration of ProvidedType without TypeProviderDefinitionLocationAttribute
    | ProvidedType of string
    // trying to find declaration of ProvidedMember without TypeProviderDefinitionLocationAttribute
    | ProvidedMember of string

type FSharpFindDeclResult = 
    /// declaration not found + reason
    | DeclNotFound of FSharpFindDeclFailureReason
    /// found declaration
    | DeclFound of range


/// This type is used to describe what was found during the name resolution.
/// (Depending on the kind of the items, we may stop processing or continue to find better items)
[<RequireQualifiedAccess>]
[<NoEquality; NoComparison>]
type internal NameResResult = 
    | Members of (Item list * DisplayEnv * range)
    | Cancel of DisplayEnv * range
    | Empty
    | TypecheckStaleAndTextChanged
    

[<RequireQualifiedAccess>]
type ResolveOverloads = 
|   Yes
|   No

[<RequireQualifiedAccess>]
type GetPreciseCompletionListFromExprTypingsResult =
    | NoneBecauseTypecheckIsStaleAndTextChanged
    | NoneBecauseThereWereTypeErrors
    | None
    | Some of (Item list * DisplayEnv * range)

type Names = string list 

[<Sealed>]
type FSharpSymbolUse(g:TcGlobals, denv: DisplayEnv, symbol:FSharpSymbol, itemOcc, range: range) = 
    member __.Symbol  = symbol
    member __.DisplayContext  = FSharpDisplayContext(fun _ -> denv)
    member x.IsDefinition = x.IsFromDefinition
    member __.IsFromDefinition = (match itemOcc with ItemOccurence.Binding -> true | _ -> false)
    member __.IsFromPattern = (match itemOcc with ItemOccurence.Pattern -> true | _ -> false)
    member __.IsFromType = (match itemOcc with ItemOccurence.UseInType -> true | _ -> false)
    member __.IsFromAttribute = (match itemOcc with ItemOccurence.UseInAttribute -> true | _ -> false)
    member __.IsFromDispatchSlotImplementation = (match itemOcc with ItemOccurence.Implemented -> true | _ -> false)
    member __.IsFromComputationExpression = 
        match symbol.Item, itemOcc with 
        // 'seq' in 'seq { ... }' gets colored as keywords
        | (Item.Value vref), ItemOccurence.Use when valRefEq g g.seq_vref vref ->  true
        // custom builders, custom operations get colored as keywords
        | (Item.CustomBuilder _ | Item.CustomOperation _), ItemOccurence.Use ->  true
        | _ -> false

    member __.FileName = range.FileName
    member __.Range = Range.toZ range
    member __.RangeAlternate = range

[<RequireQualifiedAccess>]
type SemanticClassificationType =
    | ReferenceType
    | ValueType
    | UnionCase
    | Function
    | Property
    | MutableVar
    | Module
    | Printf
    | ComputationExpression
    | IntrinsicFunction
    | Enumeration
    | Interface
<<<<<<< HEAD
    | TypeArgument
    | Operator
=======
    | Disposable
>>>>>>> a177ef9f

// A scope represents everything we get back from the typecheck of a file.
// It acts like an in-memory database about the file.
// It is effectively immutable and not updated: when we re-typecheck we just drop the previous
// scope object on the floor and make a new one.
[<Sealed>]
type TypeCheckInfo
          (// Information corresponding to miscellaneous command-line options (--define, etc).
           _sTcConfig: TcConfig,
           g: TcGlobals,
           // The signature of the assembly being checked, up to and including the current file
           ccuSig: ModuleOrNamespaceType,
           thisCcu: CcuThunk,
           tcImports: TcImports,
           tcAccessRights: AccessorDomain,
           projectFileName: string ,
           mainInputFileName: string ,
           sResolutions: TcResolutions,
           sSymbolUses: TcSymbolUses,
           // This is a name resolution environment to use if no better match can be found.
           sFallback: NameResolutionEnv,
           loadClosure : LoadClosure option,
           reactorOps : IReactorOperations,
           checkAlive : (unit -> bool),
           textSnapshotInfo:obj option) = 

    let textSnapshotInfo = defaultArg textSnapshotInfo null
    let (|CNR|) (cnr:CapturedNameResolution) =
        (cnr.Pos, cnr.Item, cnr.ItemOccurence, cnr.DisplayEnv, cnr.NameResolutionEnv, cnr.AccessorDomain, cnr.Range)

    // These strings are potentially large and the editor may choose to hold them for a while.
    // Use this cache to fold together data tip text results that are the same. 
    // Is not keyed on 'Names' collection because this is invariant for the current position in 
    // this unchanged file. Keyed on lineStr though to prevent a change to the currently line
    // being available against a stale scope.
    let getToolTipTextCache = AgedLookup<CompilationThreadToken, int*int*string, FSharpToolTipText<Layout>>(getToolTipTextSize,areSame=(fun (x,y) -> x = y))
    
    let amap = tcImports.GetImportMap()
    let infoReader = new InfoReader(g,amap)
    let ncenv = new NameResolver(g,amap,infoReader,NameResolution.FakeInstantiationGenerator)
    
    /// Find the most precise naming environment for the given line and column
    let GetBestEnvForPos cursorPos  =
        
        let mutable bestSoFar = None

        // Find the most deeply nested enclosing scope that contains given position
        sResolutions.CapturedEnvs |> ResizeArray.iter (fun (possm,env,ad) -> 
            if rangeContainsPos possm cursorPos then
                match bestSoFar with 
                | Some (bestm,_,_) -> 
                    if rangeContainsRange bestm possm then 
                      bestSoFar <- Some (possm,env,ad)
                | None -> 
                    bestSoFar <- Some (possm,env,ad))

        let mostDeeplyNestedEnclosingScope = bestSoFar 
        
        // Look for better subtrees on the r.h.s. of the subtree to the left of where we are 
        // Should really go all the way down the r.h.s. of the subtree to the left of where we are 
        // This is all needed when the index is floating free in the area just after the environment we really want to capture 
        // We guarantee to only refine to a more nested environment.  It may not be strictly  
        // the right environment, but will alwauys be at least as rich 

        let bestAlmostIncludedSoFar = ref None 

        sResolutions.CapturedEnvs |> ResizeArray.iter (fun (possm,env,ad) -> 
            // take only ranges that strictly do not include cursorPos (all ranges that touch cursorPos were processed during 'Strict Inclusion' part)
            if rangeBeforePos possm cursorPos && not (posEq possm.End cursorPos) then 
                let contained = 
                    match mostDeeplyNestedEnclosingScope with 
                    | Some (bestm,_,_) -> rangeContainsRange bestm possm 
                    | None -> true 
                
                if contained then 
                    match  !bestAlmostIncludedSoFar with 
                    | Some (rightm:range,_,_) -> 
                        if posGt possm.End rightm.End || 
                          (posEq possm.End rightm.End && posGt possm.Start rightm.Start) then
                            bestAlmostIncludedSoFar := Some (possm,env,ad)
                    | _ -> bestAlmostIncludedSoFar := Some (possm,env,ad))
        
        let resEnv = 
            match !bestAlmostIncludedSoFar with 
            | Some (_m,env,ad) -> 
                env,ad
            | None -> 
                match mostDeeplyNestedEnclosingScope with 
                | Some (_m,env,ad) -> 
                    env,ad
                | None -> 
                    (sFallback,AccessibleFromSomeFSharpCode)
        let pm = mkRange mainInputFileName cursorPos cursorPos 

        resEnv,pm

    /// The items that come back from ResolveCompletionsInType are a bit
    /// noisy. Filter a few things out.
    ///
    /// e.g. prefer types to constructors for FSharpToolTipText 
    let FilterItemsForCtors filterCtors items = 
        let items = items |> List.filter (function (Item.CtorGroup _) when filterCtors = ResolveTypeNamesToTypeRefs -> false | _ -> true) 
        items
        
    
    // Filter items to show only valid & return Some if there are any
    let ReturnItemsOfType items g denv (m:range) filterCtors hasTextChangedSinceLastTypecheck f =
        let items = 
            items 
            |> RemoveDuplicateItems g
            |> RemoveExplicitlySuppressed g
            |> FilterItemsForCtors filterCtors

        if not (isNil items) then
            if hasTextChangedSinceLastTypecheck(textSnapshotInfo, m) then
                NameResResult.TypecheckStaleAndTextChanged // typecheck is stale, wait for second-chance IntelliSense to bring up right result
            else
                f(items, denv, m) 
        else NameResResult.Empty

    let GetCapturedNameResolutions endOfNamesPos resolveOverloads =

        let quals = 
            match resolveOverloads with 
            | ResolveOverloads.Yes -> sResolutions.CapturedNameResolutions 
            | ResolveOverloads.No -> sResolutions.CapturedMethodGroupResolutions

        let quals = quals |> ResizeArray.filter (fun cnr ->  posEq cnr.Pos endOfNamesPos)
        
        quals

    /// Looks at the exact name resolutions that occurred during type checking
    /// If 'membersByResidue' is specified, we look for members of the item obtained 
    /// from the name resolution and filter them by the specified residue (?)
    let GetPreciseItemsFromNameResolution(line, colAtEndOfNames, membersByResidue, filterCtors, resolveOverloads, hasTextChangedSinceLastTypecheck) = 
        let endOfNamesPos = mkPos line colAtEndOfNames

        // Logic below expects the list to be in reverse order of resolution
        let items = GetCapturedNameResolutions endOfNamesPos resolveOverloads |> ResizeArray.toList |> List.rev

        match items, membersByResidue with 
        
        // If we're looking for members using a residue, we'd expect only
        // a single item (pick the first one) and we need the residue (which may be "")
        | CNR(_,Item.Types(_,(typ::_)),_,denv,nenv,ad,m)::_, Some _ -> 
            let items = ResolveCompletionsInType ncenv nenv (ResolveCompletionTargets.All(ConstraintSolver.IsApplicableMethApprox g amap m)) m ad true typ 
            ReturnItemsOfType items g denv m filterCtors hasTextChangedSinceLastTypecheck NameResResult.Members 
        
        // Value reference from the name resolution. Primarily to disallow "let x.$ = 1"
        // In most of the cases, value references can be obtained from expression typings or from environment,
        // so we wouldn't have to handle values here. However, if we have something like:
        //   let varA = "string"
        //   let varA = if b then 0 else varA.
        // then the expression typings get confused (thinking 'varA:int'), so we use name resolution even for usual values.
        
        | CNR(_, Item.Value(vref), occurence, denv, nenv, ad, m)::_, Some _ ->
            if (occurence = ItemOccurence.Binding || occurence = ItemOccurence.Pattern) then 
              // Return empty list to stop further lookup - for value declarations
              NameResResult.Cancel(denv, m)
            else 
              // If we have any valid items for the value, then return completions for its type now.
              // Adjust the type in case this is the 'this' pointer stored in a reference cell.
              let ty = StripSelfRefCell(g, vref.BaseOrThisInfo, vref.TauType) 
              // patch accessibility domain to remove protected members if accessing NormalVal
              let ad = 
                match vref.BaseOrThisInfo, ad with
                | ValBaseOrThisInfo.NormalVal, AccessibleFrom(paths, Some tcref) ->
                    let tcref = generalizedTyconRef tcref
                    // check that type of value is the same or subtype of tcref
                    // yes - allow access to protected members
                    // no - strip ability to access protected members
                    if Microsoft.FSharp.Compiler.TypeRelations.TypeFeasiblySubsumesType 0 g amap m tcref Microsoft.FSharp.Compiler.TypeRelations.CanCoerce ty then
                        ad
                    else
                        AccessibleFrom(paths, None)
                | _ -> ad

              let items = ResolveCompletionsInType ncenv nenv (ResolveCompletionTargets.All(ConstraintSolver.IsApplicableMethApprox g amap m)) m ad false ty
              ReturnItemsOfType items g denv m filterCtors hasTextChangedSinceLastTypecheck NameResResult.Members
        
        // No residue, so the items are the full resolution of the name
        | CNR(_,_,_,denv,_,_,m) :: _, None -> 
            let items = items |> List.map (fun (CNR(_,item,_,_,_,_,_)) -> item) 
                              // "into" is special magic syntax, not an identifier or a library call.  It is part of capturedNameResolutions as an 
                              // implementation detail of syntax coloring, but we should not report name resolution results for it, to prevent spurious QuickInfo.
                              |> List.filter (function Item.CustomOperation(CustomOperations.Into,_,_) -> false | _ -> true) 
            ReturnItemsOfType items g denv m filterCtors hasTextChangedSinceLastTypecheck NameResResult.Members
        | _ , _ -> NameResResult.Empty
    
    let CollectParameters (methods: MethInfo list) amap m: Item list = 
        methods
        |> List.collect (fun meth ->
            match meth.GetParamDatas(amap, m, meth.FormalMethodInst) with
            | x::_ -> x |> List.choose(fun (ParamData(_isParamArray, _isOut, _optArgInfo, _callerInfoInfo, name, _, ty)) -> 
                match name with
                | Some n -> Some (Item.ArgName(n, ty, Some (ArgumentContainer.Method meth)))
                | None -> None
                )
            | _ -> []
        )

    let GetNamedParametersAndSettableFields endOfExprPos hasTextChangedSinceLastTypecheck =
        let cnrs = GetCapturedNameResolutions endOfExprPos ResolveOverloads.No |> ResizeArray.toList |> List.rev
        let result =
            match cnrs with
            | CNR(_, Item.CtorGroup(_, ((ctor::_) as ctors)), _, denv, nenv, ad, m)::_ ->
                let props = ResolveCompletionsInType ncenv nenv ResolveCompletionTargets.SettablePropertiesAndFields m ad false ctor.EnclosingType
                let parameters = CollectParameters ctors amap m
                Some (denv, m, props @ parameters)
            | CNR(_, Item.MethodGroup(_, methods, _), _, denv, nenv, ad, m)::_ ->
                let props = 
                    methods
                    |> List.collect (fun meth ->
                        let retTy = meth.GetFSharpReturnTy(amap, m, meth.FormalMethodInst)
                        ResolveCompletionsInType ncenv nenv ResolveCompletionTargets.SettablePropertiesAndFields m ad false retTy
                    )
                let parameters = CollectParameters methods amap m
                Some (denv, m, props @ parameters)
            | _ -> 
                None
        match result with
        | None -> 
            NameResResult.Empty
        | Some (denv, m, result) -> 
            ReturnItemsOfType result g denv m TypeNameResolutionFlag.ResolveTypeNamesToTypeRefs hasTextChangedSinceLastTypecheck NameResResult.Members
    
    /// finds captured typing for the given position
    let GetExprTypingForPosition(endOfExprPos) = 
        let quals = 
            sResolutions.CapturedExpressionTypings 
            |> Seq.filter (fun (pos,typ,denv,_,_,_) -> 
                    // We only want expression types that end at the particular position in the file we are looking at.
                    let isLocationWeCareAbout = posEq pos endOfExprPos
                    // Get rid of function types.  True, given a 2-arg curried function "f x y", it is legal to do "(f x).GetType()",
                    // but you almost never want to do this in practice, and we choose not to offer up any intellisense for 
                    // F# function types.
                    let isFunction = isFunTy denv.g typ
                    isLocationWeCareAbout && not isFunction)
            |> Seq.toArray

        let thereWereSomeQuals = not (Array.isEmpty quals)
        // filter out errors

        let quals = quals 
                    |> Array.filter (fun (_,typ,denv,_,_,_) -> not (isTyparTy denv.g typ && (destTyparTy denv.g typ).IsFromError))
        thereWereSomeQuals, quals
    
    /// obtains captured typing for the given position
    /// if type of captured typing is record - returns list of record fields
    let GetRecdFieldsForExpr(r : range) = 
        let _, quals = GetExprTypingForPosition(r.End)
        let bestQual = 
            match quals with
            | [||] -> None
            | quals ->  
                quals |> Array.tryFind (fun (_,_,_,_,_,rq) -> 
                                            ignore(r)  // for breakpoint
                                            posEq r.Start rq.Start)
        match bestQual with
        | Some (_,typ,denv,_nenv,ad,m) when isRecdTy denv.g typ ->
            let items = NameResolution.ResolveRecordOrClassFieldsOfType ncenv m ad typ false
            Some (items, denv, m)
        | _ -> None

    /// Looks at the exact expression types at the position to the left of the 
    /// residue then the source when it was typechecked.
    let GetPreciseCompletionListFromExprTypings(parseResults:FSharpParseFileResults, endOfExprPos, filterCtors, hasTextChangedSinceLastTypecheck: (obj * range -> bool)) = 
        
        let thereWereSomeQuals, quals = GetExprTypingForPosition(endOfExprPos)

        match quals with
        | [| |] -> 
            if thereWereSomeQuals then
                GetPreciseCompletionListFromExprTypingsResult.NoneBecauseThereWereTypeErrors 
            else
                GetPreciseCompletionListFromExprTypingsResult.None
        | _ ->
            let bestQual, textChanged = 
                match parseResults.ParseTree with
                | Some(input) -> 
                    match UntypedParseImpl.GetRangeOfExprLeftOfDot(endOfExprPos,Some(input)) with   // TODO we say "colAtEndOfNames" everywhere, but that's not really a good name ("foo  .  $" hit Ctrl-Space at $)
                    | Some( exprRange) ->
                        if hasTextChangedSinceLastTypecheck(textSnapshotInfo, exprRange) then
                            None, true // typecheck is stale, wait for second-chance IntelliSense to bring up right result
                        else
                            // See bug 130733.  We have an up-to-date sync parse, and know the exact range of the prior expression.
                            // The quals all already have the same ending position, so find one with a matching starting position, if it exists.
                            // If not, then the stale typecheck info does not have a capturedExpressionTyping for this exact expression, and the
                            // user can wait for typechecking to catch up and second-chance intellisense to give the right result.
                            let qual = 
                                quals |> Array.tryFind (fun (_,_,_,_,_,r) -> 
                                                            ignore(r)  // for breakpoint
                                                            posEq exprRange.Start r.Start)
                            qual, false
                    | None -> 
                        // TODO In theory I think we should never get to this code path; it would be nice to add an assert.
                        // In practice, we do get here in some weird cases like "2.0 .. 3.0" and hitting Ctrl-Space in between the two dots of the range operator.
                        // I wasn't able to track down what was happening in those weird cases, not worth worrying about, it doesn't manifest as a product bug or anything.
                        None, false
                | _ -> None, false

            match bestQual with
            | Some bestQual ->
                let (_,typ,denv,nenv,ad,m) = bestQual 
                let items = ResolveCompletionsInType ncenv nenv (ResolveCompletionTargets.All(ConstraintSolver.IsApplicableMethApprox g amap m)) m ad false typ 
                let items = items |> RemoveDuplicateItems g
                let items = items |> RemoveExplicitlySuppressed g
                let items = items |> FilterItemsForCtors filterCtors 
                GetPreciseCompletionListFromExprTypingsResult.Some(items,denv,m)
            | None -> 
                if textChanged then GetPreciseCompletionListFromExprTypingsResult.NoneBecauseTypecheckIsStaleAndTextChanged
                else GetPreciseCompletionListFromExprTypingsResult.None

    /// Find items in the best naming environment.
    let GetEnvironmentLookupResolutions(cursorPos, plid, filterCtors, showObsolete) = 
        let (nenv,ad),m = GetBestEnvForPos cursorPos
        let items = NameResolution.ResolvePartialLongIdent ncenv nenv (ConstraintSolver.IsApplicableMethApprox g amap m) m ad plid showObsolete
        let items = items |> RemoveDuplicateItems g 
        let items = items |> RemoveExplicitlySuppressed g
        let items = items |> FilterItemsForCtors filterCtors 
         
        items, nenv.DisplayEnv, m 

    /// Find record fields in the best naming environment.
    let GetClassOrRecordFieldsEnvironmentLookupResolutions(cursorPos, plid, (_residue : string option)) = 
        let (nenv, ad),m = GetBestEnvForPos cursorPos
        let items = NameResolution.ResolvePartialLongIdentToClassOrRecdFields ncenv nenv m ad plid false
        let items = items |> RemoveDuplicateItems g 
        let items = items |> RemoveExplicitlySuppressed g
        items, nenv.DisplayEnv,m 

    /// Resolve a location and/or text to items.
    //   Three techniques are used
    //        - look for an exact known name resolution from type checking
    //        - use the known type of an expression, e.g. (expr).Name, to generate an item list  
    //        - lookup an entire name in the name resolution environment, e.g. A.B.Name, to generate an item list
    //
    // The overall aim is to resolve as accurately as possible based on what we know from type inference
    
    let GetBaseClassCandidates = function
        | Item.ModuleOrNamespaces _ -> true
        | Item.Types(_, ty::_) when (isClassTy g ty) && not (isSealedTy g ty) -> true
        | _ -> false   

    let GetInterfaceCandidates = function
        | Item.ModuleOrNamespaces _ -> true
        | Item.Types(_, ty::_) when (isInterfaceTy g ty) -> true
        | _ -> false   

    // Return only items with the specified name
    let FilterDeclItemsByResidue residue (items: Item list) = 
        items |> List.filter (fun item -> 
            let n1 =  item.DisplayName 
            match item with
            | Item.Types _ | Item.CtorGroup _ -> residue + "Attribute" = n1 || residue = n1
            | _ -> residue = n1 )
            
    /// Post-filter items to make sure they have precisely the right name
    /// This also checks that there are some remaining results 
    /// exactMatchResidueOpt = Some _ -- means that we are looking for exact matches
    let FilterRelevantItemsBy (exactMatchResidueOpt : _ option) check (items, denv, m) =
            
        // can throw if type is in located in non-resolved CCU: i.e. bigint if reference to System.Numerics is absent
        let safeCheck item = try check item with _ -> false
                                                
        // Are we looking for items with precisely the given name?
        if not (isNil items) && exactMatchResidueOpt.IsSome then
            let items = items |> FilterDeclItemsByResidue exactMatchResidueOpt.Value |> List.filter safeCheck 
            if not (isNil items) then Some(items, denv, m) else None        
        else 
            // When (items = []) we must returns Some([],..) and not None
            // because this value is used if we want to stop further processing (e.g. let x.$ = ...)
            let items = items |> List.filter safeCheck
            Some(items, denv, m) 

    /// Post-filter items to make sure they have precisely the right name
    /// This also checks that there are some remaining results 
    let (|FilterRelevantItems|_|) exactMatchResidueOpt orig =
        FilterRelevantItemsBy exactMatchResidueOpt (fun _ -> true) orig

    
    /// Find the first non-whitespace postion in a line prior to the given character
    let FindFirstNonWhitespacePosition (lineStr: string) i = 
        if i >= lineStr.Length then None
        else
        let mutable p = i
        while p >= 0 && System.Char.IsWhiteSpace(lineStr.[p]) do
            p <- p - 1
        if p >= 0 then Some p else None
        

    let GetDeclaredItems (parseResultsOpt: FSharpParseFileResults option, lineStr: string, origLongIdentOpt, colAtEndOfNamesAndResidue, residueOpt, line, loc, filterCtors,resolveOverloads, hasTextChangedSinceLastTypecheck, isInRangeOperator) =
 
            // Are the last two chars (except whitespaces) = ".."
            let isLikeRangeOp = 
                match FindFirstNonWhitespacePosition lineStr (colAtEndOfNamesAndResidue - 1) with
                | Some x when x >= 1 && lineStr.[x] = '.' && lineStr.[x - 1] = '.' -> true
                | _ -> false

            // if last two chars are .. and we are not in range operator context - no completion
            if isLikeRangeOp && not isInRangeOperator then None else
                                    
            // Try to use the exact results of name resolution during type checking to generate the results
            // This is based on position (i.e. colAtEndOfNamesAndResidue). This is not used if a residueOpt is given.
            let nameResItems = 
                match residueOpt with 
                | None -> GetPreciseItemsFromNameResolution(line, colAtEndOfNamesAndResidue, None, filterCtors,resolveOverloads, hasTextChangedSinceLastTypecheck)
                | Some residue ->
                    // deals with cases when we have spaces between dot and\or identifier, like A  . $
                    // if this is our case - then wen need to locate end position of the name skipping whitespaces
                    // this allows us to handle cases like: let x . $ = 1 

                    // colAtEndOfNamesAndResidue is 1-based so at first we need to convert it to 0-based 
                    //
                    // TODO: this code would be a lot simpler if we just passed in colAtEndOfNames in 
                    // the first place. colAtEndOfNamesAndResidue serves no purpose. The cracking below is
                    // inaccurate and incomplete in any case since it only works on a single line.
                    match FindFirstNonWhitespacePosition lineStr (colAtEndOfNamesAndResidue - 1) with
                    | Some p when lineStr.[p] = '.' ->
                        match FindFirstNonWhitespacePosition lineStr (p - 1) with
                        | Some colAtEndOfNames ->                 
                            let colAtEndOfNames = colAtEndOfNames + 1 // convert 0-based to 1-based
                            GetPreciseItemsFromNameResolution(line, colAtEndOfNames, Some(residue), filterCtors,resolveOverloads, hasTextChangedSinceLastTypecheck)
                        | None -> NameResResult.Empty
                    | _ -> NameResResult.Empty        
        
            // Normalize to form A.B.C.D where D is the residue. It may be empty for "A.B.C."
            // residueOpt = Some when we are looking for the exact match
            let plid, exactMatchResidueOpt = 
                match origLongIdentOpt, residueOpt with
                | None, _ -> [], None
                | Some(origLongIdent), Some _ -> origLongIdent, None
                | Some(origLongIdent), None ->
                    System.Diagnostics.Debug.Assert(not (isNil origLongIdent), "origLongIdent is empty")
                    // note: as above, this happens when we are called for "precise" resolution - (F1 keyword, data tip etc..)
                    let plid, residue = List.frontAndBack origLongIdent
                    plid, Some residue
                
            match nameResItems with            
            | NameResResult.TypecheckStaleAndTextChanged -> None // second-chance intellisense will try again
            | NameResResult.Cancel(denv,m) -> Some([], denv, m)
            | NameResResult.Members(FilterRelevantItems exactMatchResidueOpt items) -> 
                // lookup based on name resolution results successful
                Some items
            | _ ->
        
            match origLongIdentOpt with
            | None -> None
            | Some _ -> 

                // Try to use the type of the expression on the left to help generate a completion list
                let qualItems, thereIsADotInvolved = 
                    match parseResultsOpt with
                    | None -> 
                        // Note, you will get here if the 'reason' is not CompleteWord/MemberSelect/DisplayMemberList, as those are currently the 
                        // only reasons we do a sync parse to have the most precise and likely-to-be-correct-and-up-to-date info.  So for example,
                        // if you do QuickInfo hovering over A in "f(x).A()", you will only get a tip if typechecking has a name-resolution recorded
                        // for A, not if merely we know the capturedExpressionTyping of f(x) and you very recently typed ".A()" - in that case, 
                        // you won't won't get a tip until the typechecking catches back up.
                        GetPreciseCompletionListFromExprTypingsResult.None, false
                    | Some parseResults -> 

                    match UntypedParseImpl.TryFindExpressionASTLeftOfDotLeftOfCursor(mkPos line colAtEndOfNamesAndResidue,parseResults.ParseTree) with
                    | Some(pos,_) ->
                        GetPreciseCompletionListFromExprTypings(parseResults, pos, filterCtors, hasTextChangedSinceLastTypecheck), true
                    | None -> 
                        // Can get here in a case like: if "f xxx yyy" is legal, and we do "f xxx y"
                        // We have no interest in expression typings, those are only useful for dot-completion.  We want to fallback
                        // to "Use an environment lookup as the last resort" below
                        GetPreciseCompletionListFromExprTypingsResult.None, false

                match qualItems,thereIsADotInvolved with            
                | GetPreciseCompletionListFromExprTypingsResult.Some(FilterRelevantItems exactMatchResidueOpt items), _
                        // Initially we only use the expression typings when looking up, e.g. (expr).Nam or (expr).Name1.Nam
                        // These come through as an empty plid and residue "". Otherwise we try an environment lookup
                        // and then return to the qualItems. This is because the expression typings are a little inaccurate, primarily because
                        // it appears we're getting some typings recorded for non-atomic expressions like "f x"
                        when (match plid with [] -> true | _ -> false)  -> 
                    // lookup based on expression typings successful
                    Some items
                | GetPreciseCompletionListFromExprTypingsResult.NoneBecauseThereWereTypeErrors, _ ->
                    // There was an error, e.g. we have "<expr>." and there is an error determining the type of <expr>  
                    // In this case, we don't want any of the fallback logic, rather, we want to produce zero results.
                    None
                | GetPreciseCompletionListFromExprTypingsResult.NoneBecauseTypecheckIsStaleAndTextChanged, _ ->         
                    // we want to report no result and let second-chance intellisense kick in
                    None
                | _, true when (match plid with [] -> true | _ -> false)  -> 
                    // If the user just pressed '.' after an _expression_ (not a plid), it is never right to show environment-lookup top-level completions.
                    // The user might by typing quickly, and the LS didn't have an expression type right before the dot yet.
                    // Second-chance intellisense will bring up the correct list in a moment.
                    None
                | _ ->         

                // Use an environment lookup as the last resort
                let envItems =  GetEnvironmentLookupResolutions(mkPos line loc, plid, filterCtors, residueOpt.IsSome)
                match nameResItems, envItems, qualItems with            
            
                // First, use unfiltered name resolution items, if they're not empty
                | NameResResult.Members(items, denv, m), _, _ when not (isNil items) -> 
                    // lookup based on name resolution results successful
                    Some(items, denv, m)                
            
                // If we have nonempty items from environment that were resolved from a type, then use them... 
                // (that's better than the next case - here we'd return 'int' as a type)
                | _, FilterRelevantItems exactMatchResidueOpt (items, denv, m), _ when not (isNil items) ->
                    // lookup based on name and environment successful
                    Some(items, denv, m)

                // Try again with the qualItems
                | _, _, GetPreciseCompletionListFromExprTypingsResult.Some(FilterRelevantItems exactMatchResidueOpt items) ->
                    Some(items)
                
                | _ -> None


    /// Get the auto-complete items at a particular location.
    let GetDeclItemsForNamesAtPosition(ctok: CompilationThreadToken, parseResultsOpt: FSharpParseFileResults option, origLongIdentOpt: string list option, residueOpt:string option, line:int, lineStr:string, colAtEndOfNamesAndResidue, filterCtors, resolveOverloads, hasTextChangedSinceLastTypecheck: (obj * range -> bool)) = 
        RequireCompilationThread ctok // the operations in this method need the reactor thread

        let loc = 
            match colAtEndOfNamesAndResidue with
            | pastEndOfLine when pastEndOfLine >= lineStr.Length -> lineStr.Length
            | atDot when lineStr.[atDot] = '.' -> atDot + 1
            | atStart when atStart = 0 -> 0
            | otherwise -> otherwise - 1

        // Look for a "special" completion context
        match UntypedParseImpl.TryGetCompletionContext(mkPos line colAtEndOfNamesAndResidue, parseResultsOpt, lineStr) with

        // Invalid completion locations
        | Some CompletionContext.Invalid -> None

        // Completion at 'inherit C(...)"
        | Some (CompletionContext.Inherit(InheritanceContext.Class, (plid, _))) ->
            GetEnvironmentLookupResolutions(mkPos line loc, plid, filterCtors, false) 
            |> FilterRelevantItemsBy None GetBaseClassCandidates

        // Completion at 'interface ..."
        | Some (CompletionContext.Inherit(InheritanceContext.Interface, (plid, _))) ->
            GetEnvironmentLookupResolutions(mkPos line loc, plid, filterCtors, false) 
            |> FilterRelevantItemsBy None GetInterfaceCandidates

        // Completion at 'implement ..."
        | Some (CompletionContext.Inherit(InheritanceContext.Unknown, (plid, _))) ->
            GetEnvironmentLookupResolutions(mkPos line loc, plid, filterCtors, false) 
            |> FilterRelevantItemsBy None (fun t -> GetBaseClassCandidates t || GetInterfaceCandidates t)

        // Completion at ' { XXX = ... } "
        | Some(CompletionContext.RecordField(RecordContext.New(plid, residue))) ->
            Some(GetClassOrRecordFieldsEnvironmentLookupResolutions(mkPos line loc, plid, residue))

        // Completion at ' { XXX = ... with ... } "
        | Some(CompletionContext.RecordField(RecordContext.CopyOnUpdate(r, (plid, residue)))) -> 
            match GetRecdFieldsForExpr(r) with
            | None -> 
                GetClassOrRecordFieldsEnvironmentLookupResolutions(mkPos line loc, plid, residue)
                |> Some
            | x -> x

        // Completion at ' { XXX = ... with ... } "
        | Some(CompletionContext.RecordField(RecordContext.Constructor(typeName))) ->
            Some(GetClassOrRecordFieldsEnvironmentLookupResolutions(mkPos line loc, [typeName], None))

        // Completion at ' SomeMethod( ... ) ' with named arguments 
        | Some(CompletionContext.ParameterList (endPos, fields)) ->
            let results = GetNamedParametersAndSettableFields endPos hasTextChangedSinceLastTypecheck

            let declaredItems = GetDeclaredItems (parseResultsOpt, lineStr, origLongIdentOpt, colAtEndOfNamesAndResidue, residueOpt, line, loc, filterCtors, resolveOverloads, hasTextChangedSinceLastTypecheck, false)

            match results with
            | NameResResult.Members(items, denv, m) -> 
                let filtered = 
                    items 
                    |> RemoveDuplicateItems g
                    |> RemoveExplicitlySuppressed g
                    |> List.filter (fun m -> not (fields.Contains m.DisplayName))
                match declaredItems with
                | None -> Some (items, denv, m)
                | Some (declItems, declaredDisplayEnv, declaredRange) -> Some (filtered @ declItems, declaredDisplayEnv, declaredRange)
            | _ -> declaredItems

        | Some(CompletionContext.AttributeApplication) ->
            GetDeclaredItems (parseResultsOpt, lineStr, origLongIdentOpt, colAtEndOfNamesAndResidue, residueOpt, line, loc, filterCtors, resolveOverloads, hasTextChangedSinceLastTypecheck, false)
            |> Option.map (fun (items, denv, r) -> 
                items 
                |> List.filter (function
                    | Item.Types _
                    | Item.ModuleOrNamespaces _ -> true
                    | _ -> false), denv, r)

        // Other completions
        | cc ->
            let isInRangeOperator = (match cc with Some (CompletionContext.RangeOperator) -> true | _ -> false)
            GetDeclaredItems (parseResultsOpt, lineStr, origLongIdentOpt, colAtEndOfNamesAndResidue, residueOpt, line, loc, filterCtors,resolveOverloads, hasTextChangedSinceLastTypecheck, isInRangeOperator)

    /// Return 'false' if this is not a completion item valid in an interface file.
    let IsValidSignatureFileItem item =
        match item with
        | Item.Types _ | Item.ModuleOrNamespaces _ -> true
        | _ -> false

    /// Check if we are at an "open" declaration
    let IsAtOpenDeclaration (parseResults, pos: pos) = 
        // visitor to see if we are in an "open" declaration in the parse tree
        let visitor = { new AstTraversal.AstVisitorBase<bool>() with
                            override this.VisitExpr(_path, _traverseSynExpr, defaultTraverse, expr) = None  // don't need to keep going, 'open' declarations never appear inside Exprs
                            override this.VisitModuleDecl(defaultTraverse, decl) =
                                match decl with
                                | SynModuleDecl.Open(_longIdent, m) -> 
                                    // in theory, this means we're "in an open"
                                    // in practice, because the parse tree/walkers do not handle attributes well yet, need extra check below to ensure not e.g. $here$
                                    //     open System
                                    //     [<Attr$
                                    //     let f() = ()
                                    // inside an attribute on the next item
                                    let pos = mkPos pos.Line (pos.Column - 1) // -1 because for e.g. "open System." the dot does not show up in the parse tree
                                    if rangeContainsPos m pos then  
                                        Some true
                                    else
                                        None
                                | _ -> defaultTraverse decl }
        match AstTraversal.Traverse(pos, parseResults, visitor) with
        | None -> false
        | Some res -> res

    /// If an AST is available, then determine if we are at a "special" position in the AST such as an "open".  If so restrict 
    /// or augment the autocompletes available at that point.
    let FilterAutoCompletesBasedOnParseContext (parseResultsOpt: FSharpParseFileResults option) (pos:pos) items = 
        match parseResultsOpt |> Option.bind (fun parseResults -> parseResults.ParseTree) with
        | None -> items
        | Some parseTree -> 
            if IsAtOpenDeclaration (parseTree, pos) then 
                items |> List.filter (function Item.ModuleOrNamespaces _ -> true | _ -> false)
            else 
                items

    member x.IsRelativeNameResolvable(cursorPos: pos, plid: string list, item: Item) : bool =
    /// Determines if a long ident is resolvable at a specific point.
        ErrorScope.Protect
            Range.range0
            (fun () ->
                /// Find items in the best naming environment.
                let (nenv, ad), m = GetBestEnvForPos cursorPos
                NameResolution.IsItemResolvable ncenv nenv m ad plid item)
            (fun _ -> false)
        
        //let items = NameResolution.ResolvePartialLongIdent ncenv nenv (fun _ _ -> true) m ad plid true
        //items |> List.exists (ItemsAreEffectivelyEqual g item)

    /// Get the auto-complete items at a location
    member x.GetDeclarations (ctok, parseResultsOpt, line, lineStr, colAtEndOfNamesAndResidue, qualifyingNames, partialName, hasTextChangedSinceLastTypecheck) =
        let isInterfaceFile = SourceFileImpl.IsInterfaceFile mainInputFileName
        ErrorScope.Protect Range.range0 
            (fun () -> 
                match GetDeclItemsForNamesAtPosition(ctok, parseResultsOpt, Some qualifyingNames, Some partialName, line, lineStr, colAtEndOfNamesAndResidue, ResolveTypeNamesToCtors, ResolveOverloads.Yes, hasTextChangedSinceLastTypecheck) with
                | None -> FSharpDeclarationListInfo.Empty  
                | Some (items, denv, m) -> 
                    let items = items |> FilterAutoCompletesBasedOnParseContext parseResultsOpt (mkPos line colAtEndOfNamesAndResidue)
                    let items = if isInterfaceFile then items |> List.filter IsValidSignatureFileItem else items
                    FSharpDeclarationListInfo.Create(infoReader,m,denv,items,reactorOps,checkAlive))
            (fun msg -> FSharpDeclarationListInfo.Error msg)

    /// Get the symbols for auto-complete items at a location
    member x.GetDeclarationListSymbols (ctok, parseResultsOpt, line, lineStr, colAtEndOfNamesAndResidue, qualifyingNames, partialName, hasTextChangedSinceLastTypecheck) =
        let isInterfaceFile = SourceFileImpl.IsInterfaceFile mainInputFileName
        ErrorScope.Protect Range.range0 
            (fun () -> 
                match GetDeclItemsForNamesAtPosition(ctok, parseResultsOpt, Some qualifyingNames, Some partialName, line, lineStr, colAtEndOfNamesAndResidue, ResolveTypeNamesToCtors, ResolveOverloads.Yes, hasTextChangedSinceLastTypecheck) with
                | None -> List.Empty  
                | Some (items, _denv, _m) -> 
                    let items = items |> FilterAutoCompletesBasedOnParseContext parseResultsOpt (mkPos line colAtEndOfNamesAndResidue)
                    let items = if isInterfaceFile then items |> List.filter IsValidSignatureFileItem else items

                    //do filtering like Declarationset
                    let items = items |> RemoveExplicitlySuppressed g
                    
                    // Sort by name. For things with the same name, 
                    //     - show types with fewer generic parameters first
                    //     - show types before over other related items - they usually have very useful XmlDocs 
                    let items = 
                        items |> List.sortBy (fun d -> 
                            let n = 
                                match d with  
                                | Item.Types (_,(TType_app(tcref,_) :: _)) -> 1 + tcref.TyparsNoRange.Length
                                // Put delegate ctors after types, sorted by #typars. RemoveDuplicateItems will remove FakeInterfaceCtor and DelegateCtor if an earlier type is also reported with this name
                                | Item.FakeInterfaceCtor (TType_app(tcref,_)) 
                                | Item.DelegateCtor (TType_app(tcref,_)) -> 1000 + tcref.TyparsNoRange.Length
                                // Put type ctors after types, sorted by #typars. RemoveDuplicateItems will remove DefaultStructCtors if a type is also reported with this name
                                | Item.CtorGroup (_, (cinfo :: _)) -> 1000 + 10 * (tcrefOfAppTy g cinfo.EnclosingType).TyparsNoRange.Length 
                                | _ -> 0
                            (d.DisplayName,n))

                    // Remove all duplicates. We've put the types first, so this removes the DelegateCtor and DefaultStructCtor's.
                    let items = items |> RemoveDuplicateItems g

                    if verbose then dprintf "service.ml: mkDecls: %d found groups after filtering\n" (List.length items); 

                    // Group by display name
                    let items = items |> List.groupBy (fun d -> d.DisplayName) 

                    // Filter out operators (and list)
                    let items = 
                        // Check whether this item looks like an operator.
                        let isOpItem(nm,item) = 
                            match item with 
                            | [Item.Value _]
                            | [Item.MethodGroup(_,[_],_)] -> IsOperatorName nm
                            | [Item.UnionCase _] -> IsOperatorName nm
                            | _ -> false              

                        let isFSharpList nm = (nm = "[]") // list shows up as a Type and a UnionCase, only such entity with a symbolic name, but want to filter out of intellisense

                        items |> List.filter (fun (nm,items) -> not (isOpItem(nm,items)) && not(isFSharpList nm)) 


                    let items = 
                        // Filter out duplicate names
                        items |> List.map (fun (_nm,itemsWithSameName) -> 
                            match itemsWithSameName with
                            | [] -> failwith "Unexpected empty bag"
                            | items ->
                                items 
                                |> List.map (fun item -> let symbol = FSharpSymbol.Create(g, thisCcu, tcImports, item)
                                                         FSharpSymbolUse(g, _denv, symbol, ItemOccurence.Use, _m)))

                    //end filtering
                    items)
            (fun _msg -> [])
            
    /// Get the "reference resolution" tooltip for at a location
    member scope.GetReferenceResolutionStructuredToolTipText(ctok, line,col) = 

        RequireCompilationThread ctok // the operations in this method need the reactor thread but the reasons why are not yet grounded

        let pos = mkPos line col
        let isPosMatch(pos, ar:AssemblyReference) : bool = 
            let isRangeMatch = (Range.rangeContainsPos ar.Range pos) 
            let isNotSpecialRange = (ar.Range <> rangeStartup) && (ar.Range <> range0) && (ar.Range <> rangeCmdArgs)
            let isMatch = isRangeMatch && isNotSpecialRange
            isMatch      
        
        let dataTipOfReferences() = 
            let matches =
                match loadClosure with
                | None -> []
                | Some(loadClosure) -> 
                    loadClosure.References
                        |> List.map snd
                        |> List.concat 
                        |> List.filter(fun ar->isPosMatch(pos, ar.originalReference))

            match matches with 
            | resolved::_ // Take the first seen
            | [resolved] -> 
                let tip = wordL (TaggedTextOps.tagStringLiteral((resolved.prepareToolTip ()).TrimEnd([|'\n'|])))
                FSharpStructuredToolTipText.FSharpToolTipText [FSharpStructuredToolTipElement.Single(tip ,FSharpXmlDoc.None)]

            | [] -> FSharpStructuredToolTipText.FSharpToolTipText []
                                    
        ErrorScope.Protect Range.range0 
            dataTipOfReferences
            (fun err -> FSharpToolTipText [FSharpStructuredToolTipElement.CompositionError err])

    // GetToolTipText: return the "pop up" (or "Quick Info") text given a certain context.
    member x.GetStructuredToolTipText(ctok, line, lineStr, colAtEndOfNames, names) = 
        let Compute() = 
            ErrorScope.Protect Range.range0 
                (fun () -> 
                    match GetDeclItemsForNamesAtPosition(ctok, None,Some(names),None,line,lineStr,colAtEndOfNames,ResolveTypeNamesToCtors,ResolveOverloads.Yes,fun _ -> false) with
                    | None -> FSharpToolTipText []
                    | Some(items, denv, m) ->
                         FSharpToolTipText(items |> List.map (FormatStructuredDescriptionOfItem false infoReader m denv )))
                (fun err -> FSharpToolTipText [FSharpStructuredToolTipElement.CompositionError err])
               
        // See devdiv bug 646520 for rationale behind truncating and caching these quick infos (they can be big!)
        let key = line,colAtEndOfNames,lineStr
        match getToolTipTextCache.TryGet (ctok, key) with 
        | Some res -> res
        | None ->
             let res = Compute()
             getToolTipTextCache.Put(ctok, key,res)
             res

    // GetToolTipText: return the "pop up" (or "Quick Info") text given a certain context.
    member x.GetToolTipText ctok line lineStr colAtEndOfNames names = 
        x.GetStructuredToolTipText(ctok, line, lineStr, colAtEndOfNames, names)
        |> Tooltips.ToFSharpToolTipText

    member x.GetF1Keyword (ctok, line, lineStr, colAtEndOfNames, names) : string option =
       ErrorScope.Protect Range.range0
            (fun () ->
                match GetDeclItemsForNamesAtPosition(ctok, None, Some names, None, line, lineStr, colAtEndOfNames, ResolveTypeNamesToCtors, ResolveOverloads.No, fun _ -> false) with // F1 Keywords do not distiguish between overloads
                | None -> None
                | Some (items, _, _) ->
                    match items with
                    | [] -> None
                    | [item] ->
                        GetF1Keyword item                        
                    | _ ->
                        // handle new Type()
                        let allTypes, constr, typ =
                            List.fold 
                                (fun (allTypes,constr,typ) item ->
                                    match item, constr, typ with
                                    |   (Item.Types _) as t, _, None  -> allTypes, constr, Some t
                                    |   (Item.Types _), _, _ -> allTypes, constr, typ
                                    |   (Item.CtorGroup _), None, _ -> allTypes, Some item, typ
                                    |   _ -> false, None, None) 
                                (true,None,None) items
                        match allTypes, constr, typ with
                        |   true, Some (Item.CtorGroup(_, _) as item), _    
                                -> GetF1Keyword item                        
                        |   true, _, Some typ
                                -> GetF1Keyword typ
                        |   _ -> None
            )    
            (fun _ -> None)

    member scope.GetMethods (ctok, line, lineStr, colAtEndOfNames, namesOpt) =
        ErrorScope.Protect Range.range0 
            (fun () -> 
                match GetDeclItemsForNamesAtPosition(ctok, None,namesOpt,None,line,lineStr,colAtEndOfNames,ResolveTypeNamesToCtors,ResolveOverloads.No, fun _ -> false) with
                | None -> FSharpMethodGroup("",[| |])
                | Some (items, denv, m) -> FSharpMethodGroup.Create(infoReader,m,denv,items))
            (fun msg -> 
                FSharpMethodGroup(msg,[| |]))

    member scope.GetMethodsAsSymbols (ctok, line, lineStr, colAtEndOfNames, names) =
        match GetDeclItemsForNamesAtPosition (ctok, None,Some(names), None, line, lineStr, colAtEndOfNames, ResolveTypeNamesToCtors, ResolveOverloads.No, fun _ -> false) with
        | None | Some ([], _, _) -> None
        | Some (items, denv, m) ->
            let allItems =
                items
                |> List.collect (fun item ->
                    match item with 
                    | Item.MethodGroup(nm,minfos,orig) -> minfos |> List.map (fun minfo -> Item.MethodGroup(nm,[minfo],orig))  
                    | Item.CtorGroup(nm,cinfos) -> cinfos |> List.map (fun minfo -> Item.CtorGroup(nm,[minfo])) 
                    | Item.FakeInterfaceCtor _
                    | Item.DelegateCtor _ -> [item]
                    | Item.NewDef _ 
                    | Item.ILField _ -> []
                    | Item.Event _ -> []
                    | Item.RecdField(rfinfo) -> if isFunction g rfinfo.FieldType then [item] else []
                    | Item.Value v -> if isFunction g v.Type then [item] else []
                    | Item.UnionCase(ucr,_) -> if not ucr.UnionCase.IsNullary then [item] else []
                    | Item.ExnCase(ecr) -> if isNil (recdFieldsOfExnDefRef ecr) then [] else [item]
                    | Item.Property(_,pinfos) -> 
                        let pinfo = List.head pinfos 
                        if pinfo.IsIndexer then [item] else []
#if EXTENSIONTYPING
                    | Params.ItemIsWithStaticArguments m g _ -> [item] // we pretend that provided-types-with-static-args are method-like in order to get ParamInfo for them
#endif
                    | Item.CustomOperation(_name, _helpText, _minfo) -> [item]
                    | Item.TypeVar _ -> []
                    | Item.CustomBuilder _ -> []
                    | _ -> [] )

            let symbols = allItems |> List.map (fun item -> FSharpSymbol.Create(g, thisCcu, tcImports, item))
            Some (symbols, denv, m)

    member scope.GetDeclarationLocation (ctok, line, lineStr, colAtEndOfNames, names, preferFlag) =
          match GetDeclItemsForNamesAtPosition (ctok, None,Some(names), None, line, lineStr, colAtEndOfNames, ResolveTypeNamesToCtors,ResolveOverloads.Yes, fun _ -> false) with
          | None
          | Some ([], _, _) -> FSharpFindDeclResult.DeclNotFound FSharpFindDeclFailureReason.Unknown
          | Some (item :: _ , _, _) -> 

              // For IL-based entities, switch to a different item. This is because
              // rangeOfItem, ccuOfItem don't work on IL methods or fields.
              //
              // Later comment: to be honest, they aren't going to work on these new items either.
              // This is probably old code from when we supported 'go to definition' generating IL metadata.
              let item =
                  match item with
                  | Item.MethodGroup (_, (ILMeth (_,ilinfo,_)) :: _, _) 
                  | Item.CtorGroup (_, (ILMeth (_,ilinfo,_)) :: _) -> Item.Types ("", [ ilinfo.ApparentEnclosingType ])
                  | Item.ILField (ILFieldInfo (typeInfo, _)) -> Item.Types ("", [ typeInfo.ToType ])
                  | Item.ImplicitOp(_, {contents = Some(TraitConstraintSln.FSMethSln(_, vref, _))}) -> Item.Value(vref)
                  | _                                         -> item

              let fail defaultReason = 
                  match item with            
#if EXTENSIONTYPING
                  | Params.ItemIsProvidedType g (tcref) -> FSharpFindDeclResult.DeclNotFound (FSharpFindDeclFailureReason.ProvidedType(tcref.DisplayName))
                  | Item.CtorGroup(name, ProvidedMeth(_)::_)
                  | Item.MethodGroup(name, ProvidedMeth(_)::_, _)
                  | Item.Property(name, ProvidedProp(_)::_) -> FSharpFindDeclResult.DeclNotFound (FSharpFindDeclFailureReason.ProvidedMember(name))
                  | Item.Event(ProvidedEvent(_) as e) -> FSharpFindDeclResult.DeclNotFound (FSharpFindDeclFailureReason.ProvidedMember(e.EventName))
                  | Item.ILField(ProvidedField(_) as f) -> FSharpFindDeclResult.DeclNotFound (FSharpFindDeclFailureReason.ProvidedMember(f.FieldName))
#endif
                  | _ -> FSharpFindDeclResult.DeclNotFound defaultReason

              match rangeOfItem g preferFlag item with
              | None   -> fail FSharpFindDeclFailureReason.Unknown 
              | Some itemRange -> 

                  let projectDir = Filename.directoryName (if projectFileName = "" then mainInputFileName else projectFileName)
                  let filename = fileNameOfItem g (Some projectDir) itemRange item
                  if FileSystem.SafeExists filename then 
                      FSharpFindDeclResult.DeclFound (mkRange filename itemRange.Start itemRange.End)
                  else 
                      fail FSharpFindDeclFailureReason.NoSourceCode // provided items may have TypeProviderDefinitionLocationAttribute that binds them to some location

    member scope.GetSymbolUseAtLocation (ctok, line, lineStr, colAtEndOfNames, names) =
        match GetDeclItemsForNamesAtPosition (ctok, None,Some(names), None, line, lineStr, colAtEndOfNames, ResolveTypeNamesToCtors, ResolveOverloads.Yes, fun _ -> false) with
        | None | Some ([], _, _) -> None
        | Some (item :: _ , denv, m) -> 
            let symbol = FSharpSymbol.Create(g, thisCcu, tcImports, item)
            Some (symbol, denv, m)

    member scope.PartialAssemblySignature() = FSharpAssemblySignature(g, thisCcu, tcImports, None, ccuSig)

    member scope.AccessRights =  tcAccessRights

    member scope.GetReferencedAssemblies() = 
        [ for x in tcImports.GetImportedAssemblies() do 
                yield FSharpAssembly(g, tcImports, x.FSharpViewOfMetadata) ]

    // Not, this does not have to be a SyncOp, it can be called from any thread
    member scope.GetFormatSpecifierLocations() = 
         sSymbolUses.GetFormatSpecifierLocations() 

    // Not, this does not have to be a SyncOp, it can be called from any thread
    member scope.GetSemanticClassification(range: range option) : (range * SemanticClassificationType) [] =
        let (|LegitTypeOccurence|_|) = function
            | ItemOccurence.UseInType
            | ItemOccurence.UseInAttribute
            | ItemOccurence.Use _
            | ItemOccurence.Binding _
            | ItemOccurence.Pattern _ -> Some()
            | _ -> None

        let inline (|OptionalArgumentAttribute|_|) ttype =
            match ttype with
            | TType.TType_app(tref, _) when tref.Stamp = g.attrib_OptionalArgumentAttribute.TyconRef.Stamp -> Some()
            | _ -> None

        let (|KeywordIntrinsicValue|_|) (vref: ValRef) =
            if valRefEq g g.raise_vref vref ||
               valRefEq g g.reraise_vref vref ||
               valRefEq g g.typeof_vref vref ||
               valRefEq g g.typedefof_vref vref ||
               valRefEq g g.sizeof_vref vref 
               // TODO uncomment this after `nameof` operator is implemented
               // || valRefEq g g.nameof_vref vref
            then Some()
            else None

        let resolutions =
            match range with
            | Some range ->
                sResolutions.CapturedNameResolutions
                |> Seq.filter (fun cnr -> rangeContainsPos range cnr.Range.Start || rangeContainsPos range cnr.Range.End)
            | None -> 
                sResolutions.CapturedNameResolutions :> seq<_>

        let isDisposableTy (ty: TType) =
            Infos.ExistsHeadTypeInEntireHierarchy g amap range0 ty g.tcref_System_IDisposable

        resolutions
        |> Seq.choose (fun cnr ->
            match cnr with
            // 'seq' in 'seq { ... }' gets colored as keywords
            | CNR(_, (Item.Value vref), ItemOccurence.Use, _, _, _, m) when valRefEq g g.seq_vref vref ->
                Some (m, SemanticClassificationType.ComputationExpression)
            | CNR(_, (Item.Value vref), _, _, _, _, m) when vref.IsMutable || Tastops.isRefCellTy g vref.Type ->
                Some (m, SemanticClassificationType.MutableVar)
            | CNR(_, Item.Value KeywordIntrinsicValue, ItemOccurence.Use, _, _, _, m) ->
                Some (m, SemanticClassificationType.IntrinsicFunction)
            | CNR(_, (Item.Value vref), _, _, _, _, m) when isFunction g vref.Type ->
                if vref.IsPropertyGetterMethod || vref.IsPropertySetterMethod then
                    Some (m, SemanticClassificationType.Property)
                elif IsOperatorName vref.DisplayName then
                    Some (m, SemanticClassificationType.Operator)
                else Some (m, SemanticClassificationType.Function)
            | CNR(_, Item.RecdField rfinfo, _, _, _, _, m) when rfinfo.RecdField.IsMutable && rfinfo.LiteralValue.IsNone -> 
                Some (m, SemanticClassificationType.MutableVar)
            | CNR(_, Item.MethodGroup(_, _, _), _, _, _, _, m) ->
                Some (m, SemanticClassificationType.Function)
            // custom builders, custom operations get colored as keywords
            | CNR(_, (Item.CustomBuilder _ | Item.CustomOperation _), ItemOccurence.Use, _, _, _, m) ->
                Some (m, SemanticClassificationType.ComputationExpression)
            // types get colored as types when they occur in syntactic types or custom attributes
            // typevariables get colored as types when they occur in syntactic types custom builders, custom operations get colored as keywords
            | CNR(_, Item.Types (_, [OptionalArgumentAttribute]), LegitTypeOccurence, _, _, _, _) -> None
            | CNR(_, Item.CtorGroup(_, [MethInfo.FSMeth(_, OptionalArgumentAttribute, _, _)]), LegitTypeOccurence, _, _, _, _) -> None
            | CNR(_, Item.Types(_, types), LegitTypeOccurence, _, _, _, m) when types |> List.exists (isInterfaceTy g) -> 
                Some (m, SemanticClassificationType.Interface)
            | CNR(_, Item.Types(_, types), LegitTypeOccurence, _, _, _, m) when types |> List.exists (isStructTy g) -> 
                Some (m, SemanticClassificationType.ValueType)
            | CNR(_, Item.Types(_, types), LegitTypeOccurence, _, _, _, m) when types |> List.exists isDisposableTy ->
                Some (m, SemanticClassificationType.Disposable)
            | CNR(_, Item.Types _, LegitTypeOccurence, _, _, _, m) -> 
                Some (m, SemanticClassificationType.ReferenceType)
            | CNR(_, (Item.TypeVar _ ), LegitTypeOccurence, _, _, _, m) ->
                Some (m, SemanticClassificationType.TypeArgument)
            | CNR(_, (Item.UnqualifiedType _ | Item.CtorGroup _), LegitTypeOccurence, _, _, _, m) ->
                Some (m, SemanticClassificationType.ReferenceType)
            | CNR(_, Item.ModuleOrNamespaces refs, LegitTypeOccurence, _, _, _, m) when refs |> List.exists (fun x -> x.IsModule) ->
                Some (m, SemanticClassificationType.ReferenceType)
            | CNR(_, (Item.ActivePatternCase _ | Item.UnionCase _ | Item.ActivePatternResult _), _, _, _, _, m) ->
                Some (m, SemanticClassificationType.UnionCase)
            | _ -> None)
        |> Seq.toArray
        |> Array.append (sSymbolUses.GetFormatSpecifierLocations() |> Array.map (fun m -> m, SemanticClassificationType.Printf))

    member x.ScopeResolutions = sResolutions
    member x.ScopeSymbolUses = sSymbolUses
    member x.TcGlobals = g
    member x.TcImports = tcImports
    member x.CcuSig = ccuSig
    member x.ThisCcu = thisCcu

module internal Parser = 

        // We'll need number of lines for adjusting error messages at EOF
    let GetFileInfoForLastLineErrors (source: string) = 
        // number of lines in the source file
        let lastLine = (source |> Seq.sumBy (fun c -> if c = '\n' then 1 else 0)) + 1
        // length of the last line
        let lastLineLength = source.Length - source.LastIndexOf("\n",StringComparison.Ordinal) - 1
        lastLine, lastLineLength
         
    let ReportError (tcConfig:TcConfig, allErrors, mainInputFileName, fileInfo, (exn, sev)) = 
        [ let isError = (sev = FSharpErrorSeverity.Error) || ReportWarningAsError (tcConfig.globalWarnLevel, tcConfig.specificWarnOff, tcConfig.specificWarnOn, tcConfig.specificWarnAsError, tcConfig.specificWarnAsWarn, tcConfig.globalWarnAsError) exn                
          if (isError || ReportWarning (tcConfig.globalWarnLevel, tcConfig.specificWarnOff, tcConfig.specificWarnOn) exn) then 
            let oneError trim exn = 
                [ // We use the first line of the file as a fallbackRange for reporting unexpected errors.
                  // Not ideal, but it's hard to see what else to do.
                  let fallbackRange = rangeN mainInputFileName 1
                  let ei = FSharpErrorInfo.CreateFromExceptionAndAdjustEof (exn, isError, trim, fallbackRange, fileInfo)
                  if allErrors || (ei.FileName=mainInputFileName) || (ei.FileName=Microsoft.FSharp.Compiler.TcGlobals.DummyFileNameForRangesWithoutASpecificLocation) then
                      yield ei ]
                      
            let mainError,relatedErrors = SplitRelatedDiagnostics exn 
            yield! oneError false mainError
            for e in relatedErrors do 
                yield! oneError true e ]

    let CreateErrorInfos (tcConfig:TcConfig, allErrors, mainInputFileName, errors) = 
        let fileInfo = (Int32.MaxValue, Int32.MaxValue)
        [| for (exn,isError) in errors do 
              yield! ReportError (tcConfig, allErrors, mainInputFileName, fileInfo, (exn, isError)) |]
                            

    /// Error handler for parsing & type checking while processing a single file
    type ErrorHandler(reportErrors, mainInputFileName, tcConfig: TcConfig, source: string) =
        let mutable tcConfig = tcConfig
        let errorsAndWarningsCollector = new ResizeArray<_>()
        let mutable errorCount = 0
         
        // We'll need number of lines for adjusting error messages at EOF
        let fileInfo = GetFileInfoForLastLineErrors source
         
        // This function gets called whenever an error happens during parsing or checking
        let diagnosticSink sev (exn:PhasedDiagnostic) = 
            // Sanity check here. The phase of an error should be in a phase known to the language service.
            let exn =
                if not(exn.IsPhaseInCompile()) then
                    // Reaching this point means that the error would be sticky if we let it prop up to the language service.
                    // Assert and recover by replacing phase with one known to the language service.
                    System.Diagnostics.Debug.Assert(false, sprintf "The subcategory '%s' seen in an error should not be seen by the language service" (exn.Subcategory()))
                    {exn with Phase=BuildPhase.TypeCheck}
                else exn
            if reportErrors then 
                let report exn = 
                    for ei in ReportError (tcConfig, false, mainInputFileName, fileInfo, (exn, sev)) do
                        errorsAndWarningsCollector.Add ei
                        if sev = FSharpErrorSeverity.Error then 
                            errorCount <- errorCount + 1
                      
                match exn with
#if EXTENSIONTYPING
                | {Exception = (:? TypeProviderError as tpe)} ->
                    tpe.Iter (fun e ->
                        let newExn = {exn with Exception = e}
                        report newExn
                    )
#endif
                | e -> report e
      
        let errorLogger = 
            { new ErrorLogger("ErrorHandler") with 
                member x.DiagnosticSink (exn, isError) = diagnosticSink (if isError then FSharpErrorSeverity.Error else FSharpErrorSeverity.Warning) exn
                member x.ErrorCount = errorCount }
      
      
        // Public members
        member x.ErrorLogger = errorLogger
        member x.CollectedDiagnostics = errorsAndWarningsCollector.ToArray()
        member x.ErrorCount = errorCount
        member x.TcConfig with set tc = tcConfig <- tc
        member x.AnyErrors = errorCount > 0


    /// ParseOneFile builds all the information necessary to report errors, match braces and build scopes 
    ///
    /// projectSourceFiles is only used to compute isLastCompiland, and is ignored if Build.IsScript(mainInputFileName)  is true.
    let ParseOneFile (ctok, source: string, matchBracesOnly: bool, reportErrors: bool, mainInputFileName: string, projectSourceFiles: string list, tcConfig: TcConfig) =

          // This function requires the compilation thread because we install error handlers, whose callbacks must
          // be invoked on the compilation thread, no other reason known to date.
          // We should check whether those are "real" reasons - we could for example make collecting errors thread safe.
          RequireCompilationThread ctok 

          // Initialize the error handler 
          let errHandler = new ErrorHandler(reportErrors, mainInputFileName, tcConfig, source)

          let source = source + "\n\n\n"
          let lexbuf = UnicodeLexing.StringAsLexbuf source

          // Collector for parens matching
          let matchPairRef = new ResizeArray<_>()

          use unwindEL = PushErrorLoggerPhaseUntilUnwind (fun _oldLogger -> errHandler.ErrorLogger)
          use unwindBP = PushThreadBuildPhaseUntilUnwind BuildPhase.Parse

          // Errors on while parsing project arguments 

          let parseResult = 

              // If we're editing a script then we define INTERACTIVE otherwise COMPILED. Since this parsing for intellisense we always
              // define EDITING
              let conditionalCompilationDefines =
                SourceFileImpl.AdditionalDefinesForUseInEditor(mainInputFileName) @ tcConfig.conditionalCompilationDefines 
        
              let lightSyntaxStatusInital = tcConfig.ComputeLightSyntaxInitialStatus (mainInputFileName)
              let lightSyntaxStatus = LightSyntaxStatus(lightSyntaxStatusInital,true)

              // Note: we don't really attempt to intern strings across a large scope
              let lexResourceManager = new Lexhelp.LexResourceManager()
              let lexargs = mkLexargs(mainInputFileName,
                                      conditionalCompilationDefines,
                                      lightSyntaxStatus,
                                      lexResourceManager,
                                      ref [],
                                      errHandler.ErrorLogger)
              Lexhelp.usingLexbufForParsing (lexbuf, mainInputFileName) (fun lexbuf -> 
                  try 
                    let skip = true
                    let tokenizer = LexFilter.LexFilter (lightSyntaxStatus, tcConfig.compilingFslib, Lexer.token lexargs skip, lexbuf)
                    let lexfun = tokenizer.Lexer
                    if matchBracesOnly then 
                        // Quick bracket matching parse  
                        let parenTokensBalance t1 t2 = 
                            match t1,t2 with 
                            | (LPAREN,RPAREN) 
                            | (LPAREN,RPAREN_IS_HERE) 
                            | (LBRACE,RBRACE) 
                            | (LBRACE,RBRACE_IS_HERE) 
                            | (SIG,END) 
                            | (STRUCT,END) 
                            | (LBRACK_BAR,BAR_RBRACK)
                            | (LBRACK,RBRACK)
                            | (LBRACK_LESS,GREATER_RBRACK)
                            | (BEGIN,END) -> true 
                            | (LQUOTE q1,RQUOTE q2) when q1 = q2 -> true 
                            | _ -> false
                        let rec matchBraces stack = 
                            match lexfun lexbuf,stack with 
                            | tok2,((tok1,m1) :: stack') when parenTokensBalance tok1 tok2-> 
                                if matchBracesOnly then 
                                    matchPairRef.Add (m1, lexbuf.LexemeRange)
                                matchBraces stack'
                            | ((LPAREN | LBRACE | LBRACK | LBRACK_BAR | LQUOTE _ | LBRACK_LESS) as tok),_ -> matchBraces ((tok,lexbuf.LexemeRange) :: stack)
                            | (EOF _ | LEX_FAILURE _),_ -> ()
                            | _ -> matchBraces stack

                        matchBraces []
                        None
                    else 
                        let isLastCompiland = 
                            projectSourceFiles.Length >= 1 && 
                            System.String.Compare(projectSourceFiles.[projectSourceFiles.Length-1],mainInputFileName,StringComparison.CurrentCultureIgnoreCase)=0
                        let isLastCompiland = isLastCompiland || CompileOps.IsScript(mainInputFileName)  
                        let isExe = tcConfig.target.IsExe
                        let parseResult = ParseInput(lexfun,errHandler.ErrorLogger,lexbuf,None,mainInputFileName,(isLastCompiland,isExe))
                        Some parseResult
                  with e -> 
                    errHandler.ErrorLogger.ErrorR(e)
                    None)
                

          errHandler.CollectedDiagnostics,
          matchPairRef.ToArray(),
          parseResult,
          errHandler.AnyErrors


    /// Indicates if the type check got aborted because it is no longer relevant.
    type TypeCheckAborted = Yes | No of TypeCheckInfo

    // Type check a single file against an initial context, gleaning both errors and intellisense information.
    let TypeCheckOneFile
          (parseResults: FSharpParseFileResults,
           source: string,
           mainInputFileName: string,
           projectFileName: string,
           tcConfig: TcConfig,
           tcGlobals: TcGlobals,
           tcImports: TcImports,
           tcState: TcState,
           loadClosure: LoadClosure option,
           // These are the errors and warnings seen by the background compiler for the entire antecedant 
           backgroundDiagnostics: (PhasedDiagnostic * FSharpErrorSeverity) list,    
           reactorOps: IReactorOperations,
           // Used by 'FSharpDeclarationListInfo' to check the IncrementalBuilder is still alive.
           checkAlive : (unit -> bool),
           textSnapshotInfo : obj option) = 
        
        async {
            match parseResults.ParseTree with 
            // When processing the following cases, we don't need to type-check
            | None -> return [||], TypeCheckAborted.Yes
                   
            // Run the type checker...
            | Some parsedMainInput ->
                // Initialize the error handler 
                let errHandler = new ErrorHandler(true, mainInputFileName, tcConfig, source)
                
                use _unwindEL = PushErrorLoggerPhaseUntilUnwind (fun _oldLogger -> errHandler.ErrorLogger)
                use _unwindBP = PushThreadBuildPhaseUntilUnwind BuildPhase.TypeCheck
            
                // Apply nowarns to tcConfig (may generate errors, so ensure errorLogger is installed)
                let tcConfig = ApplyNoWarnsToTcConfig (tcConfig, parsedMainInput,Path.GetDirectoryName mainInputFileName)
                        
                // update the error handler with the modified tcConfig
                errHandler.TcConfig <- tcConfig
            
                // Play background errors and warnings for this file.
                for (err,sev) in backgroundDiagnostics do
                    diagnosticSink (err, (sev = FSharpErrorSeverity.Error))
            
                // If additional references were brought in by the preprocessor then we need to process them
                match loadClosure with
                | Some loadClosure ->
                    // Play unresolved references for this file.
                    tcImports.ReportUnresolvedAssemblyReferences(loadClosure.UnresolvedReferences)
            
                    // If there was a loadClosure, replay the errors and warnings from resolution, excluding parsing
                    loadClosure.LoadClosureRootFileDiagnostics |> List.iter diagnosticSink
            
                    let fileOfBackgroundError err = (match GetRangeOfDiagnostic (fst err) with Some m-> m.FileName | None -> null)
                    let sameFile file hashLoadInFile = 
                        (0 = String.Compare(hashLoadInFile, file, StringComparison.OrdinalIgnoreCase))
            
                    //  walk the list of #loads and keep the ones for this file.
                    let hashLoadsInFile = 
                        loadClosure.SourceFiles 
                        |> List.filter(fun (_,ms) -> ms<>[]) // #loaded file, ranges of #load
            
                    let hashLoadBackgroundDiagnostics, otherBackgroundDiagnostics = 
                        backgroundDiagnostics 
                        |> List.partition (fun backgroundError -> 
                            hashLoadsInFile 
                            |>  List.exists (fst >> sameFile (fileOfBackgroundError backgroundError)))
            
                    // Create single errors for the #load-ed files.
                    // Group errors and warnings by file name.
                    let hashLoadBackgroundDiagnosticsGroupedByFileName = 
                        hashLoadBackgroundDiagnostics 
                        |> List.map(fun err -> fileOfBackgroundError err,err) 
                        |> List.groupByFirst  // fileWithErrors, error list
            
                    //  Join the sets and report errors. 
                    //  It is by-design that these messages are only present in the language service. A true build would report the errors at their
                    //  spots in the individual source files.
                    for (fileOfHashLoad, rangesOfHashLoad) in hashLoadsInFile do
                        for errorGroupedByFileName in hashLoadBackgroundDiagnosticsGroupedByFileName do
                            if sameFile (fst errorGroupedByFileName) fileOfHashLoad then
                                for rangeOfHashLoad in rangesOfHashLoad do // Handle the case of two #loads of the same file
                                    let diagnostics = snd errorGroupedByFileName |> List.map(fun (pe,f)->pe.Exception,f) // Strip the build phase here. It will be replaced, in total, with TypeCheck
                                    let errors = [ for (err,sev) in diagnostics do if sev = FSharpErrorSeverity.Error then yield err ]
                                    let warnings = [ for (err,sev) in diagnostics do if sev = FSharpErrorSeverity.Warning then yield err ]
                                    
                                    let message = HashLoadedSourceHasIssues(warnings,errors,rangeOfHashLoad)
                                    if errors=[] then warning(message)
                                    else errorR(message)
            
                    // Replay other background errors.
                    for (phasedError,sev) in otherBackgroundDiagnostics do
                        if sev = FSharpErrorSeverity.Warning then 
                            warning phasedError.Exception 
                        else errorR phasedError.Exception
            
                | None -> 
                    // For non-scripts, check for disallow #r and #load.
                    ApplyMetaCommandsFromInputToTcConfig (tcConfig, parsedMainInput,Path.GetDirectoryName mainInputFileName) |> ignore
                    
                // A problem arises with nice name generation, which really should only 
                // be done in the backend, but is also done in the typechecker for better or worse. 
                // If we don't do this the NNG accumulates data and we get a memory leak. 
                tcState.NiceNameGenerator.Reset()
                
                // Typecheck the real input.  
                let sink = TcResultsSinkImpl(tcGlobals, source = source)
                let! ct = Async.CancellationToken
            
                let! tcEnvAtEndOpt =
                    async {
                        try
                            let checkForErrors() = (parseResults.ParseHadErrors || errHandler.ErrorCount > 0)
                            // Typecheck is potentially a long running operation. We chop it up here with an Eventually continuation and, at each slice, give a chance
                            // for the client to claim the result as obsolete and have the typecheck abort.
                            
                            let! result = 
                                TypeCheckOneInputAndFinishEventually(checkForErrors, tcConfig, tcImports, tcGlobals, None, TcResultsSink.WithSink sink, tcState, parsedMainInput)
                                |> Eventually.repeatedlyProgressUntilDoneOrTimeShareOverOrCanceled maxTimeShareMilliseconds ct (fun ctok f -> f ctok)
                                |> Eventually.forceAsync  
                                    (fun work ->
                                        reactorOps.EnqueueAndAwaitOpAsync("TypeCheckOneFile", 
                                            fun ctok -> 
                                              // This work is not cancellable
                                              let res = 
                                                // Reinstall the compilation globals each time we start or restart
                                                use unwind = new CompilationGlobalsScope (errHandler.ErrorLogger, BuildPhase.TypeCheck)
                                                work ctok
                                              cancellable.Return(res)
                                              ))
                             
                            return result |> Option.map (fun ((tcEnvAtEnd, _, typedImplFiles), tcState) -> tcEnvAtEnd, typedImplFiles, tcState)
                        with
                        | e ->
                            errorR e
                            return Some(tcState.TcEnvFromSignatures, [], tcState)
                    }
                
                let errors = errHandler.CollectedDiagnostics
                
                match tcEnvAtEndOpt with
                | Some (tcEnvAtEnd, _typedImplFiles, tcState) ->
                    let scope = 
                        TypeCheckInfo(tcConfig, tcGlobals, 
                                    tcState.PartialAssemblySignature, 
                                    tcState.Ccu,
                                    tcImports,
                                    tcEnvAtEnd.AccessRights,
                                    //typedImplFiles,
                                    projectFileName, 
                                    mainInputFileName, 
                                    sink.GetResolutions(), 
                                    sink.GetSymbolUses(), 
                                    tcEnvAtEnd.NameEnv,
                                    loadClosure,
                                    reactorOps,
                                    checkAlive,
                                    textSnapshotInfo)     
                    return errors, TypeCheckAborted.No scope
                | None -> 
                    return errors, TypeCheckAborted.Yes
        }

type  UnresolvedReferencesSet = UnresolvedReferencesSet of UnresolvedAssemblyReference list

// NOTE: may be better just to move to optional arguments here
type FSharpProjectOptions =
    { 
      ProjectFileName: string
      ProjectFileNames: string[]
      OtherOptions: string[]
      ReferencedProjects: (string * FSharpProjectOptions)[]
      IsIncompleteTypeCheckEnvironment : bool
      UseScriptResolutionRules : bool      
      LoadTime : System.DateTime
      UnresolvedReferences : UnresolvedReferencesSet option
      OriginalLoadReferences: (range * string) list
      ExtraProjectInfo : obj option
    }
    member x.ProjectOptions = x.OtherOptions
    /// Whether the two parse options refer to the same project.
    static member AreSubsumable(options1,options2) =
        options1.ProjectFileName = options2.ProjectFileName          

    /// Compare two options sets with respect to the parts of the options that are important to parsing.
    static member AreSameForParsing(options1,options2) =
        options1.ProjectFileName = options2.ProjectFileName &&
        options1.OtherOptions = options2.OtherOptions &&
        options1.UnresolvedReferences = options2.UnresolvedReferences

    /// Compare two options sets with respect to the parts of the options that are important to building.
    static member AreSameForChecking(options1,options2) =
        options1.ProjectFileName = options2.ProjectFileName &&
        options1.ProjectFileNames = options2.ProjectFileNames &&
        options1.OtherOptions = options2.OtherOptions &&
        options1.UnresolvedReferences = options2.UnresolvedReferences &&
        options1.OriginalLoadReferences = options2.OriginalLoadReferences &&
        options1.ReferencedProjects.Length = options2.ReferencedProjects.Length &&
        Array.forall2 (fun (n1,a) (n2,b) -> n1 = n2 && FSharpProjectOptions.AreSameForChecking(a,b)) options1.ReferencedProjects options2.ReferencedProjects &&
        options1.LoadTime = options2.LoadTime

    /// Compute the project directory.
    member po.ProjectDirectory = System.IO.Path.GetDirectoryName(po.ProjectFileName)
    override this.ToString() =
        let files =
            let sb = new StringBuilder()
            this.ProjectFileNames |> Array.iter (fun file -> sb.AppendFormat("    {0}\n", file) |> ignore)
            sb.ToString()
        let options =
            let sb = new StringBuilder()
            this.OtherOptions |> Array.iter (fun op -> sb.AppendFormat("{0} ", op) |> ignore)
            sb.ToString()
        sprintf "OtherOptions(%s)\n  Files:\n%s  Options: %s" this.ProjectFileName files options
 

[<Sealed>] 
type FSharpProjectContext(thisCcu: CcuThunk, assemblies: FSharpAssembly list, ad: AccessorDomain) =

    /// Get the assemblies referenced
    member __.GetReferencedAssemblies() = assemblies

    member __.AccessibilityRights = FSharpAccessibilityRights(thisCcu, ad)


[<Sealed>]
// 'details' is an option because the creation of the tcGlobals etc. for the project may have failed.
type FSharpCheckProjectResults(_keepAssemblyContents, errors: FSharpErrorInfo[], details:(TcGlobals*TcImports*CcuThunk*ModuleOrNamespaceType*TcSymbolUses list*TopAttribs option*CompileOps.IRawFSharpAssemblyData option * ILAssemblyRef * AccessorDomain * TypedImplFile list option) option, reactorOps: IReactorOperations) =

    let getDetails() = 
        match details with 
        | None -> invalidOp ("The project has no results due to critical errors in the project options. Check the HasCriticalErrors before accessing the detaild results. Errors: " + String.concat "\n" [ for e in errors -> e.Message ])
        | Some d -> d

    member info.Errors = errors

    member info.HasCriticalErrors = details.IsNone

    member info.AssemblySignature =  
        let (tcGlobals, tcImports, thisCcu, ccuSig, _tcSymbolUses, topAttribs, _tcAssemblyData, _ilAssemRef, _ad, _tcAssemblyExpr) = getDetails()
        FSharpAssemblySignature(tcGlobals, thisCcu, tcImports, topAttribs, ccuSig)

    // member info.AssemblyContents =  
    //     if not keepAssemblyContents then invalidOp "The 'keepAssemblyContents' flag must be set to tru on the FSharpChecker in order to access the checked contents of assemblies"
    //     let (tcGlobals, tcImports, thisCcu, _ccuSig, _tcSymbolUses, _topAttribs, _tcAssemblyData, _ilAssemRef, _ad, tcAssemblyExpr) = getDetails()
    //     let mimpls = 
    //         match tcAssemblyExpr with 
    //         | None -> []
    //         | Some mimpls -> mimpls
    //     FSharpAssemblyContents(tcGlobals, thisCcu, tcImports, mimpls)

    // Not, this does not have to be a SyncOp, it can be called from any thread
    member info.GetUsesOfSymbol(symbol:FSharpSymbol) = 
        let (tcGlobals, _tcImports, _thisCcu, _ccuSig, tcSymbolUses, _topAttribs, _tcAssemblyData, _ilAssemRef, _ad, _tcAssemblyExpr) = getDetails()
        // This probably doesn't need to be run on the reactor since all data touched by GetUsesOfSymbol is immutable.
        reactorOps.EnqueueAndAwaitOpAsync("GetUsesOfSymbol", fun ctok -> 
            DoesNotRequireCompilerThreadTokenAndCouldPossiblyBeMadeConcurrent  ctok

            [| for r in tcSymbolUses do yield! r.GetUsesOfSymbol(symbol.Item) |] 
            |> Seq.distinctBy (fun (itemOcc,_denv,m) -> itemOcc, m) 
            |> Seq.filter (fun (itemOcc,_,_) -> itemOcc <> ItemOccurence.RelatedText) 
            |> Seq.map (fun (itemOcc,denv,m) -> FSharpSymbolUse(tcGlobals, denv, symbol, itemOcc, m)) 
            |> Seq.toArray
            |> cancellable.Return)

    // Not, this does not have to be a SyncOp, it can be called from any thread
    member info.GetAllUsesOfAllSymbols() = 
        let (tcGlobals, tcImports, thisCcu, _ccuSig, tcSymbolUses, _topAttribs, _tcAssemblyData, _ilAssemRef, _ad, _tcAssemblyExpr) = getDetails()
        // This probably doesn't need to be run on the reactor since all data touched by GetAllUsesOfSymbols is immutable.
        reactorOps.EnqueueAndAwaitOpAsync("GetAllUsesOfAllSymbols", fun ctok -> 
            DoesNotRequireCompilerThreadTokenAndCouldPossiblyBeMadeConcurrent  ctok

            [| for r in tcSymbolUses do 
                  for (item,itemOcc,denv,m) in r.GetAllUsesOfSymbols() do
                   if itemOcc <> ItemOccurence.RelatedText then
                    let symbol = FSharpSymbol.Create(tcGlobals, thisCcu, tcImports, item)
                    yield FSharpSymbolUse(tcGlobals, denv, symbol, itemOcc, m) |]
            |> cancellable.Return) 

    member info.ProjectContext = 
        let (tcGlobals, tcImports, thisCcu, _ccuSig, _tcSymbolUses, _topAttribs, _tcAssemblyData, _ilAssemRef, ad, _tcAssemblyExpr) = getDetails()
        let assemblies = 
            [ for x in tcImports.GetImportedAssemblies() do
                yield FSharpAssembly(tcGlobals, tcImports, x.FSharpViewOfMetadata) ]
        FSharpProjectContext(thisCcu, assemblies, ad) 

    member info.RawFSharpAssemblyData = 
        let (_tcGlobals, _tcImports, _thisCcu, _ccuSig, _tcSymbolUses, _topAttribs, tcAssemblyData, _ilAssemRef, _ad, _tcAssemblyExpr) = getDetails()
        tcAssemblyData

    member info.AssemblyFullName = 
        let (_tcGlobals, _tcImports, _thisCcu, _ccuSig, _tcSymbolUses, _topAttribs, _tcAssemblyData, ilAssemRef, _ad, _tcAssemblyExpr) = getDetails()
        ilAssemRef.QualifiedName

[<Sealed>]
/// A live object of this type keeps the background corresponding background builder (and type providers) alive (through reference-counting).
//
// There is an important property of all the objects returned by the methods of this type: they do not require 
// the corresponding background builder to be alive. That is, they are simply plain-old-data through pre-formatting of all result text.
type FSharpCheckFileResults(errors: FSharpErrorInfo[], scopeOptX: TypeCheckInfo option, builderX: IncrementalBuilder option, reactorOpsX:IReactorOperations) =

    // This may be None initially, or may be set to None when the object is disposed or finalized
    let mutable details = match scopeOptX with None -> None | Some scopeX -> Some (scopeX, builderX, reactorOpsX)

    let decrementer = 
        match details with 
        | Some (_,Some builder,_) -> 
            // Increment the usage count on the IncrementalBuilder. We want to keep the IncrementalBuilder and all associated
            // resources and type providers alive for the duration of the lifetime of this object.
            builder.IncrementUsageCount()
        | _ -> { new System.IDisposable with member x.Dispose() = () } 

    let mutable disposed = false

    let dispose() = 
       if not disposed then 
           disposed <- true 
           match details with 
           | Some (_,_,reactor) -> 
               // Make sure we run disposal in the reactor thread, since it may trigger type provider disposals etc.
               details <- None
               reactor.EnqueueOp ("Dispose", fun ctok -> 
                   RequireCompilationThread ctok
                   decrementer.Dispose())
           | _ -> () 

    // Run an operation that needs to be run in the reactor thread
    let reactorOp desc dflt f = 
      async {
        match details with
        | None -> 
            return dflt
        | Some (_ , Some builder, _) when not builder.IsAlive -> 
            System.Diagnostics.Debug.Assert(false,"unexpected dead builder") 
            return dflt
        | Some (scope, builderOpt, reactor) -> 
            // Ensure the builder doesn't get released while running operations asynchronously. 
            use _unwind = match builderOpt with Some builder -> builder.IncrementUsageCount() | None -> { new System.IDisposable with member __.Dispose() = () }
            let! res = reactor.EnqueueAndAwaitOpAsync(desc, fun ctok ->  f ctok scope |> cancellable.Return)
            return res
      }

    // Run an operation that can be called from any thread
    let threadSafeOp dflt f = 
        match details with
        | None -> 
            dflt()
        | Some (_ , Some builder, _) when not builder.IsAlive -> 
            System.Diagnostics.Debug.Assert(false,"unexpected dead builder") 
            dflt()
        | Some (scope, builderOpt, ops) -> 
            f(scope, builderOpt, ops)

    // At the moment we only dispose on finalize - we never explicitly dispose these objects. Explicitly disposing is not
    // really worth much since the underlying project builds are likely to still be in the incrementalBuilder cache.
    override info.Finalize() = dispose() 

    member info.Errors = errors

    member info.HasFullTypeCheckInfo = details.IsSome
    
    /// Intellisense autocompletions
    member info.GetDeclarationListInfo(parseResultsOpt, line, colAtEndOfNamesAndResidue, lineStr, qualifyingNames, partialName, ?hasTextChangedSinceLastTypecheck) = 
        let hasTextChangedSinceLastTypecheck = defaultArg hasTextChangedSinceLastTypecheck (fun _ -> false)
        reactorOp "GetDeclarations" FSharpDeclarationListInfo.Empty (fun ctok scope -> scope.GetDeclarations(ctok, parseResultsOpt, line, lineStr, colAtEndOfNamesAndResidue, qualifyingNames, partialName, hasTextChangedSinceLastTypecheck))

    member info.GetDeclarationListSymbols(parseResultsOpt, line, colAtEndOfNamesAndResidue, lineStr, qualifyingNames, partialName, ?hasTextChangedSinceLastTypecheck) = 
        let hasTextChangedSinceLastTypecheck = defaultArg hasTextChangedSinceLastTypecheck (fun _ -> false)
        reactorOp "GetDeclarationListSymbols" List.empty (fun ctok scope -> scope.GetDeclarationListSymbols(ctok, parseResultsOpt, line, lineStr, colAtEndOfNamesAndResidue, qualifyingNames, partialName, hasTextChangedSinceLastTypecheck))

    /// Resolve the names at the given location to give a data tip 
    member info.GetStructuredToolTipTextAlternate(line, colAtEndOfNames, lineStr, names, tokenTag) = 
        let dflt = FSharpToolTipText []
        match tokenTagToTokenId tokenTag with 
        | TOKEN_IDENT -> 
            reactorOp "GetToolTipText" dflt (fun ctok scope -> scope.GetStructuredToolTipText(ctok, line, lineStr, colAtEndOfNames, names))
        | TOKEN_STRING | TOKEN_STRING_TEXT -> 
            reactorOp "GetReferenceResolutionToolTipText" dflt (fun ctok scope -> scope.GetReferenceResolutionStructuredToolTipText(ctok, line, colAtEndOfNames) )
        | _ -> 
            async.Return dflt

    member info.GetToolTipTextAlternate(line, colAtEndOfNames, lineStr, names, tokenTag) = 
        info.GetStructuredToolTipTextAlternate(line, colAtEndOfNames, lineStr, names, tokenTag)
        |> Tooltips.Map Tooltips.ToFSharpToolTipText

    member info.GetF1KeywordAlternate (line, colAtEndOfNames, lineStr, names) =
        reactorOp "GetF1Keyword" None (fun ctok scope -> 
            scope.GetF1Keyword (ctok, line, lineStr, colAtEndOfNames, names))

    // Resolve the names at the given location to a set of methods
    member info.GetMethodsAlternate(line, colAtEndOfNames, lineStr, names) =
        let dflt = FSharpMethodGroup("",[| |])
        reactorOp "GetMethods" dflt (fun ctok scope -> 
            scope.GetMethods (ctok, line, lineStr, colAtEndOfNames, names))
            
    member info.GetDeclarationLocationAlternate (line, colAtEndOfNames, lineStr, names, ?preferFlag) = 
        let dflt = FSharpFindDeclResult.DeclNotFound FSharpFindDeclFailureReason.Unknown
        reactorOp "GetDeclarationLocation" dflt (fun ctok scope -> 
            scope.GetDeclarationLocation (ctok, line, lineStr, colAtEndOfNames, names, preferFlag))

    member info.GetSymbolUseAtLocation (line, colAtEndOfNames, lineStr, names) = 
        reactorOp "GetSymbolUseAtLocation" None (fun ctok scope -> 
            scope.GetSymbolUseAtLocation (ctok, line, lineStr, colAtEndOfNames, names)
            |> Option.map (fun (sym,denv,m) -> FSharpSymbolUse(scope.TcGlobals,denv,sym,ItemOccurence.Use,m)))

    member info.GetMethodsAsSymbols (line, colAtEndOfNames, lineStr, names) = 
        reactorOp "GetMethodsAsSymbols" None (fun ctok scope -> 
            scope.GetMethodsAsSymbols (ctok, line, lineStr, colAtEndOfNames, names)
            |> Option.map (fun (symbols,denv,m) ->
                symbols |> List.map (fun sym -> FSharpSymbolUse(scope.TcGlobals,denv,sym,ItemOccurence.Use,m))))

    member info.GetSymbolAtLocationAlternate (line, colAtEndOfNames, lineStr, names) = 
        reactorOp "GetSymbolUseAtLocation" None (fun ctok scope -> 
            scope.GetSymbolUseAtLocation (ctok, line, lineStr, colAtEndOfNames, names)
            |> Option.map (fun (sym,_,_) -> sym))

    member info.GetFormatSpecifierLocations() = 
        threadSafeOp 
           (fun () -> [| |]) 
           (fun (scope, _builder, _reactor) -> 
            // This operation is not asynchronous - GetFormatSpecifierLocations can be run on the calling thread
            scope.GetFormatSpecifierLocations())

    member info.GetSemanticClassification(range: range option) =
        threadSafeOp 
           (fun () -> [| |]) 
           (fun (scope, _builder, _reactor) -> 
            // This operation is not asynchronous - GetExtraColorizations can be run on the calling thread
            scope.GetSemanticClassification(range))
     
    member info.PartialAssemblySignature = 
        threadSafeOp 
            (fun () -> failwith "not available") 
            (fun (scope, _builder, _reactor) -> 
            // This operation is not asynchronous - PartialAssemblySignature can be run on the calling thread
            scope.PartialAssemblySignature())

    member info.ProjectContext = 
        threadSafeOp 
            (fun () -> failwith "not available") 
            (fun (scope, _builder, _reactor) -> 
               // This operation is not asynchronous - GetReferencedAssemblies can be run on the calling thread
                FSharpProjectContext(scope.ThisCcu, scope.GetReferencedAssemblies(), scope.AccessRights))

    member info.GetAllUsesOfAllSymbolsInFile() = 
        reactorOp "GetAllUsesOfAllSymbolsInFile" [| |] (fun ctok scope -> 

            DoesNotRequireCompilerThreadTokenAndCouldPossiblyBeMadeConcurrent  ctok

            [| for (item,itemOcc,denv,m) in scope.ScopeSymbolUses.GetAllUsesOfSymbols() do
                 if itemOcc <> ItemOccurence.RelatedText then
                  let symbol = FSharpSymbol.Create(scope.TcGlobals, scope.ThisCcu, scope.TcImports, item)
                  yield FSharpSymbolUse(scope.TcGlobals, denv, symbol, itemOcc, m) |])

    member info.GetUsesOfSymbolInFile(symbol:FSharpSymbol) = 
        reactorOp "GetUsesOfSymbolInFile" [| |] (fun ctok scope -> 

            DoesNotRequireCompilerThreadTokenAndCouldPossiblyBeMadeConcurrent  ctok

            [| for (itemOcc,denv,m) in scope.ScopeSymbolUses.GetUsesOfSymbol(symbol.Item) |> Seq.distinctBy (fun (itemOcc,_denv,m) -> itemOcc, m) do
                 if itemOcc <> ItemOccurence.RelatedText then
                  yield FSharpSymbolUse(scope.TcGlobals, denv, symbol, itemOcc, m) |])

    member info.IsRelativeNameResolvable(pos: pos, plid: string list, item: Item) : Async<bool> = 
        reactorOp "IsRelativeNameResolvable" true (fun ctok scope -> 
            DoesNotRequireCompilerThreadTokenAndCouldPossiblyBeMadeConcurrent  ctok
            scope.IsRelativeNameResolvable(pos, plid, item))
    
//----------------------------------------------------------------------------
// BackgroundCompiler
//

[<NoComparison>]
type FSharpCheckFileAnswer =
    | Aborted
    | Succeeded of FSharpCheckFileResults   
        

/// Callback that indicates whether a requested result has become obsolete.    
[<NoComparison;NoEquality>]
type (*internal*) IsResultObsolete = 
    | IsResultObsolete of (unit->bool)


[<AutoOpen>]
module Helpers = 
    
    /// Determine whether two (fileName,options) keys are identical w.r.t. affect on checking
    let AreSameForChecking2((fileName1: string, options1: FSharpProjectOptions), (fileName2, o2)) =
        (fileName1 = fileName2) 
        && FSharpProjectOptions.AreSameForChecking(options1,o2)
        
    /// Determine whether two (fileName,options) keys should be identical w.r.t. resource usage
    let AreSubsumable2((fileName1:string,o1:FSharpProjectOptions),(fileName2:string,o2:FSharpProjectOptions)) =
        (fileName1 = fileName2)
        && FSharpProjectOptions.AreSubsumable(o1,o2)

    /// Determine whether two (fileName,sourceText,options) keys should be identical w.r.t. parsing
    let AreSameForParsing3((fileName1: string, source1: string, options1: FSharpProjectOptions), (fileName2, source2, options2)) =
        (fileName1 = fileName2) 
        && FSharpProjectOptions.AreSameForParsing(options1,options2)
        && (source1 = source2)
        
    /// Determine whether two (fileName,sourceText,options) keys should be identical w.r.t. checking
    let AreSameForChecking3((fileName1: string, source1: string, options1: FSharpProjectOptions), (fileName2, source2, options2)) =
        (fileName1 = fileName2) 
        && FSharpProjectOptions.AreSameForChecking(options1,options2)
        && (source1 = source2)

    /// Determine whether two (fileName,sourceText,options) keys should be identical w.r.t. resource usage
    let AreSubsumable3((fileName1:string,_,o1:FSharpProjectOptions),(fileName2:string,_,o2:FSharpProjectOptions)) =
        (fileName1 = fileName2)
        && FSharpProjectOptions.AreSubsumable(o1,o2)

type FileName = string
type Source = string        
type FilePath = string
type ProjectPath = string
type FileVersion = int

type ParseCacheLockToken() = interface LockToken
type ScriptClosureCacheToken() = interface LockToken

// There is only one instance of this type, held in FSharpChecker
type BackgroundCompiler(referenceResolver, projectCacheSize, keepAssemblyContents, keepAllBackgroundResolutions) as self =
    // STATIC ROOT: FSharpLanguageServiceTestable.FSharpChecker.backgroundCompiler.reactor: The one and only Reactor
    let reactor = Reactor.Singleton
    let beforeFileChecked = Event<string * obj option>()
    let fileParsed = Event<string * obj option>()
    let fileChecked = Event<string * obj option>()
    let projectChecked = Event<string * obj option>()

    let mutable implicitlyStartBackgroundWork = true
    let reactorOps = 
        { new IReactorOperations with 
                member __.EnqueueAndAwaitOpAsync (desc, op) = reactor.EnqueueAndAwaitOpAsync (desc, op)
                member __.EnqueueOp (desc, op) = reactor.EnqueueOp (desc, op) }

    // STATIC ROOT: FSharpLanguageServiceTestable.FSharpChecker.backgroundCompiler.scriptClosureCache 
    /// Information about the derived script closure.
    let scriptClosureCache = 
        MruCache<ScriptClosureCacheToken, FSharpProjectOptions, LoadClosure>(projectCacheSize, 
            areSame=FSharpProjectOptions.AreSameForChecking, 
            areSameForSubsumption=FSharpProjectOptions.AreSubsumable)

    let scriptClosureCacheLock = Lock<ScriptClosureCacheToken>()
    let frameworkTcImportsCache = FrameworkImportsCache(frameworkTcImportsCacheStrongSize)

    /// CreateOneIncrementalBuilder (for background type checking). Note that fsc.fs also
    /// creates an incremental builder used by the command line compiler.
    let CreateOneIncrementalBuilder (ctok, options:FSharpProjectOptions) = 
      cancellable {

        let projectReferences =  
            [ for (nm,opts) in options.ReferencedProjects ->
                { new IProjectReference with 
                        member x.EvaluateRawContents(ctok) = 
                          cancellable {
                            let! r = self.ParseAndCheckProjectImpl(opts, ctok)
                            return r.RawFSharpAssemblyData 
                          }
                        member x.TryGetLogicalTimeStamp(cache, ctok) = 
                            self.TryGetLogicalTimeStampForProject(cache, ctok, opts)
                        member x.FileName = nm } ]

        let loadClosure = scriptClosureCacheLock.AcquireLock (fun ltok -> scriptClosureCache.TryGet (ltok, options))
        let! builderOpt, diagnostics = 
            IncrementalBuilder.TryCreateBackgroundBuilderForProjectOptions
                  (ctok, referenceResolver, frameworkTcImportsCache, loadClosure, Array.toList options.ProjectFileNames, 
                   Array.toList options.OtherOptions, projectReferences, options.ProjectDirectory, 
                   options.UseScriptResolutionRules, keepAssemblyContents, keepAllBackgroundResolutions, maxTimeShareMilliseconds)

        // We're putting the builder in the cache, so increment its count.
        let decrement = IncrementalBuilder.KeepBuilderAlive builderOpt

        match builderOpt with 
        | None -> ()
        | Some builder -> 

            // Register the behaviour that responds to CCUs being invalidated because of type
            // provider Invalidate events. This invalidates the configuration in the build.
            builder.ImportedCcusInvalidated.Add (fun _ -> 
                self.InvalidateConfiguration options)

            // Register the callback called just before a file is typechecked by the background builder (without recording
            // errors or intellisense information).
            //
            // This indicates to the UI that the file type check state is dirty. If the file is open and visible then 
            // the UI will sooner or later request a typecheck of the file, recording errors and intellisense information.
            builder.BeforeFileChecked.Add (fun file -> beforeFileChecked.Trigger(file, options.ExtraProjectInfo))
            builder.FileParsed.Add (fun file -> fileParsed.Trigger(file, options.ExtraProjectInfo))
            builder.FileChecked.Add (fun file -> fileChecked.Trigger(file, options.ExtraProjectInfo))
            builder.ProjectChecked.Add (fun () -> projectChecked.Trigger (options.ProjectFileName, options.ExtraProjectInfo))

        return (builderOpt, diagnostics, decrement)
      }

    // STATIC ROOT: FSharpLanguageServiceTestable.FSharpChecker.backgroundCompiler.incrementalBuildersCache. This root typically holds more 
    // live information than anything else in the F# Language Service, since it holds up to 3 (projectCacheStrongSize) background project builds
    // strongly.
    // 
    /// Cache of builds keyed by options.        
    let incrementalBuildersCache = 
        MruCache<CompilationThreadToken, FSharpProjectOptions, (IncrementalBuilder option * FSharpErrorInfo list * IDisposable)>
                (keepStrongly=projectCacheSize, keepMax=projectCacheSize, 
                 areSame =  FSharpProjectOptions.AreSameForChecking, 
                 areSameForSubsumption =  FSharpProjectOptions.AreSubsumable,
                 requiredToKeep=(fun (builderOpt,_,_) -> match builderOpt with None -> false | Some b -> b.IsBeingKeptAliveApartFromCacheEntry),
                 onDiscard = (fun (_, _, decrement) -> decrement.Dispose()))

    let getOrCreateBuilder (ctok, options) =
      cancellable {
        RequireCompilationThread ctok
        match incrementalBuildersCache.TryGet (ctok, options) with
        | Some b -> return b
        | None -> 
            let! b = CreateOneIncrementalBuilder (ctok, options)
            incrementalBuildersCache.Set (ctok, options, b)
            return b
      }

    let parseCacheLock = Lock<ParseCacheLockToken>()
    

    // STATIC ROOT: FSharpLanguageServiceTestable.FSharpChecker.parseFileInProjectCache. Most recently used cache for parsing files.
    let parseFileInProjectCache = 
        MruCache<ParseCacheLockToken, _, _>(parseFileInProjectCacheSize, 
            areSame=AreSameForParsing3,
            areSameForSubsumption=AreSubsumable3)

    // STATIC ROOT: FSharpLanguageServiceTestable.FSharpChecker.parseAndCheckFileInProjectCachePossiblyStale 
    // STATIC ROOT: FSharpLanguageServiceTestable.FSharpChecker.parseAndCheckFileInProjectCache
    //
    /// Cache which holds recently seen type-checks.
    /// This cache may hold out-of-date entries, in two senses
    ///    - there may be a more recent antecedent state available because the background build has made it available
    ///    - the source for the file may have changed
    
    let parseAndCheckFileInProjectCachePossiblyStale = 
        MruCache<ParseCacheLockToken,string * FSharpProjectOptions, FSharpParseFileResults * FSharpCheckFileResults * int>
            (keepStrongly=incrementalTypeCheckCacheSize,
             areSame=AreSameForChecking2,
             areSameForSubsumption=AreSubsumable2)

    // Also keyed on source. This can only be out of date if the antecedent is out of date
    let parseAndCheckFileInProjectCache = 
        MruCache<ParseCacheLockToken,FileName * Source * FSharpProjectOptions, FSharpParseFileResults * FSharpCheckFileResults * FileVersion * DateTime>
            (keepStrongly=incrementalTypeCheckCacheSize,
             areSame=AreSameForChecking3,
             areSameForSubsumption=AreSubsumable3)

    /// Holds keys for files being currently checked. It's used to prevent checking same file in parallel (interliveing chunck queued to Reactor).
    let beingCheckedFileTable = 
        ConcurrentDictionary<FilePath * FSharpProjectOptions * FileVersion, unit>
            (HashIdentity.FromFunctions
                hash
                (fun (f1, o1, v1) (f2, o2, v2) -> f1 = f2 && v1 = v2 && FSharpProjectOptions.AreSameForChecking(o1, o2)))

    static let mutable foregroundParseCount = 0
    static let mutable foregroundTypeCheckCount = 0

    let MakeCheckFileResultsEmpty(creationErrors) = 
        FSharpCheckFileResults (Array.ofList creationErrors,None, None, reactorOps)

    let MakeCheckFileResults(options:FSharpProjectOptions, builder, scope, creationErrors, parseErrors, tcErrors) = 
        let errors = 
            [| yield! creationErrors 
               yield! parseErrors
               if options.IsIncompleteTypeCheckEnvironment then 
                    yield! Seq.truncate maxTypeCheckErrorsOutOfProjectContext tcErrors
               else 
                    yield! tcErrors |]
                
        FSharpCheckFileResults (errors, Some scope, Some builder, reactorOps)

    let MakeCheckFileAnswer(tcFileResult, options:FSharpProjectOptions, builder, creationErrors, parseErrors, tcErrors) = 
        match tcFileResult with 
        | Parser.TypeCheckAborted.Yes  ->  FSharpCheckFileAnswer.Aborted                
        | Parser.TypeCheckAborted.No scope -> FSharpCheckFileAnswer.Succeeded(MakeCheckFileResults(options, builder, scope, creationErrors, parseErrors, tcErrors))

    member bc.RecordTypeCheckFileInProjectResults(filename,options,parseResults,fileVersion,priorTimeStamp,checkAnswer,source) =        
        match checkAnswer with 
        | None
        | Some FSharpCheckFileAnswer.Aborted -> ()
        | Some (FSharpCheckFileAnswer.Succeeded typedResults) -> 
            foregroundTypeCheckCount <- foregroundTypeCheckCount + 1
            parseCacheLock.AcquireLock (fun ltok -> 
                parseAndCheckFileInProjectCachePossiblyStale.Set(ltok, (filename,options),(parseResults,typedResults,fileVersion))  
                
                Console.WriteLine(sprintf "parseAndCheckFileInProjectCache SET key = %+A" (filename,source,options))
                
                parseAndCheckFileInProjectCache.Set(ltok, (filename,source,options),(parseResults,typedResults,fileVersion,priorTimeStamp))
                parseFileInProjectCache.Set(ltok, (filename,source,options),parseResults))

    member bc.ImplicitlyStartCheckProjectInBackground(options) =        
        if implicitlyStartBackgroundWork then 
            bc.CheckProjectInBackground(options)   

    /// Parses the source file and returns untyped AST
    member bc.ParseFileInProject(filename:string, source,options:FSharpProjectOptions) =
        match parseCacheLock.AcquireLock (fun ctok -> parseFileInProjectCache.TryGet (ctok, (filename, source, options))) with 
        | Some parseResults -> async.Return parseResults
        | None -> 
        // Try this cache too (which might contain different entries)
        let cachedResults = parseCacheLock.AcquireLock (fun ctok -> parseAndCheckFileInProjectCache.TryGet(ctok,(filename,source,options)))
        match cachedResults with 
        | Some (parseResults, _checkResults,_,_) ->  async.Return parseResults
        | _ -> 
        reactor.EnqueueAndAwaitOpAsync("ParseFileInProject " + filename, fun ctok -> 
         cancellable {
            // Try the caches again - it may have been filled by the time this operation runs
            match parseCacheLock.AcquireLock (fun ctok -> parseFileInProjectCache.TryGet (ctok, (filename, source, options))) with 
            | Some parseResults -> return parseResults
            | None -> 
            let cachedResults = parseCacheLock.AcquireLock (fun ctok -> parseAndCheckFileInProjectCache.TryGet(ctok, (filename,source,options)))
            match cachedResults with 
            | Some (parseResults, _checkResults,_,_) ->  return parseResults
            | _ -> 
            foregroundParseCount <- foregroundParseCount + 1
            let! builderOpt,creationErrors,_ = getOrCreateBuilder (ctok, options)
            use _unwind = IncrementalBuilder.KeepBuilderAlive builderOpt
            match builderOpt with
            | None -> return FSharpParseFileResults(List.toArray creationErrors, None, true, [])
            | Some builder -> 
            // Do the parsing.
            let parseErrors, _matchPairs, inputOpt, anyErrors = 
               Parser.ParseOneFile (ctok, source, false, true, filename, builder.ProjectFileNames, builder.TcConfig)
                 
            let res = FSharpParseFileResults(parseErrors, inputOpt, anyErrors, builder.Dependencies )
            parseCacheLock.AcquireLock (fun ctok -> parseFileInProjectCache.Set (ctok, (filename, source, options), res))
            return res 
          }
        )

    /// Fetch the parse information from the background compiler (which checks w.r.t. the FileSystem API)
    member bc.GetBackgroundParseResultsForFileInProject(filename, options) =
        reactor.EnqueueAndAwaitOpAsync("GetBackgroundParseResultsForFileInProject " + filename, fun ctok -> 
          cancellable {
            let! builderOpt, creationErrors, _ = getOrCreateBuilder (ctok, options)
            use _unwind = IncrementalBuilder.KeepBuilderAlive builderOpt
            match builderOpt with
            | None -> return FSharpParseFileResults(List.toArray creationErrors, None, true, [])
            | Some builder -> 
            let! inputOpt,_,_,parseErrors = builder.GetParseResultsForFile (ctok, filename)
            let dependencyFiles = builder.Dependencies 
            let errors = [| yield! creationErrors; yield! Parser.CreateErrorInfos (builder.TcConfig, false, filename, parseErrors) |]
            return FSharpParseFileResults(errors = errors, input = inputOpt, parseHadErrors = false, dependencyFiles = dependencyFiles)
          }
        )

    member bc.MatchBraces(filename:string, source, options)=
        reactor.EnqueueAndAwaitOpAsync("MatchBraces " + filename, fun ctok -> 
          cancellable {
            let! builderOpt,_,_ = getOrCreateBuilder (ctok, options)
            use _unwind = IncrementalBuilder.KeepBuilderAlive builderOpt
            match builderOpt with
            | None -> return [| |]
            | Some builder -> 
            let _parseErrors, matchPairs, _inputOpt, _anyErrors = 
               Parser.ParseOneFile (ctok, source, true, false, filename, builder.ProjectFileNames, builder.TcConfig)
                 
            return matchPairs
          }
        )

    member bc.GetCachedCheckFileResult(builder: IncrementalBuilder,filename,source,options) =
            // Check the cache. We can only use cached results when there is no work to do to bring the background builder up-to-date
            let cachedResults = parseCacheLock.AcquireLock (fun ltok -> parseAndCheckFileInProjectCache.TryGet(ltok, (filename,source,options)))

            match cachedResults with 
//            | Some (parseResults, checkResults, _, _) when builder.AreCheckResultsBeforeFileInProjectReady(filename) -> 
            | Some (parseResults, checkResults,_,priorTimeStamp) 
                 when 
                    (match builder.GetCheckResultsBeforeFileInProjectIfReady filename with 
                    | None -> false
                    | Some(tcPrior) -> 
                        tcPrior.TimeStamp = priorTimeStamp &&
                        builder.AreCheckResultsBeforeFileInProjectReady(filename)) -> 
                Some (parseResults,checkResults)
            | _ -> None

    /// 1. Repeatedly try to get cached file check results or get file "lock". 
    /// 
    /// 2. If it've got cached results, returns them.
    ///
    /// 3. If it've not got the lock for 1 munute, returns `FSharpCheckFileAnswer.Aborted`.
    ///
    /// 4. Type checks the file.
    ///
    /// 5. Records results in `BackgroundCompiler` caches.
    ///
    /// 6. Starts whole project background compilation.
    ///
    /// 7. Releases the file "lock".
    member private bc.CheckOneFile
        (parseResults: FSharpParseFileResults,
         source: string,
         fileName: string,
         options: FSharpProjectOptions,
         textSnapshotInfo : obj option,
         fileVersion : int,
         builder : IncrementalBuilder,
         tcPrior : PartialCheckResults,
         creationErrors : FSharpErrorInfo list) = 
    
        async {
            let beingCheckedFileKey = fileName, options, fileVersion
            let stopwatch = Diagnostics.Stopwatch.StartNew()
            let rec loop() =
                async {
                    // results may appear while we were waiting for the lock, let's recheck if it's the case
                    let cachedResults = bc.GetCachedCheckFileResult(builder, fileName, source, options) 
            
                    match cachedResults with
                    | Some (_, checkResults) -> return FSharpCheckFileAnswer.Succeeded checkResults
                    | None ->
                        if beingCheckedFileTable.TryAdd(beingCheckedFileKey, ()) then
                            try
                                // Get additional script #load closure information if applicable.
                                // For scripts, this will have been recorded by GetProjectOptionsFromScript.
                                let loadClosure = scriptClosureCacheLock.AcquireLock (fun ltok -> scriptClosureCache.TryGet (ltok, options))
                                let! tcErrors, tcFileResult = 
                                    Parser.TypeCheckOneFile(parseResults, source, fileName, options.ProjectFileName, tcPrior.TcConfig, tcPrior.TcGlobals, tcPrior.TcImports, 
                                                            tcPrior.TcState, loadClosure, tcPrior.Errors, reactorOps, (fun () -> builder.IsAlive), textSnapshotInfo)
                                let checkAnswer = MakeCheckFileAnswer(tcFileResult, options, builder, creationErrors, parseResults.Errors, tcErrors)
                                bc.RecordTypeCheckFileInProjectResults(fileName, options, parseResults, fileVersion, tcPrior.TimeStamp, Some checkAnswer, source)
                                return checkAnswer
                            finally
                                let dummy = ref ()
                                beingCheckedFileTable.TryRemove(beingCheckedFileKey, dummy) |> ignore
                        else 
                            do! Async.Sleep 100
                            if stopwatch.Elapsed > TimeSpan.FromMinutes 1. then 
                                return FSharpCheckFileAnswer.Aborted
                            else
                                return! loop()
                }
            return! loop()
        }

    /// Type-check the result obtained by parsing, but only if the antecedent type checking context is available. 
    member bc.CheckFileInProjectIfReady(parseResults: FSharpParseFileResults, filename, fileVersion, source, options, textSnapshotInfo: obj option) =
        let execWithReactorAsync action = reactor.EnqueueAndAwaitOpAsync("CheckFileInProjectIfReady " + filename, action >> cancellable.Return)
        async {
            try
                let! cachedResults = 
                  execWithReactorAsync <| fun ctok -> 
                    match incrementalBuildersCache.TryGetAny (ctok, options) with
                    | Some (Some builder, creationErrors, _) ->
                        match bc.GetCachedCheckFileResult(builder, filename, source, options) with
                        | Some (_, checkResults) -> Some (builder, creationErrors, Some (FSharpCheckFileAnswer.Succeeded checkResults))
                        | _ -> Some (builder, creationErrors, None)
                    | _ -> None // the builder wasn't ready
                        
                match cachedResults with
                | None -> return None
                | Some (_, _, Some x) -> return Some x
                | Some (builder, creationErrors, None) ->
                    let! tcPrior = 
                        execWithReactorAsync <| fun ctok -> 
                            DoesNotRequireCompilerThreadTokenAndCouldPossiblyBeMadeConcurrent  ctok
                            builder.GetCheckResultsBeforeFileInProjectIfReady filename
                    match tcPrior with
                    | Some tcPrior -> 
                        let! checkResults = bc.CheckOneFile(parseResults, source, filename, options, textSnapshotInfo, fileVersion, builder, tcPrior, creationErrors)
                        return Some checkResults
                    | None -> return None  // the incremental builder was not up to date
            finally 
                bc.ImplicitlyStartCheckProjectInBackground(options)
        }

    /// Type-check the result obtained by parsing. Force the evaluation of the antecedent type checking context if needed.
    member bc.CheckFileInProject(parseResults: FSharpParseFileResults, filename, fileVersion, source, options, textSnapshotInfo) =
        let execWithReactorAsync action = reactor.EnqueueAndAwaitOpAsync("CheckFileInProject " + filename, action)
        async {
            let! builderOpt,creationErrors,_ = execWithReactorAsync <| fun ctok -> getOrCreateBuilder (ctok, options) // Q: Whis it it ok to ignore creationErrors in the build cache? A: These errors will be appended into the typecheck results
            use _unwind = IncrementalBuilder.KeepBuilderAlive builderOpt
            match builderOpt with
            | None -> return FSharpCheckFileAnswer.Succeeded (MakeCheckFileResultsEmpty(creationErrors))
            | Some builder -> 
                // Check the cache. We can only use cached results when there is no work to do to bring the background builder up-to-date
                let cachedResults = bc.GetCachedCheckFileResult(builder, filename, source, options)

                match cachedResults with
                | Some (_, checkResults) -> return FSharpCheckFileAnswer.Succeeded checkResults
                | _ ->
                    let! tcPrior = execWithReactorAsync <| fun ctok -> builder.GetCheckResultsBeforeFileInProject (ctok, filename)
                    let! checkAnswer = bc.CheckOneFile(parseResults, source, filename, options, textSnapshotInfo, fileVersion, builder, tcPrior, creationErrors)
                    bc.ImplicitlyStartCheckProjectInBackground(options)
                    return checkAnswer
        }

    /// Parses and checks the source file and returns untyped AST and check results.
    member bc.ParseAndCheckFileInProject(filename:string, fileVersion, source, options:FSharpProjectOptions,textSnapshotInfo) =
        let execWithReactorAsync action = reactor.EnqueueAndAwaitOpAsync("ParseAndCheckFileInProject " + filename, action)
        async {
            let! builderOpt,creationErrors,_ = execWithReactorAsync <| fun ctok -> getOrCreateBuilder (ctok, options) // Q: Whis it it ok to ignore creationErrors in the build cache? A: These errors will be appended into the typecheck results
            use _unwind = IncrementalBuilder.KeepBuilderAlive builderOpt
            match builderOpt with
            | None -> 
                let parseResults = FSharpParseFileResults(List.toArray creationErrors, None, true, [])
                return (parseResults, FSharpCheckFileAnswer.Aborted)

            | Some builder -> 
                let cachedResults = bc.GetCachedCheckFileResult(builder, filename, source, options)

                match cachedResults with 
                | Some (parseResults, checkResults) -> return parseResults, FSharpCheckFileAnswer.Succeeded checkResults
                | _ ->
                    // todo this blocks the Reactor queue until all files up to the current are type checked. It's OK while editing the file,
                    // but results with non cooperative blocking when a firts file from a project opened.
                    let! tcPrior = execWithReactorAsync <| fun ctok -> builder.GetCheckResultsBeforeFileInProject (ctok, filename) 
                    
                    // Do the parsing.
                    let! parseErrors, _matchPairs, inputOpt, anyErrors = 
                        execWithReactorAsync <| fun ctok ->
                            Parser.ParseOneFile (ctok, source, false, true, filename, builder.ProjectFileNames, builder.TcConfig) |> cancellable.Return
                     
                    let parseResults = FSharpParseFileResults(parseErrors, inputOpt, anyErrors, builder.Dependencies)
                    let! checkResults = bc.CheckOneFile(parseResults, source, filename, options, textSnapshotInfo, fileVersion, builder, tcPrior, creationErrors)
                    bc.ImplicitlyStartCheckProjectInBackground(options)
                    return parseResults, checkResults
        }

    /// Fetch the check information from the background compiler (which checks w.r.t. the FileSystem API)
    member bc.GetBackgroundCheckResultsForFileInProject(filename,options) =
        reactor.EnqueueAndAwaitOpAsync("GetBackgroundCheckResultsForFileInProject " + filename, fun ctok -> 
          cancellable {
            let! builderOpt, creationErrors, _ = getOrCreateBuilder (ctok, options)
            use _unwind = IncrementalBuilder.KeepBuilderAlive builderOpt
            match builderOpt with
            | None -> 
                let parseResults = FSharpParseFileResults(Array.ofList creationErrors, None, true, [])
                let typedResults = MakeCheckFileResultsEmpty(creationErrors)
                return (parseResults, typedResults)
            | Some builder -> 
                let! (inputOpt, _, _, untypedErrors) = builder.GetParseResultsForFile (ctok, filename)
                let! tcProj = builder.GetCheckResultsAfterFileInProject (ctok, filename)
                let untypedErrors = [| yield! creationErrors; yield! Parser.CreateErrorInfos (builder.TcConfig, false, filename, untypedErrors) |]
                let tcErrors = [| yield! creationErrors; yield! Parser.CreateErrorInfos (builder.TcConfig, false, filename, tcProj.Errors) |]
                let parseResults = FSharpParseFileResults(errors = untypedErrors, input = inputOpt, parseHadErrors = false, dependencyFiles = builder.Dependencies)
                let loadClosure = scriptClosureCacheLock.AcquireLock (fun ltok -> scriptClosureCache.TryGet (ltok, options) )
                let scope = 
                    TypeCheckInfo(tcProj.TcConfig, tcProj.TcGlobals, tcProj.TcState.PartialAssemblySignature, tcProj.TcState.Ccu, tcProj.TcImports, tcProj.TcEnvAtEnd.AccessRights,
                                  options.ProjectFileName, filename, 
                                  List.last tcProj.TcResolutions, 
                                  List.last tcProj.TcSymbolUses,
                                  tcProj.TcEnvAtEnd.NameEnv,
                                  loadClosure, reactorOps, (fun () -> builder.IsAlive), None)     
                let typedResults = MakeCheckFileResults(options, builder, scope, creationErrors, parseResults.Errors, tcErrors)
                return (parseResults, typedResults)
           })


    /// Try to get recent approximate type check results for a file. 
    member bc.TryGetRecentCheckResultsForFile(filename: string, options:FSharpProjectOptions, source) =
        match source with 
        | Some sourceText -> 
            parseCacheLock.AcquireLock (fun ctok -> 
                match parseAndCheckFileInProjectCache.TryGet(ctok,(filename,sourceText,options)) with
                | Some (a,b,c,_) -> Some (a,b,c)
                | None -> None)
        | None -> parseCacheLock.AcquireLock (fun ctok -> parseAndCheckFileInProjectCachePossiblyStale.TryGet(ctok,(filename,options)))

    /// Parse and typecheck the whole project (the implementation, called recursively as project graph is evaluated)
    member private bc.ParseAndCheckProjectImpl(options, ctok) : Cancellable<FSharpCheckProjectResults> =
      cancellable {
        let! builderOpt,creationErrors,_ = getOrCreateBuilder (ctok, options)
        use _unwind = IncrementalBuilder.KeepBuilderAlive builderOpt
        match builderOpt with 
        | None -> 
            return FSharpCheckProjectResults (keepAssemblyContents, Array.ofList creationErrors, None, reactorOps)
        | Some builder -> 
            let! (tcProj, ilAssemRef, tcAssemblyDataOpt, tcAssemblyExprOpt)  = builder.GetCheckResultsAndImplementationsForProject(ctok)
            let errors = [| yield! creationErrors; yield! Parser.CreateErrorInfos (tcProj.TcConfig, true, Microsoft.FSharp.Compiler.TcGlobals.DummyFileNameForRangesWithoutASpecificLocation, tcProj.Errors) |]
            return FSharpCheckProjectResults (keepAssemblyContents, errors, Some(tcProj.TcGlobals, tcProj.TcImports, tcProj.TcState.Ccu, tcProj.TcState.PartialAssemblySignature, tcProj.TcSymbolUses, tcProj.TopAttribs, tcAssemblyDataOpt, ilAssemRef, tcProj.TcEnvAtEnd.AccessRights, tcAssemblyExprOpt), reactorOps)
      }

    /// Get the timestamp that would be on the output if fully built immediately
    member private bc.TryGetLogicalTimeStampForProject(cache, ctok, options) =

        // NOTE: This creation of the background builder is currently run as uncancellable.  Creating background builders is generally
        // cheap though the timestamp computations look suspicious for transitive project references.
        let builderOpt,_creationErrors,_ = getOrCreateBuilder (ctok, options) |> Cancellable.runWithoutCancellation
        use _unwind = IncrementalBuilder.KeepBuilderAlive builderOpt
        match builderOpt with 
        | None -> None
        | Some builder -> Some (builder.GetLogicalTimeStampForProject(cache, ctok))

    /// Keep the projet builder alive over a scope
    member bc.KeepProjectAlive(options) =
        reactor.EnqueueAndAwaitOpAsync("KeepProjectAlive " + options.ProjectFileName, fun ctok -> 
          cancellable {
            let! builderOpt,_creationErrors,_ = getOrCreateBuilder (ctok, options)
            // This increments, and lets the caller decrement
            return IncrementalBuilder.KeepBuilderAlive builderOpt
          })

    /// Parse and typecheck the whole project.
    member bc.ParseAndCheckProject(options) =
        reactor.EnqueueAndAwaitOpAsync("ParseAndCheckProject " + options.ProjectFileName, fun ctok -> bc.ParseAndCheckProjectImpl(options, ctok))

    member bc.GetProjectOptionsFromScript(filename, source, ?loadedTimeStamp, ?otherFlags, ?useFsiAuxLib, ?assumeDotNetFramework, ?extraProjectInfo: obj) = 
        reactor.EnqueueAndAwaitOpAsync ("GetProjectOptionsFromScript " + filename, fun ctok -> 
          cancellable {
            // Do we add a reference to FSharp.Compiler.Interactive.Settings by default?
            let useFsiAuxLib = defaultArg useFsiAuxLib true
            // Do we assume .NET Framework references for scripts?
            let assumeDotNetFramework = defaultArg assumeDotNetFramework true
            let otherFlags = defaultArg otherFlags [| |]
            let useSimpleResolution = 
#if ENABLE_MONO_SUPPORT
                runningOnMono || otherFlags |> Array.exists (fun x -> x = "--simpleresolution")
#else
                true
#endif
            let loadedTimeStamp = defaultArg loadedTimeStamp DateTime.MaxValue // Not 'now', we don't want to force reloading
            let applyCompilerOptions tcConfigB  = 
                let collect _name = ()
                let fsiCompilerOptions = CompileOptions.GetCoreFsiCompilerOptions tcConfigB 
                CompileOptions.ParseCompilerOptions (collect, fsiCompilerOptions, Array.toList otherFlags)
            let loadClosure = LoadClosure.ComputeClosureOfSourceText(ctok, referenceResolver,filename, source, CodeContext.Editing, useSimpleResolution, useFsiAuxLib, new Lexhelp.LexResourceManager(), applyCompilerOptions, assumeDotNetFramework)
            let otherFlags = 
                [| yield "--noframework"; yield "--warn:3"; 
                   yield! otherFlags 
                   for r in loadClosure.References do yield "-r:" + fst r
                   for (code,_) in loadClosure.NoWarns do yield "--nowarn:" + code
                |]
            let options = 
                {
                    ProjectFileName = filename + ".fsproj" // Make a name that is unique in this directory.
                    ProjectFileNames = loadClosure.SourceFiles |> List.map fst |> List.toArray
                    OtherOptions = otherFlags 
                    ReferencedProjects= [| |]  
                    IsIncompleteTypeCheckEnvironment = false
                    UseScriptResolutionRules = true 
                    LoadTime = loadedTimeStamp
                    UnresolvedReferences = Some (UnresolvedReferencesSet(loadClosure.UnresolvedReferences))
                    OriginalLoadReferences = loadClosure.OriginalLoadReferences
                    ExtraProjectInfo=extraProjectInfo
                }
            scriptClosureCacheLock.AcquireLock (fun ltok -> scriptClosureCache.Set(ltok, options, loadClosure)) // Save the full load closure for later correlation.
            return options
          })
            
    member bc.InvalidateConfiguration(options : FSharpProjectOptions) =
        reactor.EnqueueOp("InvalidateConfiguration", fun ctok -> 
            // This operation can't currently be cancelled and is not async
            match incrementalBuildersCache.TryGetAny (ctok, options) with
            | None -> ()
            | Some (_oldBuilder, _, _) ->
                    // We do not need to decrement here - the onDiscard function is called each time an entry is pushed out of the build cache,
                    // including by SetAlternate.
                    let builderB, errorsB, decrementB = CreateOneIncrementalBuilder (ctok, options) |> Cancellable.runWithoutCancellation
                    incrementalBuildersCache.Set(ctok, options, (builderB, errorsB, decrementB))
            if implicitlyStartBackgroundWork then 
               bc.CheckProjectInBackground(options))

    member bc.NotifyProjectCleaned (options : FSharpProjectOptions) =
        reactor.EnqueueAndAwaitOpAsync("NotifyProjectCleaned", fun ctok -> 
          cancellable {
#if EXTENSIONTYPING
            match incrementalBuildersCache.TryGetAny (ctok, options) with
            | None -> return ()
            | Some (builderOpt, _, _) ->
                builderOpt |> Option.iter (fun builder -> 
                    if builder.ThereAreLiveTypeProviders then
                        bc.InvalidateConfiguration(options))
#endif
                return ()
        })

    member bc.CheckProjectInBackground (options) =
        reactor.SetBackgroundOp (Some (fun ctok -> 
            // The creation of the background builder can't currently be cancelled
            let builderOpt,_,_ = getOrCreateBuilder (ctok, options) |> Cancellable.runWithoutCancellation
            use _unwind = IncrementalBuilder.KeepBuilderAlive builderOpt
            match builderOpt with 
            | None -> false
            | Some builder -> 
                // The individual steps of the background build can't currently be cancelled
                builder.Step(ctok) |> Cancellable.runWithoutCancellation))

    member bc.StopBackgroundCompile   () =
        reactor.SetBackgroundOp(None)

    member bc.WaitForBackgroundCompile() =
        reactor.WaitForBackgroundOpCompletion() 

    member bc.CompleteAllQueuedOps() =
        reactor.CompleteAllQueuedOps() 

    member bc.ReactorOps  = reactorOps
    member bc.BeforeBackgroundFileCheck = beforeFileChecked.Publish
    member bc.FileParsed = fileParsed.Publish
    member bc.FileChecked = fileChecked.Publish
    member bc.ProjectChecked = projectChecked.Publish

    member bc.CurrentQueueLength = reactor.CurrentQueueLength

    member bc.ClearCachesAsync () =
        reactor.EnqueueAndAwaitOpAsync ("ClearCachesAsync", fun ctok -> 
            parseCacheLock.AcquireLock (fun ltok -> 
                parseAndCheckFileInProjectCachePossiblyStale.Clear ltok
                parseAndCheckFileInProjectCache.Clear ltok
                parseFileInProjectCache.Clear ltok)
            incrementalBuildersCache.Clear ctok
            frameworkTcImportsCache.Clear ctok
            scriptClosureCacheLock.AcquireLock (fun ltok -> scriptClosureCache.Clear ltok)
            cancellable.Return ())

    member bc.DownsizeCaches() =
        reactor.EnqueueAndAwaitOpAsync ("DownsizeCaches", fun ctok -> 
            parseCacheLock.AcquireLock (fun ltok -> 
                parseAndCheckFileInProjectCachePossiblyStale.Resize(ltok, keepStrongly=1)
                parseAndCheckFileInProjectCache.Resize(ltok, keepStrongly=1)
                parseFileInProjectCache.Resize(ltok, keepStrongly=1))
            incrementalBuildersCache.Resize(ctok, keepStrongly=1, keepMax=1)
            frameworkTcImportsCache.Downsize(ctok)
            scriptClosureCacheLock.AcquireLock (fun ltok -> scriptClosureCache.Resize(ltok,keepStrongly=1, keepMax=1))
            cancellable.Return ())
         
    member __.FrameworkImportsCache = frameworkTcImportsCache
    member __.ImplicitlyStartBackgroundWork with get() = implicitlyStartBackgroundWork and set v = implicitlyStartBackgroundWork <- v
    static member GlobalForegroundParseCountStatistic = foregroundParseCount
    static member GlobalForegroundTypeCheckCountStatistic = foregroundTypeCheckCount

//----------------------------------------------------------------------------
// FSharpChecker
//

[<Sealed>]
[<AutoSerializable(false)>]
// There is typically only one instance of this type in a Visual Studio process.
type FSharpChecker(referenceResolver, projectCacheSize, keepAssemblyContents, keepAllBackgroundResolutions) =

    let backgroundCompiler = BackgroundCompiler(referenceResolver, projectCacheSize, keepAssemblyContents, keepAllBackgroundResolutions)

    static let globalInstance = FSharpChecker.Create()
        
    // Parse using backgroundCompiler
    let ComputeBraceMatching(filename:string,source,options:FSharpProjectOptions) = 
        backgroundCompiler.MatchBraces(filename,source,options)
    
    // STATIC ROOT: FSharpLanguageServiceTestable.FSharpChecker.braceMatchCache. Most recently used cache for brace matching. Accessed on the
    // background UI thread, not on the compiler thread.
    //
    // This cache is safe for concurrent access because there is no onDiscard action for the items in the cache.
    let braceMatchCache = 
        MruCache<AnyCallerThreadToken, (string*string*FSharpProjectOptions),_>(braceMatchCacheSize,
            areSame=AreSameForParsing3,
            areSameForSubsumption=AreSubsumable3) 

    /// Instantiate an interactive checker.    
    static member Create(?projectCacheSize, ?keepAssemblyContents, ?keepAllBackgroundResolutions) = 
        let referenceResolver = MSBuildReferenceResolver.Resolver 
        let keepAssemblyContents = defaultArg keepAssemblyContents false
        let keepAllBackgroundResolutions = defaultArg keepAllBackgroundResolutions true
        let projectCacheSizeReal = defaultArg projectCacheSize projectCacheSizeDefault
        new FSharpChecker(referenceResolver, projectCacheSizeReal,keepAssemblyContents, keepAllBackgroundResolutions)

    member ic.MatchBracesAlternate(filename, source, options) =
        async { 
            match braceMatchCache.TryGet (AssumeAnyCallerThreadWithoutEvidence(), (filename, source, options)) with 
            | Some res -> return res
            | None -> 
                let! res = ComputeBraceMatching (filename, source, options)
                braceMatchCache.Set (AssumeAnyCallerThreadWithoutEvidence(), (filename, source, options), res)
                return res 
         }

    member ic.ParseFileInProject(filename, source, options) =
        backgroundCompiler.ParseFileInProject(filename, source, options)
        
    member ic.GetBackgroundParseResultsForFileInProject (filename,options) =
        backgroundCompiler.GetBackgroundParseResultsForFileInProject(filename,options)
        
    member ic.GetBackgroundCheckResultsForFileInProject (filename,options) =
        backgroundCompiler.GetBackgroundCheckResultsForFileInProject(filename,options)
        
    /// Try to get recent approximate type check results for a file. 
    member ic.TryGetRecentCheckResultsForFile(filename: string, options:FSharpProjectOptions, ?source) =
        backgroundCompiler.TryGetRecentCheckResultsForFile(filename,options,source)

    /// This function is called when the entire environment is known to have changed for reasons not encoded in the ProjectOptions of any project/compilation.
    /// For example, the type provider approvals file may have changed.
    member ic.InvalidateAll() =
        ic.ClearCaches()
            
    member ic.ClearCachesAsync() =
        let utok = AssumeAnyCallerThreadWithoutEvidence()
        braceMatchCache.Clear(utok)
        backgroundCompiler.ClearCachesAsync() 

    member ic.ClearCaches() =
        ic.ClearCachesAsync() |> Async.Start // this cache clearance is not synchronous, it will happen when the background op gets run

    /// This function is called when the entire environment is known to have changed for reasons not encoded in the ProjectOptions of any project/compilation.
    /// For example, the type provider approvals file may have changed.
    //
    // This is for unit testing only
    member ic.ClearLanguageServiceRootCachesAndCollectAndFinalizeAllTransients() =
        backgroundCompiler.CompleteAllQueuedOps() // flush AsyncOp
        ic.ClearCachesAsync() |> Async.RunSynchronously
        System.GC.Collect()
        System.GC.WaitForPendingFinalizers() 
        backgroundCompiler.CompleteAllQueuedOps() // flush AsyncOp
            
    /// This function is called when the configuration is known to have changed for reasons not encoded in the ProjectOptions.
    /// For example, dependent references may have been deleted or created.
    member ic.InvalidateConfiguration(options: FSharpProjectOptions) =
        backgroundCompiler.InvalidateConfiguration options

    /// This function is called when a project has been cleaned, and thus type providers should be refreshed.
    member ic.NotifyProjectCleaned(options: FSharpProjectOptions) =
        backgroundCompiler.NotifyProjectCleaned options
              
    /// Typecheck a source code file, returning a handle to the results of the 
    /// parse including the reconstructed types in the file.
    member ic.CheckFileInProjectIfReady(parseResults:FSharpParseFileResults, filename:string, fileVersion:int, source:string, options:FSharpProjectOptions,  ?textSnapshotInfo:obj) =        
        backgroundCompiler.CheckFileInProjectIfReady(parseResults,filename,fileVersion,source,options,textSnapshotInfo)
            
    /// Typecheck a source code file, returning a handle to the results of the 
    /// parse including the reconstructed types in the file.
    member ic.CheckFileInProject(parseResults:FSharpParseFileResults, filename:string, fileVersion:int, source:string, options:FSharpProjectOptions, ?textSnapshotInfo:obj) =        
        backgroundCompiler.CheckFileInProject(parseResults,filename,fileVersion,source,options,textSnapshotInfo)
            
    /// Typecheck a source code file, returning a handle to the results of the 
    /// parse including the reconstructed types in the file.
    member ic.ParseAndCheckFileInProject(filename:string, fileVersion:int, source:string, options:FSharpProjectOptions, ?textSnapshotInfo:obj) =        
        backgroundCompiler.ParseAndCheckFileInProject(filename, fileVersion, source, options, textSnapshotInfo)
            
    member ic.ParseAndCheckProject(options) =
        backgroundCompiler.ParseAndCheckProject(options)

    member ic.KeepProjectAlive(options) =
        backgroundCompiler.KeepProjectAlive(options)

    /// For a given script file, get the ProjectOptions implied by the #load closure
    member ic.GetProjectOptionsFromScript(filename, source, ?loadedTimeStamp, ?otherFlags, ?useFsiAuxLib, ?extraProjectInfo: obj) = 
        backgroundCompiler.GetProjectOptionsFromScript(filename,source,?loadedTimeStamp=loadedTimeStamp, ?otherFlags=otherFlags, ?useFsiAuxLib=useFsiAuxLib, ?extraProjectInfo=extraProjectInfo)
        
    member ic.GetProjectOptionsFromCommandLineArgs(projectFileName, argv, ?loadedTimeStamp, ?extraProjectInfo: obj) = 
        let loadedTimeStamp = defaultArg loadedTimeStamp DateTime.MaxValue // Not 'now', we don't want to force reloading
        { ProjectFileName = projectFileName
          ProjectFileNames = [| |] // the project file names will be inferred from the ProjectOptions
          OtherOptions = argv 
          ReferencedProjects= [| |]  
          IsIncompleteTypeCheckEnvironment = false
          UseScriptResolutionRules = false
          LoadTime = loadedTimeStamp
          UnresolvedReferences = None
          OriginalLoadReferences=[]
          ExtraProjectInfo=extraProjectInfo }

    /// Begin background parsing the given project.
    member ic.StartBackgroundCompile(options) = backgroundCompiler.CheckProjectInBackground(options) 

    /// Begin background parsing the given project.
    member ic.CheckProjectInBackground(options) = backgroundCompiler.CheckProjectInBackground(options) 

    /// Stop the background compile.
    member ic.StopBackgroundCompile() = backgroundCompiler.StopBackgroundCompile()

    /// Block until the background compile finishes.
    //
    // This is for unit testing only
    member ic.WaitForBackgroundCompile() = backgroundCompiler.WaitForBackgroundCompile()

    // Publish the ReactorOps from the background compiler for internal use
    member ic.ReactorOps = backgroundCompiler.ReactorOps
    member ic.CurrentQueueLength = backgroundCompiler.CurrentQueueLength


    member ic.BeforeBackgroundFileCheck  = backgroundCompiler.BeforeBackgroundFileCheck
    member ic.FileParsed  = backgroundCompiler.FileParsed
    member ic.FileChecked  = backgroundCompiler.FileChecked
    member ic.ProjectChecked = backgroundCompiler.ProjectChecked
    member ic.ImplicitlyStartBackgroundWork with get() = backgroundCompiler.ImplicitlyStartBackgroundWork and set v = backgroundCompiler.ImplicitlyStartBackgroundWork <- v
    member ic.PauseBeforeBackgroundWork with get() = Reactor.Singleton.PauseBeforeBackgroundWork and set v = Reactor.Singleton.PauseBeforeBackgroundWork <- v

    static member GlobalForegroundParseCountStatistic = BackgroundCompiler.GlobalForegroundParseCountStatistic
    static member GlobalForegroundTypeCheckCountStatistic = BackgroundCompiler.GlobalForegroundTypeCheckCountStatistic
          
    // Obsolete
    member ic.MatchBraces(filename, source, options) =
        ic.MatchBracesAlternate(filename, source, options) 
        |> Async.RunSynchronously
        |> Array.map (fun (a,b) -> Range.toZ a, Range.toZ b)

    member bc.ParseFile(filename, source, options) = 
        bc.ParseFileInProject(filename, source, options) 
        |> Async.RunSynchronously

    member bc.TypeCheckSource(parseResults, filename, fileVersion, source, options, textSnapshotInfo:obj) = 
        bc.CheckFileInProjectIfReady(parseResults, filename, fileVersion, source, options, textSnapshotInfo)
        |> Async.RunSynchronously

    member ic.GetCheckOptionsFromScriptRoot(filename, source, loadedTimeStamp) = 
        ic.GetProjectOptionsFromScript(filename, source, loadedTimeStamp, [| |]) 
        |> Async.RunSynchronously

    member ic.GetCheckOptionsFromScriptRoot(filename, source, loadedTimeStamp, otherFlags) = 
        ic.GetProjectOptionsFromScript(filename, source, loadedTimeStamp, otherFlags) 
        |> Async.RunSynchronously

    member ic.GetProjectOptionsFromScriptRoot(filename, source, ?loadedTimeStamp, ?otherFlags, ?useFsiAuxLib) = 
        ic.GetProjectOptionsFromScript(filename, source, ?loadedTimeStamp=loadedTimeStamp, ?otherFlags=otherFlags, ?useFsiAuxLib=useFsiAuxLib)
        |> Async.RunSynchronously

    member ic.FileTypeCheckStateIsDirty  = backgroundCompiler.BeforeBackgroundFileCheck

    static member Instance = globalInstance
    member internal __.FrameworkImportsCache = backgroundCompiler.FrameworkImportsCache

type FsiInteractiveChecker(reactorOps: IReactorOperations, tcConfig, tcGlobals, tcImports, tcState, loadClosure) =
    let keepAssemblyContents = false

    static member CreateErrorInfos (tcConfig, allErrors, mainInputFileName, errors) = 
        Parser.CreateErrorInfos(tcConfig, allErrors, mainInputFileName, errors)

    member __.ParseAndCheckInteraction (ctok, source) =
        async {
            let mainInputFileName = "stdin.fsx" 
            // Note: projectSourceFiles is only used to compute isLastCompiland, and is ignored if Build.IsScript(mainInputFileName) is true (which it is in this case).
            let projectSourceFiles = [ ]
            let parseErrors, _matchPairs, inputOpt, anyErrors = Parser.ParseOneFile (ctok, source, false, true, mainInputFileName, projectSourceFiles, tcConfig)
            let dependencyFiles = [] // interactions have no dependencies
            let parseResults = FSharpParseFileResults(parseErrors, inputOpt, parseHadErrors = anyErrors, dependencyFiles = dependencyFiles)
            
            let backgroundDiagnostics = []
            
            let! tcErrors, tcFileResult = 
                Parser.TypeCheckOneFile(parseResults,source,mainInputFileName,"project",tcConfig,tcGlobals,tcImports,  tcState,
                                        loadClosure,backgroundDiagnostics,reactorOps,(fun () -> true),None)
            
            return 
                match tcFileResult with 
                | Parser.TypeCheckAborted.No scope ->
                    let errors = [|  yield! parseErrors; yield! tcErrors |]
                    let typeCheckResults = FSharpCheckFileResults (errors,Some scope, None, reactorOps)   
                    let projectResults = FSharpCheckProjectResults (keepAssemblyContents, errors, Some(tcGlobals, tcImports, scope.ThisCcu, scope.CcuSig, [scope.ScopeSymbolUses], None, None, mkSimpleAssRef "stdin", tcState.TcEnvFromImpls.AccessRights, None), reactorOps)
                    parseResults, typeCheckResults, projectResults
                | _ -> 
                    failwith "unexpected aborted"
        }
                
//----------------------------------------------------------------------------
// CompilerEnvironment, DebuggerEnvironment
//

/// Information about the compilation environment
[<CompilationRepresentation(CompilationRepresentationFlags.ModuleSuffix)>]
module CompilerEnvironment =
    /// These are the names of assemblies that should be referenced for .fs, .ml, .fsi, .mli files that
    /// are not asscociated with a project
    let DefaultReferencesForOrphanSources(assumeDotNetFramework) = DefaultReferencesForScriptsAndOutOfProjectSources(assumeDotNetFramework)
    
    /// Publish compiler-flags parsing logic. Must be fast because its used by the colorizer.
    let GetCompilationDefinesForEditing(filename:string, compilerFlags : string list) =
        let defines = ref(SourceFileImpl.AdditionalDefinesForUseInEditor(filename))
        let MatchAndExtract(flag:string,prefix:string) =
            if flag.StartsWith(prefix) then 
                let sub = flag.Substring(prefix.Length)
                let trimmed = sub.Trim()
                defines := trimmed :: !defines
        let rec QuickParseDefines = function
            | hd :: tail ->
               MatchAndExtract(hd,"-d:")
               MatchAndExtract(hd,"--define:")
               QuickParseDefines tail
            | _ -> ()
        QuickParseDefines compilerFlags
        !defines
            
    /// Return true if this is a subcategory of error or warning message that the language service can emit
    let IsCheckerSupportedSubcategory(subcategory:string) =
        // Beware: This code logic is duplicated in DocumentTask.cs in the language service
        PhasedDiagnostic.IsSubcategoryOfCompile(subcategory)

/// Information about the debugging environment
module DebuggerEnvironment =
    /// Return the language ID, which is the expression evaluator id that the
    /// debugger will use.
    let GetLanguageID() =
        System.Guid(0xAB4F38C9u, 0xB6E6us, 0x43baus, 0xBEuy, 0x3Buy, 0x58uy, 0x08uy, 0x0Buy, 0x2Cuy, 0xCCuy, 0xE3uy)

module PrettyNaming =
    let IsIdentifierPartCharacter     x = Microsoft.FSharp.Compiler.PrettyNaming.IsIdentifierPartCharacter x
    let IsLongIdentifierPartCharacter x = Microsoft.FSharp.Compiler.PrettyNaming.IsLongIdentifierPartCharacter x
    let GetLongNameFromString         x = Microsoft.FSharp.Compiler.PrettyNaming.SplitNamesForILPath x
    let FormatAndOtherOverloadsString remainingOverloads = FSComp.SR.typeInfoOtherOverloads(remainingOverloads)
    let QuoteIdentifierIfNeeded id = Lexhelp.Keywords.QuoteIdentifierIfNeeded id
    let KeywordNames = Lexhelp.Keywords.keywordNames
<|MERGE_RESOLUTION|>--- conflicted
+++ resolved
@@ -501,12 +501,9 @@
     | IntrinsicFunction
     | Enumeration
     | Interface
-<<<<<<< HEAD
     | TypeArgument
     | Operator
-=======
     | Disposable
->>>>>>> a177ef9f
 
 // A scope represents everything we get back from the typecheck of a file.
 // It acts like an in-memory database about the file.
@@ -1143,6 +1140,7 @@
                 items |> List.filter (function Item.ModuleOrNamespaces _ -> true | _ -> false)
             else 
                 items
+
 
     member x.IsRelativeNameResolvable(cursorPos: pos, plid: string list, item: Item) : bool =
     /// Determines if a long ident is resolvable at a specific point.
