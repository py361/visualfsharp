--- conflicted
+++ resolved
@@ -16,11 +16,7 @@
             <group targetFramework=".NETStandard1.6">
                 <dependency id="Microsoft.NETCore.Platforms" version="1.0.1" />
                 <dependency id="NETStandard.Library" version="1.6.0" />
-<<<<<<< HEAD
-                <dependency id="System.Collections.Immutable" version="1.4.0" />
-=======
                 <dependency id="System.Collections.Immutable" version="1.5.0" />
->>>>>>> c55dd2c3
                 <dependency id="System.Console" version="4.0.0" />
                 <dependency id="System.Diagnostics.Process" version="4.1.0" />
                 <dependency id="System.Diagnostics.TraceSource" version="4.0.0" />
