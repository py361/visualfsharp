// Copyright (c) Microsoft Corporation.  All Rights Reserved.  See License.txt in the project root for license information.

/// Implements a set of checks on the TAST for a file that can only be performed after type inference
/// is complete.
module internal Microsoft.FSharp.Compiler.PostTypeCheckSemanticChecks

open System
open System.Collections.Generic

open Microsoft.FSharp.Compiler
open Microsoft.FSharp.Compiler.AbstractIL.IL
open Microsoft.FSharp.Compiler.AbstractIL.Internal
open Microsoft.FSharp.Compiler.AbstractIL.Internal.Library

open Microsoft.FSharp.Compiler.AccessibilityLogic
open Microsoft.FSharp.Compiler.Ast
open Microsoft.FSharp.Compiler.ErrorLogger
open Microsoft.FSharp.Compiler.Range
open Microsoft.FSharp.Compiler.Tast
open Microsoft.FSharp.Compiler.Tastops
open Microsoft.FSharp.Compiler.TcGlobals
open Microsoft.FSharp.Compiler.Lib
open Microsoft.FSharp.Compiler.Infos
open Microsoft.FSharp.Compiler.PrettyNaming
open Microsoft.FSharp.Compiler.InfoReader
open Microsoft.FSharp.Compiler.TypeRelations

//--------------------------------------------------------------------------
// TestHooks - for dumping range to support source transforms
//--------------------------------------------------------------------------

let testFlagMemberBody = ref false
let testHookMemberBody (membInfo: ValMemberInfo) (expr:Expr) =
    if !testFlagMemberBody then
        let m = expr.Range 
        printf "TestMemberBody,%A,%s,%d,%d,%d,%d\n"
          membInfo.MemberFlags.MemberKind
          m.FileName
          m.StartLine
          m.StartColumn
          m.EndLine
          m.EndColumn

//--------------------------------------------------------------------------
// NOTES: reraise safety checks
//--------------------------------------------------------------------------
 
// "rethrow may only occur with-in the body of a catch handler".
//   -- Section 4.23. Part III. CLI Instruction Set. ECMA Draft 2002.
//   
//   1. reraise() calls are converted to TOp.Reraise in the type checker.
//   2. any remaining reraise val_refs will be first class uses. These are trapped.
//   3. The freevars track free TOp.Reraise (they are bound (cleared) at try-catch handlers).
//   4. An outermost expression is not contained in a try-catch handler.
//      These may not have unbound rethrows.      
//      Outermost expressions occur at:
//      * module bindings.
//      * attribute arguments.
//      * Any more? What about fields of a static class?            
//   5. A lambda body (from lambda-expression or method binding) will not occur under a try-catch handler.
//      These may not have unbound rethrows.
//   6. All other constructs are assumed to generate IL code sequences.
//      For correctness, this claim needs to be justified.
//      
//      Q:  Do any post check rewrite passes factor expressions out to other functions?      
//      A1. The optimiser may introduce auxiliary functions, e.g. by splitting out match-branches.
//          This should not be done if the refactored body contains an unbound reraise.
//      A2. TLR? Are any expression factored out into functions?
//      
//   Informal justification:
//   If a reraise occurs, then it is minimally contained by either:
//     a) a try-catch - accepted.
//     b) a lambda expression - rejected.
//     c) none of the above - rejected as when checking outmost expressions.



//--------------------------------------------------------------------------
// check environment
//--------------------------------------------------------------------------

type env = 
    { 
      /// The bound type parameter names in scope
      boundTyparNames: string list 
      
      /// The bound type parameters in scope
      boundTypars: TyparMap<unit>

      /// The set of arguments to this method/function
      argVals: ValMap<unit>

      /// "module remap info", i.e. hiding information down the signature chain, used to compute what's hidden by a signature
      sigToImplRemapInfo: (Remap * SignatureHidingInfo) list 

      /// Constructor limited - are we in the prelude of a constructor, prior to object initialization
      ctorLimitedZone: bool

      /// Are we in a quotation?
      quote : bool 

      /// Are we under [<ReflectedDefinition>]?
      reflect : bool

      /// Are we in an extern declaration?
      external : bool 
    
      /// Current return scope of the expr.
      returnScope : int } 

let BindTypar env (tp:Typar) = 
    { env with 
         boundTyparNames = tp.Name :: env.boundTyparNames
         boundTypars = env.boundTypars.Add (tp, ()) } 

let BindTypars g env (tps:Typar list) = 
    let tps = NormalizeDeclaredTyparsForEquiRecursiveInference g tps
    if isNil tps then env else
    // Here we mutate to provide better names for generalized type parameters 
    let nms = PrettyTypes.PrettyTyparNames (fun _ -> true) env.boundTyparNames tps
    (tps,nms) ||> List.iter2 (fun tp nm -> 
            if PrettyTypes.NeedsPrettyTyparName tp  then 
                tp.typar_id <- ident (nm,tp.Range))      
    List.fold BindTypar env tps 

/// Set the set of vals which are arguments in the active lambda. We are allowed to return 
/// byref arguments as byref returns.
let BindArgVals env (vs: Val list) = 
    { env with argVals = ValMap.OfList (List.map (fun v -> (v,())) vs) }

/// Limit flags represent a type(s) returned from checking an expression(s) that is interesting to impose rules on.
[<Flags>]
type LimitFlags =
    | None                          = 0b00000
    | ByRef                         = 0b00001
    | ByRefOfSpanLike               = 0b00011
    | ByRefOfStackReferringSpanLike = 0b00101
    | SpanLike                      = 0b01000
    | StackReferringSpanLike        = 0b10000

[<Struct>]
type Limit =
    {
        scope: int
        flags: LimitFlags
    }

    member this.IsLocal = this.scope >= 1

/// Check if the limit has the target limit.
let inline HasLimitFlag targetLimit (limit: Limit) =
    limit.flags &&& targetLimit = targetLimit

let NoLimit = { scope = 0; flags = LimitFlags.None }

// Combining two limits will result in both limit flags merged.
// If none of the limits are limited by a by-ref or a stack referring span-like
//   the scope will be 0.
let CombineTwoLimits limit1 limit2 = 
    let isByRef1 = HasLimitFlag LimitFlags.ByRef limit1
    let isByRef2 = HasLimitFlag LimitFlags.ByRef limit2
    let isStackSpan1 = HasLimitFlag LimitFlags.StackReferringSpanLike limit1
    let isStackSpan2 = HasLimitFlag LimitFlags.StackReferringSpanLike limit2
    let isLimited1 = isByRef1 || isStackSpan1
    let isLimited2 = isByRef2 || isStackSpan2

    // A limit that has a stack referring span-like but not a by-ref,
    //   we force the scope to 1. This is to handle call sites
    //   that return a by-ref and have stack referring span-likes as arguments.
    //   This is to ensure we can only prevent out of scope at the method level rather than visibility.
    let limit1 =
        if isStackSpan1 && not isByRef1 then
            { limit1 with scope = 1 }
        else
            limit1

    let limit2 =
        if isStackSpan2 && not isByRef2 then
            { limit2 with scope = 1 }
        else
            limit2

    match isLimited1, isLimited2 with
    | false, false ->
        { scope = 0; flags = limit1.flags ||| limit2.flags }
    | true, true ->
        { scope = Math.Max(limit1.scope, limit2.scope); flags = limit1.flags ||| limit2.flags }
    | true, false ->
        { limit1 with flags = limit1.flags ||| limit2.flags }
    | false, true ->
        { limit2 with flags = limit1.flags ||| limit2.flags }

let CombineLimits limits =
    (NoLimit, limits)
    ||> List.fold CombineTwoLimits

type cenv = 
    { boundVals: Dictionary<Stamp, int> // really a hash set
      limitVals: Dictionary<Stamp, Limit>
      mutable potentialUnboundUsesOfVals: StampMap<range> 
      mutable anonRecdTypes: StampMap<AnonRecdTypeInfo> 
      g: TcGlobals 
      amap: Import.ImportMap 
      /// For reading metadata
      infoReader: InfoReader
      internalsVisibleToPaths : CompilationPath list
      denv: DisplayEnv 
      viewCcu : CcuThunk
      reportErrors: bool
      isLastCompiland : bool*bool
      isInternalTestSpanStackReferring: bool
      // outputs
      mutable usesQuotations : bool
      mutable entryPointGiven:bool  }

/// Check if the value is an argument of a function
let IsValArgument env (v: Val) =
    env.argVals.ContainsVal(v)

/// Check if the value is a local, not an argument of a function.
let IsValLocal env (v: Val) =
    v.ValReprInfo.IsNone && not (IsValArgument env v)

/// Get the limit of the val.
let GetLimitVal cenv env m (v: Val) =
    let limit =
        match cenv.limitVals.TryGetValue(v.Stamp) with
        | true, limit -> limit
        | _ ->
            if IsValLocal env v then
                { scope = 1; flags = LimitFlags.None }
            else
                NoLimit

    if isSpanLikeTy cenv.g m v.Type then
        // The value is a limited Span or might have become one through mutation
        let isMutable = v.IsMutable && cenv.isInternalTestSpanStackReferring
        let isLimited = HasLimitFlag LimitFlags.StackReferringSpanLike limit

        if isMutable || isLimited then
            { limit with flags = LimitFlags.StackReferringSpanLike }
        else
            { limit with flags = LimitFlags.SpanLike }

    elif isByrefTy cenv.g v.Type then
        let isByRefOfSpanLike = isSpanLikeTy cenv.g m (destByrefTy cenv.g v.Type)
        
        if isByRefOfSpanLike then
            if HasLimitFlag LimitFlags.ByRefOfStackReferringSpanLike limit then
                { limit with flags = LimitFlags.ByRefOfStackReferringSpanLike }
            else
                { limit with flags = LimitFlags.ByRefOfSpanLike }
        else
            { limit with flags = LimitFlags.ByRef }

    else
        { limit with flags = LimitFlags.None }

/// Get the limit of the val by reference.
let GetLimitValByRef cenv env m v =
    let limit = GetLimitVal cenv env m v

    let scope =
        // Getting the address of an argument will always be a scope of 1.
        if IsValArgument env v then 1
        else limit.scope

    let flags =
        if HasLimitFlag LimitFlags.StackReferringSpanLike limit then
            LimitFlags.ByRefOfStackReferringSpanLike
        elif HasLimitFlag LimitFlags.SpanLike limit then
            LimitFlags.ByRefOfSpanLike
        else
            LimitFlags.ByRef

    { scope = scope; flags = flags }

let LimitVal cenv (v:Val) limit = 
    cenv.limitVals.[v.Stamp] <- limit

let BindVal cenv env (v:Val) = 
    //printfn "binding %s..." v.DisplayName
    let alreadyDone = cenv.boundVals.ContainsKey v.Stamp
    cenv.boundVals.[v.Stamp] <- 1
    if not env.external &&
       not alreadyDone &&
       cenv.reportErrors && 
       not v.HasBeenReferenced && 
       not v.IsCompiledAsTopLevel && 
       not (v.DisplayName.StartsWithOrdinal("_")) && 
       not v.IsCompilerGenerated then 

        match v.BaseOrThisInfo with 
        | ValBaseOrThisInfo.CtorThisVal ->
            warning (Error(FSComp.SR.chkUnusedThisVariable v.DisplayName, v.Range))
        | _ -> 
            warning (Error(FSComp.SR.chkUnusedValue v.DisplayName, v.Range))

let BindVals cenv env vs = List.iter (BindVal cenv env) vs

//--------------------------------------------------------------------------
// approx walk of type
//--------------------------------------------------------------------------

<<<<<<< HEAD
let rec CheckTypeDeep (cenv: cenv) ((visitTyp,visitTyconRefOpt,visitAppTyOpt,visitTraitSolutionOpt, visitTyparOpt) as f) g env typ =
=======
let rec CheckTypeDeep ((visitTy,visitTyconRefOpt,visitAppTyOpt,visitTraitSolutionOpt, visitTyarOpt) as f) g env isInner ty =
>>>>>>> 4529c8fd
    // We iterate the _solved_ constraints as well, to pick up any record of trait constraint solutions
    // This means we walk _all_ the constraints _everywhere_ in a type, including
    // those attached to _solved_ type variables. This is used by PostTypeCheckSemanticChecks to detect uses of
    // values as solutions to trait constraints and determine if inference has caused the value to escape its scope.
    // The only record of these solutions is in the _solved_ constraints of types.
    // In an ideal world we would, instead, record the solutions to these constraints as "witness variables" in expressions,
    // rather than solely in types. 
    match ty with 
    | TType_var tp  when tp.Solution.IsSome  -> 
        tp.Constraints |> List.iter (fun cx -> 
            match cx with 
            | TyparConstraint.MayResolveMember((TTrait(_,_,_,_,_,soln)),_) -> 
                 match visitTraitSolutionOpt, !soln with 
                 | Some visitTraitSolution, Some sln -> visitTraitSolution sln
                 | _ -> ()
            | _ -> ())
    | _ -> ()
    
    let ty = stripTyparEqns ty 
    visitTy ty

    match ty with
    | TType_forall (tps,body) -> 
        let env = BindTypars g env tps
<<<<<<< HEAD
        CheckTypeDeep cenv f g env body           
        tps |> List.iter (fun tp -> tp.Constraints |> List.iter (CheckTypeConstraintDeep cenv f g env))
=======
        CheckTypeDeep f g env isInner body           
        tps |> List.iter (fun tp -> tp.Constraints |> List.iter (CheckTypeConstraintDeep f g env))
>>>>>>> 4529c8fd

    | TType_measure _          -> ()
    | TType_app (tcref,tinst) -> 
        match visitTyconRefOpt with 
        | Some visitTyconRef -> visitTyconRef isInner tcref 
        | None -> ()
        CheckTypesDeep cenv f g env tinst
        match visitAppTyOpt with 
        | Some visitAppTy -> visitAppTy (tcref, tinst)
        | None -> ()
<<<<<<< HEAD
    | TType_anon (anonInfo,typs) -> 
        if not (cenv.anonRecdTypes.ContainsKey anonInfo.Stamp) then 
             cenv.anonRecdTypes <- cenv.anonRecdTypes.Add(anonInfo.Stamp, anonInfo)
        CheckTypesDeep cenv f g env typs

    | TType_ucase (_,typs)
    | TType_anon (_,typs) 
    | TType_tuple (_,typs) -> CheckTypesDeep cenv f g env typs
    | TType_fun (s,t) -> CheckTypeDeep cenv f g env s; CheckTypeDeep cenv f g env t
=======

    | TType_ucase (_,tinst) -> CheckTypesDeep f g env tinst
    | TType_tuple (_,tys) -> CheckTypesDeep f g env tys
    | TType_fun (s,t) -> CheckTypeDeep f g env true s; CheckTypeDeep f g env true t
>>>>>>> 4529c8fd
    | TType_var tp -> 
          if not tp.IsSolved then 
              match visitTyarOpt with 
              | None -> ()
              | Some visitTyar -> 
                    visitTyar (env,tp)

<<<<<<< HEAD
and CheckTypesDeep cenv f g env tys = List.iter (CheckTypeDeep cenv f g env) tys
=======
and CheckTypesDeep f g env tys = 
    tys |> List.iter (CheckTypeDeep f g env true)
>>>>>>> 4529c8fd

and CheckTypeConstraintDeep cenv f g env x =
     match x with 
<<<<<<< HEAD
     | TyparConstraint.CoercesTo(ty,_) -> CheckTypeDeep cenv f g env ty
     | TyparConstraint.MayResolveMember(traitInfo,_) -> CheckTraitInfoDeep cenv f g env traitInfo
     | TyparConstraint.DefaultsTo(_,ty,_) -> CheckTypeDeep cenv f g env ty
     | TyparConstraint.SimpleChoice(tys,_) -> CheckTypesDeep cenv f g env tys
     | TyparConstraint.IsEnum(uty,_) -> CheckTypeDeep cenv f g env uty
     | TyparConstraint.IsDelegate(aty,bty,_) -> CheckTypeDeep cenv f g env aty; CheckTypeDeep cenv f g env bty
=======
     | TyparConstraint.CoercesTo(ty,_) -> CheckTypeDeep f g env true ty
     | TyparConstraint.MayResolveMember(traitInfo,_) -> CheckTraitInfoDeep f g env traitInfo
     | TyparConstraint.DefaultsTo(_,ty,_) -> CheckTypeDeep f g env true ty
     | TyparConstraint.SimpleChoice(tys,_) -> CheckTypesDeep f g env tys
     | TyparConstraint.IsEnum(uty,_) -> CheckTypeDeep f g env true uty
     | TyparConstraint.IsDelegate(aty,bty,_) -> CheckTypeDeep f g env true aty; CheckTypeDeep f g env true bty
>>>>>>> 4529c8fd
     | TyparConstraint.SupportsComparison _ 
     | TyparConstraint.SupportsEquality _ 
     | TyparConstraint.SupportsNull _ 
     | TyparConstraint.IsNonNullableStruct _ 
     | TyparConstraint.IsUnmanaged _
     | TyparConstraint.IsReferenceType _ 
     | TyparConstraint.RequiresDefaultConstructor _ -> ()
<<<<<<< HEAD
and CheckTraitInfoDeep cenv ((_,_,_,visitTraitSolutionOpt,_) as f) g env (TTrait(typs,_,_,argtys,rty,soln))  = 
    CheckTypesDeep cenv f g env typs 
    CheckTypesDeep cenv f g env argtys 
    Option.iter (CheckTypeDeep cenv f g env) rty
=======

and CheckTraitInfoDeep ((_,_,_,visitTraitSolutionOpt,_) as f) g env (TTrait(tys,_,_,argtys,rty,soln))  = 
    CheckTypesDeep f g env tys 
    CheckTypesDeep f g env argtys 
    Option.iter (CheckTypeDeep f g env true ) rty
>>>>>>> 4529c8fd
    match visitTraitSolutionOpt, !soln with 
    | Some visitTraitSolution, Some sln -> visitTraitSolution sln
    | _ -> ()

<<<<<<< HEAD
//--------------------------------------------------------------------------
// check for byref types
//--------------------------------------------------------------------------

let CheckForByrefLikeType cenv env typ check = 
    CheckTypeDeep cenv (ignore, Some (fun tcref -> if isByrefLikeTyconRef cenv.g tcref then check()),  None, None, None) cenv.g env typ
=======
/// Check for byref-like types
let CheckForByrefLikeType cenv env m ty check = 
    CheckTypeDeep (ignore, Some (fun _deep tcref -> if isByrefLikeTyconRef cenv.g m tcref then check()),  None, None, None) cenv.g env false ty
>>>>>>> 4529c8fd

/// Check for byref types
let CheckForByrefType cenv env ty check = 
    CheckTypeDeep (ignore, Some (fun _deep tcref -> if isByrefTyconRef cenv.g tcref then check()),  None, None, None) cenv.g env false ty

/// check captures under lambdas
///
/// This is the definition of what can/can't be free in a lambda expression. This is checked at lambdas OR TBind(v,e) nodes OR TObjExprMethod nodes. 
/// For TBind(v,e) nodes we may know an 'arity' which gives as a larger set of legitimate syntactic arguments for a lambda. 
/// For TObjExprMethod(v,e) nodes we always know the legitimate syntactic arguments. 
let CheckEscapes cenv allowProtected m syntacticArgs body = (* m is a range suited to error reporting *)
    if cenv.reportErrors then 
        let cantBeFree (v: Val) = 
           // If v is a syntactic argument, then it can be free since it was passed in. 
           // The following can not be free: 
           //   a) BaseVal can never escape. 
           //   b) Byref typed values can never escape. 
           // Note that: Local mutables can be free, as they will be boxed later.

           // These checks must correspond to the tests governing the error messages below. 
           ((v.BaseOrThisInfo = BaseVal) || (isByrefLikeTy cenv.g m v.Type)) &&
           not (ListSet.contains valEq v syntacticArgs)

        let frees = freeInExpr CollectLocals body
        let fvs   = frees.FreeLocals 

        if not allowProtected && frees.UsesMethodLocalConstructs  then
            errorR(Error(FSComp.SR.chkProtectedOrBaseCalled(), m))
        elif Zset.exists cantBeFree fvs then 
            let v =  List.find cantBeFree (Zset.elements fvs) 

            // byref error before mutable error (byrefs are mutable...). 
            if (isByrefLikeTy cenv.g m v.Type) then
                // Inner functions are not guaranteed to compile to method with a predictable arity (number of arguments). 
                // As such, partial applications involving byref arguments could lead to closures containing byrefs. 
                // For safety, such functions are assumed to have no known arity, and so can not accept byrefs. 
                errorR(Error(FSComp.SR.chkByrefUsedInInvalidWay(v.DisplayName), m))

            elif v.BaseOrThisInfo = BaseVal then
                errorR(Error(FSComp.SR.chkBaseUsedInInvalidWay(), m))

            else
                (* Should be dead code, unless governing tests change *)
                errorR(InternalError(FSComp.SR.chkVariableUsedInInvalidWay(v.DisplayName), m))
        Some frees
    else
        None


/// Check type access
let AccessInternalsVisibleToAsInternal thisCompPath internalsVisibleToPaths access =
    // Each internalsVisibleToPath is a compPath for the internals of some assembly.
    // Replace those by the compPath for the internals of this assembly.
    // This makes those internals visible here, but still internal. Bug://3737
    (access,internalsVisibleToPaths) ||> List.fold (fun access internalsVisibleToPath -> 
        accessSubstPaths (thisCompPath,internalsVisibleToPath) access)
    

let CheckTypeForAccess (cenv:cenv) env objName valAcc m ty =
    if cenv.reportErrors then 

        let visitTye ty =         
            // We deliberately only check the fully stripped type for accessibility, 
            // because references to private type abbreviations are permitted
            match tryDestAppTy cenv.g ty with 
            | ValueNone -> ()
            | ValueSome tcref ->
                let thisCompPath = compPathOfCcu cenv.viewCcu
                let tyconAcc = tcref.Accessibility |> AccessInternalsVisibleToAsInternal thisCompPath cenv.internalsVisibleToPaths
                if isLessAccessible tyconAcc valAcc then
                    errorR(Error(FSComp.SR.chkTypeLessAccessibleThanType(tcref.DisplayName, (objName())), m))

<<<<<<< HEAD
        CheckTypeDeep cenv (visitType, None, None, None, None) cenv.g env ty
=======
        CheckTypeDeep (visitTye, None, None, None, None) cenv.g env false ty
>>>>>>> 4529c8fd

let WarnOnWrongTypeForAccess (cenv:cenv) env objName valAcc m ty =
    if cenv.reportErrors then 

        let visitTye ty =         
            // We deliberately only check the fully stripped type for accessibility, 
            // because references to private type abbreviations are permitted
            match tryDestAppTy cenv.g ty with 
            | ValueNone -> ()
            | ValueSome tcref ->
                let thisCompPath = compPathOfCcu cenv.viewCcu
                let tyconAcc = tcref.Accessibility |> AccessInternalsVisibleToAsInternal thisCompPath cenv.internalsVisibleToPaths
                if isLessAccessible tyconAcc valAcc then
                    let errorText = FSComp.SR.chkTypeLessAccessibleThanType(tcref.DisplayName, (objName())) |> snd
                    let warningText = errorText + System.Environment.NewLine + FSComp.SR.tcTypeAbbreviationsCheckedAtCompileTime()
                    warning(AttributeChecking.ObsoleteWarning(warningText, m))

<<<<<<< HEAD
        CheckTypeDeep cenv (visitType, None, None, None, None) cenv.g env ty 
=======
        CheckTypeDeep (visitTye, None, None, None, None) cenv.g env false ty 
>>>>>>> 4529c8fd

/// Indicates whether a byref or byref-like type is permitted at a particular location
[<RequireQualifiedAccess>]
type PermitByRefType = 
    /// Don't permit any byref or byref-like types
    | None 

    /// Permit only a Span or IsByRefLike type
    | SpanLike

    /// Permit all byref and byref-like types
    | All

    
/// Indicates whether an address-of operation is permitted at a particular location
[<RequireQualifiedAccess>]
type PermitByRefExpr = 
    /// Permit a tuple of arguments where elements can be byrefs
    | YesTupleOfArgs of int 

    /// Context allows for byref typed expr. 
    | Yes

    /// Context allows for byref typed expr, but the byref must be returnable
    | YesReturnable

    /// Context allows for byref typed expr, but the byref must be returnable and a non-local
    | YesReturnableNonLocal

    /// General (address-of expr and byref values not allowed) 
    | No            

    member context.Disallow = 
        match context with 
        | PermitByRefExpr.Yes 
        | PermitByRefExpr.YesReturnable 
        | PermitByRefExpr.YesReturnableNonLocal -> false 
        | _ -> true

    member context.PermitOnlyReturnable = 
        match context with 
        | PermitByRefExpr.YesReturnable 
        | PermitByRefExpr.YesReturnableNonLocal -> true
        | _ -> false

    member context.PermitOnlyReturnableNonLocal =
        match context with
        | PermitByRefExpr.YesReturnableNonLocal -> true
        | _ -> false

let inline IsLimitEscapingScope env (context: PermitByRefExpr) limit =
    (limit.scope >= env.returnScope || (limit.IsLocal && context.PermitOnlyReturnableNonLocal))

let mkArgsPermit n = 
    if n=1 then PermitByRefExpr.Yes
    else PermitByRefExpr.YesTupleOfArgs n

/// Work out what byref-values are allowed at input positions to named F# functions or members
let mkArgsForAppliedVal isBaseCall (vref:ValRef) argsl = 
    match vref.ValReprInfo with
    | Some topValInfo -> 
        let argArities = topValInfo.AritiesOfArgs
        let argArities = if isBaseCall && argArities.Length >= 1 then List.tail argArities else argArities
        // Check for partial applications: arguments to partial applciations don't get to use byrefs
        if List.length argsl >= argArities.Length then 
            List.map mkArgsPermit argArities
        else
            []
    | None -> []  

/// Work out what byref-values are allowed at input positions to functions
let rec mkArgsForAppliedExpr isBaseCall argsl x =
    match stripExpr x with 
    // recognise val 
    | Expr.Val (vref,_,_)         -> mkArgsForAppliedVal isBaseCall vref argsl
    // step through instantiations 
    | Expr.App(f,_fty,_tyargs,[],_) -> mkArgsForAppliedExpr isBaseCall argsl f        
    // step through subsumption coercions 
    | Expr.Op(TOp.Coerce,_,[f],_) -> mkArgsForAppliedExpr isBaseCall argsl f        
    | _  -> []

/// Check types occurring in the TAST.
let CheckType permitByRefLike (cenv:cenv) env m ty =
    if cenv.reportErrors then 
        let visitTyar (env,tp) = 
          if not (env.boundTypars.ContainsKey tp) then 
             if tp.IsCompilerGenerated then 
               errorR (Error(FSComp.SR.checkNotSufficientlyGenericBecauseOfScopeAnon(),m))
             else
               errorR (Error(FSComp.SR.checkNotSufficientlyGenericBecauseOfScope(tp.DisplayName),m))

        let visitTyconRef _isInner tcref = 

            match permitByRefLike with
            | PermitByRefType.None when isByrefLikeTyconRef cenv.g m tcref ->
                errorR(Error(FSComp.SR.chkErrorUseOfByref(), m))
            | PermitByRefType.SpanLike when isByrefTyconRef cenv.g tcref ->
                errorR(Error(FSComp.SR.chkErrorUseOfByref(), m))
            | _ -> ()

            if tyconRefEq cenv.g cenv.g.system_Void_tcref tcref then 
                errorR(Error(FSComp.SR.chkSystemVoidOnlyInTypeof(), m))

        // check if T contains byref types in case of byref<T>
        let visitAppTy (tcref,tinst) = 
            if isByrefLikeTyconRef cenv.g m tcref then
                let visitTye ty0 =
                    match tryDestAppTy cenv.g ty0 with
                    | ValueNone -> ()
                    | ValueSome tcref2 ->  
                        if isByrefTyconRef cenv.g tcref2 then 
                            errorR(Error(FSComp.SR.chkNoByrefsOfByrefs(NicePrint.minimalStringOfType cenv.denv ty), m)) 
<<<<<<< HEAD
                CheckTypesDeep cenv (visitType, None, None, None, None) cenv.g env tinst
=======
                CheckTypesDeep (visitTye, None, None, None, None) cenv.g env tinst
>>>>>>> 4529c8fd

        let visitTraitSolution info = 
            match info with 
            | FSMethSln(_,vref,_) -> 
               //printfn "considering %s..." vref.DisplayName
               if valRefInThisAssembly cenv.g.compilingFslib vref && not (cenv.boundVals.ContainsKey(vref.Stamp)) then 
                   //printfn "recording %s..." vref.DisplayName
                   cenv.potentialUnboundUsesOfVals <- cenv.potentialUnboundUsesOfVals.Add(vref.Stamp,m)
            | _ -> ()

<<<<<<< HEAD
        CheckTypeDeep cenv (ignore, Some visitTyconRef, Some visitAppTy, Some visitTraitSolution, Some visitTypar) cenv.g env ty
=======
        CheckTypeDeep (ignore, Some visitTyconRef, Some visitAppTy, Some visitTraitSolution, Some visitTyar) cenv.g env false ty
>>>>>>> 4529c8fd


/// Check types occurring in TAST (like CheckType) and additionally reject any byrefs.
/// The additional byref checks are to catch "byref instantiations" - one place were byref are not permitted.  
let CheckTypeNoByrefs (cenv:cenv) env m ty = CheckType PermitByRefType.None cenv env m ty

/// Check types occurring in TAST but allow a Span or similar
let CheckTypePermitSpanLike (cenv:cenv) env m ty = CheckType PermitByRefType.SpanLike cenv env m ty

/// Check types occurring in TAST but allow all byrefs.  Only used on internally-generated types
let CheckTypePermitAllByrefs (cenv:cenv) env m ty = CheckType PermitByRefType.All cenv env m ty

let CheckTypeInstNoByrefs cenv env m tyargs =
    tyargs |> List.iter (CheckTypeNoByrefs cenv env m)

let CheckTypeInstPermitAllByrefs cenv env m tyargs =
    tyargs |> List.iter (CheckTypePermitAllByrefs cenv env m)

/// Applied functions get wrapped in coerce nodes for subsumption coercions
let (|OptionalCoerce|) = function 
    | Expr.Op(TOp.Coerce _, _, [Expr.App(f, _, _, [], _)], _) -> f 
    | x -> x

/// Check an expression doesn't contain a 'reraise'
let CheckNoReraise cenv freesOpt (body:Expr) = 
    if cenv.reportErrors then
        // Avoid recomputing the free variables 
        let fvs = match freesOpt with None -> freeInExpr CollectLocals body | Some fvs -> fvs
        if fvs.UsesUnboundRethrow then
            errorR(Error(FSComp.SR.chkErrorContainsCallToRethrow(), body.Range))

/// Check if a function is a quotation splice operator
let isSpliceOperator g v = valRefEq g v g.splice_expr_vref || valRefEq g v g.splice_raw_expr_vref 

/// Check conditions associated with implementing multiple instantiations of a generic interface
let CheckMultipleInterfaceInstantiations cenv interfaces m = 
    let keyf ty = assert isAppTy cenv.g ty; (tcrefOfAppTy cenv.g ty).Stamp
    let table = interfaces |> MultiMap.initBy keyf
    let firstInterfaceWithMultipleGenericInstantiations = 
        interfaces |> List.tryPick (fun typ1 -> 
            table |> MultiMap.find (keyf typ1) |> List.tryPick (fun typ2 -> 
                   if // same nominal type
                       tyconRefEq cenv.g (tcrefOfAppTy cenv.g typ1) (tcrefOfAppTy cenv.g typ2) &&
                       // different instantiations
                       not (typeEquivAux EraseNone cenv.g typ1 typ2) 
                    then Some (typ1,typ2)
                    else None))
    match firstInterfaceWithMultipleGenericInstantiations with 
    | None -> ()
    | Some (typ1,typ2) -> 
         errorR(Error(FSComp.SR.chkMultipleGenericInterfaceInstantiations((NicePrint.minimalStringOfType cenv.denv typ1), (NicePrint.minimalStringOfType cenv.denv typ2)),m))

/// Check an expression, where the expression is in a position where byrefs can be generated
let rec CheckExprNoByrefs cenv env expr =
    CheckExpr cenv env expr PermitByRefExpr.No |> ignore

/// Check a value
and CheckValRef (cenv:cenv) (env:env) v m (context: PermitByRefExpr) = 

    if cenv.reportErrors then 
        if isSpliceOperator cenv.g v && not env.quote then errorR(Error(FSComp.SR.chkSplicingOnlyInQuotations(), m))
        if isSpliceOperator cenv.g v then errorR(Error(FSComp.SR.chkNoFirstClassSplicing(), m))
        if valRefEq cenv.g v cenv.g.addrof_vref  then errorR(Error(FSComp.SR.chkNoFirstClassAddressOf(), m))
        if valRefEq cenv.g v cenv.g.reraise_vref then errorR(Error(FSComp.SR.chkNoFirstClassRethrow(), m))

        // ByRefLike-typed values can only occur in permitting contexts 
        if context.Disallow && isByrefLikeTy cenv.g m v.Type then 
            errorR(Error(FSComp.SR.chkNoByrefAtThisPoint(v.DisplayName), m))

    CheckTypePermitAllByrefs cenv env m v.Type // the byref checks are done at the actual binding of the value 

/// Check a use of a value
and CheckValUse (cenv: cenv) (env: env) (vref: ValRef, vFlags, m) (context: PermitByRefExpr) = 
        
    let g = cenv.g

    let limit = GetLimitVal cenv env m vref.Deref

    if cenv.reportErrors then 

        if vref.BaseOrThisInfo = BaseVal then 
            errorR(Error(FSComp.SR.chkLimitationsOfBaseKeyword(), m))

        let isCallOfConstructorOfAbstractType = 
            (match vFlags with NormalValUse -> true | _ -> false) && 
            vref.IsConstructor && 
            (match vref.DeclaringEntity with Parent tcref -> isAbstractTycon tcref.Deref | _ -> false)

        if isCallOfConstructorOfAbstractType then 
            errorR(Error(FSComp.SR.tcAbstractTypeCannotBeInstantiated(),m))

        // This is used to handle this case:
        //     let x = 1
        //     let y = &x
        //     &y
        let isReturnExprBuiltUsingStackReferringByRefLike = 
            context.PermitOnlyReturnable &&
            ((HasLimitFlag LimitFlags.ByRef limit && IsLimitEscapingScope env context limit) ||
             HasLimitFlag LimitFlags.StackReferringSpanLike limit)

        if isReturnExprBuiltUsingStackReferringByRefLike then
            let isSpanLike = isSpanLikeTy g m vref.Type
            let isCompGen = vref.IsCompilerGenerated
            match isSpanLike, isCompGen with
            | true, true -> errorR(Error(FSComp.SR.chkNoSpanLikeValueFromExpression(), m))
            | true, false -> errorR(Error(FSComp.SR.chkNoSpanLikeVariable(vref.DisplayName), m))
            | false, true -> errorR(Error(FSComp.SR.chkNoByrefAddressOfValueFromExpression(), m))
            | false, false -> errorR(Error(FSComp.SR.chkNoByrefAddressOfLocal(vref.DisplayName), m))
          
        let isReturnOfStructThis = 
            context.PermitOnlyReturnable && 
            isByrefTy g vref.Type &&
            (vref.BaseOrThisInfo = MemberThisVal)

        if isReturnOfStructThis then
            errorR(Error(FSComp.SR.chkStructsMayNotReturnAddressesOfContents(), m))

    CheckValRef cenv env vref m context

    limit
    
/// Check an expression, given information about the position of the expression
and CheckForOverAppliedExceptionRaisingPrimitive (cenv:cenv) expr =    
    let g = cenv.g
    let expr = stripExpr expr

    // Some things are more easily checked prior to NormalizeAndAdjustPossibleSubsumptionExprs
    match expr with
    | Expr.App(f,_fty,_tyargs,argsl,_m) ->

        if cenv.reportErrors then

            // Special diagnostics for `raise`, `failwith`, `failwithf`, `nullArg`, `invalidOp` library intrinsics commonly used to raise exceptions
            // to warn on over-application.
            match f with
            | OptionalCoerce(Expr.Val(v, _, funcRange)) 
                when (valRefEq g v g.raise_vref || valRefEq g v g.failwith_vref || valRefEq g v g.null_arg_vref || valRefEq g v g.invalid_op_vref) ->
                match argsl with
                | [] | [_] -> ()
                | _ :: _ :: _ ->
                    warning(Error(FSComp.SR.checkRaiseFamilyFunctionArgumentCount(v.DisplayName, 1, argsl.Length), funcRange)) 

            | OptionalCoerce(Expr.Val(v, _, funcRange)) when valRefEq g v g.invalid_arg_vref ->
                match argsl with
                | [] | [_] | [_; _] -> ()
                | _ :: _ :: _ :: _ ->
                    warning(Error(FSComp.SR.checkRaiseFamilyFunctionArgumentCount(v.DisplayName, 2, argsl.Length), funcRange))

            | OptionalCoerce(Expr.Val(failwithfFunc, _, funcRange)) when valRefEq g failwithfFunc g.failwithf_vref  ->
                match argsl with
                | Expr.App (Expr.Val(newFormat, _, _), _, [_; typB; typC; _; _], [Expr.Const(Const.String formatString, formatRange, _)], _) :: xs when valRefEq g newFormat g.new_format_vref ->
                    match CheckFormatStrings.TryCountFormatStringArguments formatRange g formatString typB typC with
                    | Some n ->
                        let expected = n + 1
                        let actual = List.length xs + 1
                        if expected < actual then
                            warning(Error(FSComp.SR.checkRaiseFamilyFunctionArgumentCount(failwithfFunc.DisplayName, expected, actual), funcRange))
                    | None -> ()
                | _ -> ()
            | _ -> ()
        | _ -> ()

and CheckCallLimitArgs cenv env m returnTy limitArgs (context: PermitByRefExpr) =
    let isReturnByref = isByrefTy cenv.g returnTy
    let isReturnSpanLike = isSpanLikeTy cenv.g m returnTy

    // If return is a byref, and being used as a return, then a single argument cannot be a local-byref or a stack referring span-like.
    let isReturnLimitedByRef = 
        isReturnByref && 
        (HasLimitFlag LimitFlags.ByRef limitArgs || 
         HasLimitFlag LimitFlags.StackReferringSpanLike limitArgs)

    // If return is a byref, and being used as a return, then a single argument cannot be a stack referring span-like or a local-byref of a stack referring span-like.
    let isReturnLimitedSpanLike = 
        isReturnSpanLike && 
        (HasLimitFlag LimitFlags.StackReferringSpanLike limitArgs ||
         HasLimitFlag LimitFlags.ByRefOfStackReferringSpanLike limitArgs)

    if cenv.reportErrors then
        if context.PermitOnlyReturnable && ((isReturnLimitedByRef && IsLimitEscapingScope env context limitArgs) || isReturnLimitedSpanLike) then
            if isReturnLimitedSpanLike then
                errorR(Error(FSComp.SR.chkNoSpanLikeValueFromExpression(), m))
            else
                errorR(Error(FSComp.SR.chkNoByrefAddressOfValueFromExpression(), m))

        // You cannot call a function that takes a byref of a span-like (not stack referring) and 
        //     either a stack referring spanlike or a local-byref of a stack referring span-like.
        let isCallLimited =  
            HasLimitFlag LimitFlags.ByRefOfSpanLike limitArgs && 
            (HasLimitFlag LimitFlags.StackReferringSpanLike limitArgs || 
             HasLimitFlag LimitFlags.ByRefOfStackReferringSpanLike limitArgs)

        if isCallLimited then
            errorR(Error(FSComp.SR.chkNoByrefLikeFunctionCall(), m))

    if isReturnLimitedByRef then
        if isSpanLikeTy cenv.g m (destByrefTy cenv.g returnTy) then
            let isStackReferring =
                HasLimitFlag LimitFlags.StackReferringSpanLike limitArgs ||
                HasLimitFlag LimitFlags.ByRefOfStackReferringSpanLike limitArgs
            if isStackReferring then
                { limitArgs with flags = LimitFlags.ByRefOfStackReferringSpanLike }
            else
                { limitArgs with flags = LimitFlags.ByRefOfSpanLike }
        else
            { limitArgs with flags = LimitFlags.ByRef }

    elif isReturnLimitedSpanLike then
        { scope = 1; flags = LimitFlags.StackReferringSpanLike }

    elif isReturnByref then
        if isSpanLikeTy cenv.g m (destByrefTy cenv.g returnTy) then
            { limitArgs with flags = LimitFlags.ByRefOfSpanLike }
        else
            { limitArgs with flags = LimitFlags.ByRef }

    elif isReturnSpanLike then
        { scope = 1; flags = LimitFlags.SpanLike }

    else
        { scope = 1; flags = LimitFlags.None }

/// Check call arguments, including the return argument.
and CheckCall cenv env m returnTy args contexts context =
    let limitArgs = CheckExprs cenv env args contexts
    CheckCallLimitArgs cenv env m returnTy limitArgs context

/// Check call arguments, including the return argument. The receiver argument is handled differently.
and CheckCallWithReceiver cenv env m returnTy args contexts context =
    match args with
    | [] -> failwith "CheckCallWithReceiver: Argument list is empty."
    | receiverArg :: args ->

        let receiverContext, contexts =
            match contexts with
            | [] -> PermitByRefExpr.No, []
            | context :: contexts -> context, contexts

        let receiverLimit = CheckExpr cenv env receiverArg receiverContext
        let limitArgs = 
            let limitArgs = CheckExprs cenv env args contexts
            // We do not include the receiver's limit in the limit args unless the receiver is a stack referring span-like.
            if HasLimitFlag LimitFlags.ByRefOfStackReferringSpanLike receiverLimit then
                // Scope is 1 to ensure any by-refs returned can only be prevented for out of scope of the function/method, not visibility.
                CombineTwoLimits limitArgs { receiverLimit with scope = 1 }
            else
                limitArgs
        CheckCallLimitArgs cenv env m returnTy limitArgs context

/// Check an expression, given information about the position of the expression
and CheckExpr (cenv:cenv) (env:env) origExpr (context:PermitByRefExpr) : Limit =    
    let g = cenv.g

    let origExpr = stripExpr origExpr

    // CheckForOverAppliedExceptionRaisingPrimitive is more easily checked prior to NormalizeAndAdjustPossibleSubsumptionExprs
    CheckForOverAppliedExceptionRaisingPrimitive cenv origExpr
    let expr = NormalizeAndAdjustPossibleSubsumptionExprs g origExpr
    let expr = stripExpr expr

    match expr with
    | Expr.Sequential (e1,e2,dir,_,_) -> 
        CheckExprNoByrefs cenv env e1
        match dir with
        | NormalSeq -> 
            CheckExpr cenv env e2 context       // carry context into _;RHS (normal sequencing only)      
        | ThenDoSeq -> 
            CheckExprNoByrefs cenv {env with ctorLimitedZone=false} e2
            NoLimit

    | Expr.Let ((TBind(v,_bindRhs,_) as bind),body,_,_) ->
        let isByRef = isByrefTy cenv.g v.Type

        let bindingContext =
            if isByRef then
                PermitByRefExpr.YesReturnable
            else
                PermitByRefExpr.Yes

        let limit = CheckBinding cenv { env with returnScope = env.returnScope + 1 } false bindingContext bind  
        BindVal cenv env v
        LimitVal cenv v { limit with scope = if isByRef then limit.scope else env.returnScope }
        CheckExpr cenv env body context

    | Expr.Const (_,m,ty) -> 
        CheckTypePermitAllByrefs cenv env m ty 
        NoLimit
            
    | Expr.Val (vref,vFlags,m) -> 
        CheckValUse cenv env (vref, vFlags, m) context
          
    | Expr.Quote(ast,savedConv,_isFromQueryExpression,m,ty) -> 
        CheckExprNoByrefs cenv {env with quote=true} ast
        if cenv.reportErrors then 
            cenv.usesQuotations <- true

            // Translate to quotation data
            try 
                let qscope = QuotationTranslator.QuotationGenerationScope.Create (g,cenv.amap,cenv.viewCcu, QuotationTranslator.IsReflectedDefinition.No) 
                let qdata = QuotationTranslator.ConvExprPublic qscope QuotationTranslator.QuotationTranslationEnv.Empty ast  
                let typeDefs,spliceTypes,spliceExprs = qscope.Close()
                match savedConv.Value with 
                | None -> savedConv:= Some (typeDefs, List.map fst spliceTypes, List.map fst spliceExprs, qdata)
                | Some _ -> ()
            with QuotationTranslator.InvalidQuotedTerm e -> 
                errorRecovery e m
                
        CheckTypeNoByrefs cenv env m ty
        NoLimit

    | Expr.Obj (_,ty,basev,superInitCall,overrides,iimpls,m) -> 
        CheckExprNoByrefs cenv env superInitCall
        CheckMethods cenv env basev overrides 
        CheckInterfaceImpls cenv env basev iimpls
        CheckTypeNoByrefs cenv env m ty

        let interfaces = 
            [ if isInterfaceTy g ty then 
                  yield! AllSuperTypesOfType g cenv.amap m AllowMultiIntfInstantiations.Yes ty
              for (ty,_) in iimpls do
                  yield! AllSuperTypesOfType g cenv.amap m AllowMultiIntfInstantiations.Yes ty  ]
            |> List.filter (isInterfaceTy g)

        CheckMultipleInterfaceInstantiations cenv interfaces m
        NoLimit

    // Allow base calls to F# methods
    | Expr.App((InnerExprPat(ExprValWithPossibleTypeInst(v,vFlags,_,_)  as f)),_fty,tyargs,(Expr.Val(baseVal,_,_) :: rest),m) 
          when ((match vFlags with VSlotDirectCall -> true | _ -> false) && 
                baseVal.BaseOrThisInfo = BaseVal) ->

        let memberInfo = Option.get v.MemberInfo
        if memberInfo.MemberFlags.IsDispatchSlot then
            errorR(Error(FSComp.SR.tcCannotCallAbstractBaseMember(v.DisplayName),m))
            NoLimit
        else         
            CheckValRef cenv env v m PermitByRefExpr.No
            CheckValRef cenv env baseVal m PermitByRefExpr.No
            CheckTypeInstNoByrefs cenv env m tyargs
            CheckExprs cenv env rest (mkArgsForAppliedExpr true rest f)

    // Allow base calls to IL methods
    | Expr.Op (TOp.ILCall (virt,_,_,_,_,_,_,mref,enclTypeArgs,methTypeArgs,tys),tyargs,(Expr.Val(baseVal,_,_)::rest),m) 
          when not virt && baseVal.BaseOrThisInfo = BaseVal ->
        
        // Disallow calls to abstract base methods on IL types. 
        match tryDestAppTy g baseVal.Type with
        | ValueSome tcref when tcref.IsILTycon ->
            try
                // This is awkward - we have to explicitly re-resolve back to the IL metadata to determine if the method is abstract.
                // We believe this may be fragile in some situations, since we are using the Abstract IL code to compare
                // type equality, and it would be much better to remove any F# dependency on that implementation of IL type
                // equality. It would be better to make this check in tc.fs when we have the Abstract IL metadata for the method to hand.
                let mdef = resolveILMethodRef tcref.ILTyconRawMetadata mref
                if mdef.IsAbstract then
                    errorR(Error(FSComp.SR.tcCannotCallAbstractBaseMember(mdef.Name),m))
            with _ -> () // defensive coding
        | _ -> ()

        CheckTypeInstNoByrefs cenv env m tyargs
        CheckTypeInstNoByrefs cenv env m enclTypeArgs
        CheckTypeInstNoByrefs cenv env m methTypeArgs
        CheckTypeInstNoByrefs cenv env m tys
        CheckValRef cenv env baseVal m PermitByRefExpr.No
        CheckExprsPermitByRefLike cenv env rest

    | Expr.Op (c,tyargs,args,m) ->
        CheckExprOp cenv env (c,tyargs,args,m) context expr

    // Allow 'typeof<System.Void>' calls as a special case, the only accepted use of System.Void! 
    | TypeOfExpr g ty when isVoidTy g ty ->
        NoLimit

    // Allow 'typedefof<System.Void>' calls as a special case, the only accepted use of System.Void! 
    | TypeDefOfExpr g ty when isVoidTy g ty ->
        NoLimit

    // Allow '%expr' in quotations
    | Expr.App(Expr.Val(vref,_,_),_,tinst,[arg],m) when isSpliceOperator g vref && env.quote ->
          CheckTypeInstPermitAllByrefs cenv env m tinst // it's the splice operator, a byref instantiation is allowed
          CheckExprNoByrefs cenv env arg
          NoLimit

    // Check an application
    | Expr.App(f,_fty,tyargs,argsl,m) ->
        CheckTypeInstNoByrefs cenv env m tyargs
        CheckExprNoByrefs cenv env f

        let hasReceiver =
            match f with
            | Expr.Val(vref, _, _) when vref.IsInstanceMember && not argsl.IsEmpty -> true
            | _ -> false

        let returnTy = tyOfExpr g expr
        let contexts = mkArgsForAppliedExpr false argsl f
        if hasReceiver then
            CheckCallWithReceiver cenv env m returnTy argsl contexts context
        else
            CheckCall cenv env m returnTy argsl contexts context

    | Expr.Lambda(_,_ctorThisValOpt,_baseValOpt,argvs,_,m,rty) -> 
        let topValInfo = ValReprInfo ([],[argvs |> List.map (fun _ -> ValReprInfo.unnamedTopArg1)],ValReprInfo.unnamedRetVal) 
        let ty = mkMultiLambdaTy m argvs rty in 
        CheckLambdas false None cenv env false topValInfo false expr m ty PermitByRefExpr.Yes

    | Expr.TyLambda(_,tps,_,m,rty)  -> 
        let topValInfo = ValReprInfo (ValReprInfo.InferTyparInfo tps,[],ValReprInfo.unnamedRetVal) 
        let ty = mkForallTyIfNeeded tps rty in 
        CheckLambdas false None cenv env false topValInfo false expr m ty PermitByRefExpr.Yes

    | Expr.TyChoose(tps,e1,_)  -> 
        let env = BindTypars g env tps 
        CheckExprNoByrefs cenv env e1 
        NoLimit

    | Expr.Match(_,_,dtree,targets,m,ty) -> 
        CheckTypePermitAllByrefs cenv env m ty // computed byrefs allowed at each branch
        CheckDecisionTree cenv env dtree
        CheckDecisionTreeTargets cenv env targets context

    | Expr.LetRec (binds,e,_,_) ->  
        BindVals cenv env (valsOfBinds binds)
        CheckBindings cenv env binds
        CheckExprNoByrefs cenv env e
        NoLimit

    | Expr.StaticOptimization (constraints,e2,e3,m) -> 
        CheckExprNoByrefs cenv env e2
        CheckExprNoByrefs cenv env e3
        constraints |> List.iter (function
            | TTyconEqualsTycon(ty1,ty2) -> 
                CheckTypeNoByrefs cenv env m ty1
                CheckTypeNoByrefs cenv env m ty2
            | TTyconIsStruct(ty1) -> 
                CheckTypeNoByrefs cenv env m ty1)
        NoLimit

    | Expr.Link _ -> 
        failwith "Unexpected reclink"

and CheckMethods cenv env baseValOpt methods = 
    methods |> List.iter (CheckMethod cenv env baseValOpt) 

and CheckMethod cenv env baseValOpt (TObjExprMethod(_,attribs,tps,vs,body,m)) = 
    let env = BindTypars cenv.g env tps 
    let vs = List.concat vs
    let env = BindArgVals env vs
    CheckAttribs cenv env attribs
    CheckNoReraise cenv None body
    CheckEscapes cenv true m (match baseValOpt with Some x -> x:: vs | None -> vs) body |> ignore
    CheckExpr cenv { env with returnScope = env.returnScope + 1 } body PermitByRefExpr.YesReturnableNonLocal |> ignore

and CheckInterfaceImpls cenv env baseValOpt l = 
    l |> List.iter (CheckInterfaceImpl cenv env baseValOpt)
    
and CheckInterfaceImpl cenv env baseValOpt (_ty,overrides) = 
    CheckMethods cenv env baseValOpt overrides 

and CheckExprOp cenv env (op,tyargs,args,m) context expr =
    let g = cenv.g
    let ctorLimitedZoneCheck() = 
        if env.ctorLimitedZone then errorR(Error(FSComp.SR.chkObjCtorsCantUseExceptionHandling(), m))

    (* Special cases *)
    match op,tyargs,args with 
    // Handle these as special cases since mutables are allowed inside their bodies 
    | TOp.While _,_,[Expr.Lambda(_,_,_,[_],e1,_,_);Expr.Lambda(_,_,_,[_],e2,_,_)]  ->
        CheckTypeInstNoByrefs cenv env m tyargs 
        CheckExprsNoByRefLike cenv env [e1;e2]

    | TOp.TryFinally _,[_],[Expr.Lambda(_,_,_,[_],e1,_,_); Expr.Lambda(_,_,_,[_],e2,_,_)] ->
        CheckTypeInstPermitAllByrefs cenv env m tyargs  // result of a try/finally can be a byref 
        ctorLimitedZoneCheck()
        let limit = CheckExpr cenv env e1 context   // result of a try/finally can be a byref if in a position where the overall expression is can be a byref
        CheckExprNoByrefs cenv env e2
        limit

    | TOp.For(_),_,[Expr.Lambda(_,_,_,[_],e1,_,_);Expr.Lambda(_,_,_,[_],e2,_,_);Expr.Lambda(_,_,_,[_],e3,_,_)]  ->
        CheckTypeInstNoByrefs cenv env m tyargs
        CheckExprsNoByRefLike cenv env [e1;e2;e3]

    | TOp.TryCatch _,[_],[Expr.Lambda(_,_,_,[_],e1,_,_); Expr.Lambda(_,_,_,[_],_e2,_,_); Expr.Lambda(_,_,_,[_],e3,_,_)] ->
        CheckTypeInstPermitAllByrefs cenv env m tyargs  // result of a try/catch can be a byref 
        ctorLimitedZoneCheck()
        let limit1 = CheckExpr cenv env e1 context // result of a try/catch can be a byref if in a position where the overall expression is can be a byref
        // [(* e2; -- don't check filter body - duplicates logic in 'catch' body *) e3]
        let limit2 = CheckExpr cenv env e3 context // result of a try/catch can be a byref if in a position where the overall expression is can be a byref
        CombineTwoLimits limit1 limit2
        
    | TOp.ILCall (_,_,_,_,_,_,_,methRef,enclTypeArgs,methTypeArgs,tys),_,_ ->
        CheckTypeInstNoByrefs cenv env m tyargs
        CheckTypeInstNoByrefs cenv env m enclTypeArgs
        CheckTypeInstNoByrefs cenv env m methTypeArgs
        CheckTypeInstPermitAllByrefs cenv env m tys // permit byref returns

        let hasReceiver = 
            (methRef.CallingConv.IsInstance || methRef.CallingConv.IsInstanceExplicit) &&
            not args.IsEmpty

        let returnTy = tyOfExpr g expr

        let argContexts = List.init args.Length (fun _ -> PermitByRefExpr.Yes)

        match tys with
        | [ty] when context.PermitOnlyReturnable && isByrefLikeTy g m ty -> 
            if hasReceiver then
                CheckCallWithReceiver cenv env m returnTy args argContexts context
            else
                CheckCall cenv env m returnTy args argContexts context
        | _ -> 
            if hasReceiver then
                CheckCallWithReceiver cenv env m returnTy args argContexts PermitByRefExpr.Yes
            else
                CheckCall cenv env m returnTy args argContexts PermitByRefExpr.Yes

    | TOp.Tuple tupInfo,_,_ when not (evalTupInfoIsStruct tupInfo) ->           
        match context with 
        | PermitByRefExpr.YesTupleOfArgs nArity -> 
            if cenv.reportErrors then 
                if args.Length <> nArity then 
                    errorR(InternalError("Tuple arity does not correspond to planned function argument arity",m))
            // This tuple should not be generated. The known function arity 
            // means it just bundles arguments. 
            CheckExprsPermitByRefLike cenv env args  
        | _ -> 
            CheckTypeInstNoByrefs cenv env m tyargs
            CheckExprsNoByRefLike cenv env args 

    | TOp.LValueOp(LAddrOf _,vref),_,_ -> 
        let limit1 = GetLimitValByRef cenv env m vref.Deref
        let limit2 = CheckExprsNoByRefLike cenv env args
        let limit = CombineTwoLimits limit1 limit2

        if cenv.reportErrors  then 

            if context.Disallow then 
                errorR(Error(FSComp.SR.chkNoAddressOfAtThisPoint(vref.DisplayName), m))
            
            let returningAddrOfLocal = 
                context.PermitOnlyReturnable && 
                HasLimitFlag LimitFlags.ByRef limit &&
                IsLimitEscapingScope env context limit
            
            if returningAddrOfLocal then 
                if vref.IsCompilerGenerated then
                    errorR(Error(FSComp.SR.chkNoByrefAddressOfValueFromExpression(), m))
                else
                    errorR(Error(FSComp.SR.chkNoByrefAddressOfLocal(vref.DisplayName), m))

        limit

    | TOp.LValueOp(LByrefSet,vref),_,[arg] -> 
        let limit = GetLimitVal cenv env m vref.Deref
        let isVrefLimited = not (HasLimitFlag LimitFlags.ByRefOfStackReferringSpanLike limit)
        let isArgLimited = HasLimitFlag LimitFlags.StackReferringSpanLike (CheckExprPermitByRefLike cenv env arg)
        if isVrefLimited && isArgLimited then 
            errorR(Error(FSComp.SR.chkNoWriteToLimitedSpan(vref.DisplayName), m))
        NoLimit

    | TOp.LValueOp(LByrefGet,vref),_,[] -> 
        let limit = GetLimitVal cenv env m vref.Deref
        if HasLimitFlag LimitFlags.ByRefOfStackReferringSpanLike limit then

            if cenv.reportErrors && context.PermitOnlyReturnable then
                if vref.IsCompilerGenerated then
                    errorR(Error(FSComp.SR.chkNoSpanLikeValueFromExpression(), m))
                else
                    errorR(Error(FSComp.SR.chkNoSpanLikeVariable(vref.DisplayName), m))

            { scope = 1; flags = LimitFlags.StackReferringSpanLike }
        elif HasLimitFlag LimitFlags.ByRefOfSpanLike limit then
            { scope = 1; flags = LimitFlags.SpanLike }
        else
            { scope = 1; flags = LimitFlags.None }

    | TOp.LValueOp(LSet _, vref),_,[arg] -> 
        let isVrefLimited = not (HasLimitFlag LimitFlags.StackReferringSpanLike (GetLimitVal cenv env m vref.Deref))
        let isArgLimited = HasLimitFlag LimitFlags.StackReferringSpanLike (CheckExprPermitByRefLike cenv env arg)
        if isVrefLimited && isArgLimited then 
            errorR(Error(FSComp.SR.chkNoWriteToLimitedSpan(vref.DisplayName), m))
        NoLimit

    | TOp.AnonRecdGet _,_,[arg1]
    | TOp.TupleFieldGet _,_,[arg1] -> 
        CheckTypeInstNoByrefs cenv env m tyargs
        CheckExprsPermitByRefLike cenv env [arg1]             (* Compiled pattern matches on immutable value structs come through here. *)

    | TOp.ValFieldGet _rf,_,[arg1] -> 
        CheckTypeInstNoByrefs cenv env m tyargs
        //See mkRecdFieldGetViaExprAddr -- byref arg1 when #args =1 
        // Property getters on mutable structs come through here. 
        CheckExprsPermitByRefLike cenv env [arg1]          

    | TOp.ValFieldSet rf,_,[arg1;arg2] -> 
        CheckTypeInstNoByrefs cenv env m tyargs
        // See mkRecdFieldSetViaExprAddr -- byref arg1 when #args=2 
        // Field setters on mutable structs come through here
        let limit1 = CheckExprPermitByRefLike cenv env arg1
        let limit2 = CheckExprPermitByRefLike cenv env arg2

        let isLhsLimited = not (HasLimitFlag LimitFlags.ByRefOfStackReferringSpanLike limit1)
        let isRhsLimited = HasLimitFlag LimitFlags.StackReferringSpanLike limit2
        if isLhsLimited && isRhsLimited then
            errorR(Error(FSComp.SR.chkNoWriteToLimitedSpan(rf.FieldName), m))
        NoLimit

    | TOp.Coerce,[tgty;srcty],[x] ->
        if TypeRelations.TypeDefinitelySubsumesTypeNoCoercion 0 g cenv.amap m tgty srcty then
            CheckExpr cenv env x context
        else
            CheckTypeInstNoByrefs cenv env m tyargs
            CheckExprNoByrefs cenv env x
            NoLimit

    | TOp.Reraise,[_ty1],[] ->
        CheckTypeInstNoByrefs cenv env m tyargs
        NoLimit

    // Check get of static field
    | TOp.ValFieldGetAddr (rfref, _readonly),tyargs,[] ->
        
        if context.Disallow && cenv.reportErrors && isByrefLikeTy g m (tyOfExpr g expr) then
            errorR(Error(FSComp.SR.chkNoAddressStaticFieldAtThisPoint(rfref.FieldName), m)) 

        CheckTypeInstNoByrefs cenv env m tyargs
        NoLimit

    // Check get of instance field
    | TOp.ValFieldGetAddr (rfref, _readonly),tyargs,[obj] ->

        if context.Disallow && cenv.reportErrors  && isByrefLikeTy g m (tyOfExpr g expr) then
            errorR(Error(FSComp.SR.chkNoAddressFieldAtThisPoint(rfref.FieldName), m))

        // C# applies a rule where the APIs to struct types can't return the addresses of fields in that struct.
        // There seems no particular reason for this given that other protections in the language, though allowing
        // it would mean "readonly" on a struct doesn't imply immutabality-of-contents - it only implies 
        if context.PermitOnlyReturnable && (match obj with Expr.Val(vref, _, _) -> vref.BaseOrThisInfo = MemberThisVal | _ -> false) && isByrefTy g (tyOfExpr g obj) then
            errorR(Error(FSComp.SR.chkStructsMayNotReturnAddressesOfContents(), m))

        if context.Disallow && cenv.reportErrors  && isByrefLikeTy g m (tyOfExpr g expr) then
            errorR(Error(FSComp.SR.chkNoAddressFieldAtThisPoint(rfref.FieldName), m))

        // This construct is used for &(rx.rfield) and &(rx->rfield). Relax to permit byref types for rx. [See Bug 1263]. 
        CheckTypeInstNoByrefs cenv env m tyargs

        // Recursively check in same context, e.g. if at PermitOnlyReturnable the obj arg must also be returnable
        CheckExpr cenv env obj context

    | TOp.UnionCaseFieldGet _,_,[arg1] -> 
        CheckTypeInstNoByrefs cenv env m tyargs
        CheckExprPermitByRefLike cenv env arg1

    | TOp.UnionCaseTagGet _,_,[arg1] -> 
        CheckTypeInstNoByrefs cenv env m tyargs
        CheckExprPermitByRefLike cenv env arg1  // allow byref - it may be address-of-struct

    | TOp.UnionCaseFieldGetAddr (uref, _idx, _readonly),tyargs,[obj] ->

        if context.Disallow && cenv.reportErrors  && isByrefLikeTy g m (tyOfExpr g expr) then
          errorR(Error(FSComp.SR.chkNoAddressFieldAtThisPoint(uref.CaseName), m))

        if context.PermitOnlyReturnable && (match obj with Expr.Val(vref, _, _) -> vref.BaseOrThisInfo = MemberThisVal | _ -> false) && isByrefTy g (tyOfExpr g obj) then
            errorR(Error(FSComp.SR.chkStructsMayNotReturnAddressesOfContents(), m))

        CheckTypeInstNoByrefs cenv env m tyargs

        // Recursively check in same context, e.g. if at PermitOnlyReturnable the obj arg must also be returnable
        CheckExpr cenv env obj context

    | TOp.ILAsm (instrs,tys),_,_  ->
        CheckTypeInstPermitAllByrefs cenv env m tys
        CheckTypeInstNoByrefs cenv env m tyargs
        match instrs,args with
        // Write a .NET instance field
        | [ I_stfld (_alignment,_vol,_fspec) ],_ ->
            // permit byref for lhs lvalue 
            // permit byref for rhs lvalue (field would have to have ByRefLike type, i.e. be a field in another ByRefLike type)
            CheckExprsPermitByRefLike cenv env args

        // Read a .NET instance field
        | [ I_ldfld (_alignment,_vol,_fspec) ],_ ->
            // permit byref for lhs lvalue 
            CheckExprsPermitByRefLike cenv env args

        // Read a .NET instance field
        | [ I_ldfld (_alignment,_vol,_fspec); AI_nop ],_ ->
            // permit byref for lhs lvalue of readonly value 
            CheckExprsPermitByRefLike cenv env args

        | [ I_ldsflda (fspec) ], [] ->
            if context.Disallow && cenv.reportErrors  && isByrefLikeTy g m (tyOfExpr g expr) then
                errorR(Error(FSComp.SR.chkNoAddressFieldAtThisPoint(fspec.Name), m))

            NoLimit

        | [ I_ldflda (fspec) ], [obj] ->
            if context.Disallow && cenv.reportErrors  && isByrefLikeTy g m (tyOfExpr g expr) then
                errorR(Error(FSComp.SR.chkNoAddressFieldAtThisPoint(fspec.Name), m))

            // Recursively check in same context, e.g. if at PermitOnlyReturnable the obj arg must also be returnable
            CheckExpr cenv env obj context

        | [ I_ldelema (_,isNativePtr,_,_) ],lhsArray::indices ->
            if context.Disallow && cenv.reportErrors && not isNativePtr && isByrefLikeTy g m (tyOfExpr g expr) then
                errorR(Error(FSComp.SR.chkNoAddressOfArrayElementAtThisPoint(), m))
            // permit byref for lhs lvalue 
            let limit = CheckExprPermitByRefLike cenv env lhsArray
            CheckExprsNoByRefLike cenv env indices |> ignore
            limit

        | [ AI_conv _ ],_ ->
            // permit byref for args to conv 
            CheckExprsPermitByRefLike cenv env args 

        | _ ->
            CheckExprsNoByRefLike cenv env args  

    | TOp.TraitCall _,_,_ ->
        CheckTypeInstNoByrefs cenv env m tyargs
        // allow args to be byref here 
        CheckExprsPermitByRefLike cenv env args
        
    | TOp.Recd(_, _), _, _ ->
        CheckTypeInstNoByrefs cenv env m tyargs
        CheckExprsPermitByRefLike cenv env args

    | _ -> 
        CheckTypeInstNoByrefs cenv env m tyargs
        CheckExprsNoByRefLike cenv env args 

and CheckLambdas isTop (memInfo: ValMemberInfo option) cenv env inlined topValInfo alwaysCheckNoReraise e m ety context =
    let g = cenv.g
    // The topValInfo here says we are _guaranteeing_ to compile a function value 
    // as a .NET method with precisely the corresponding argument counts. 
    match e with
    | Expr.TyChoose(tps,e1,m)  -> 
        let env = BindTypars g env tps
        CheckLambdas isTop memInfo cenv env inlined topValInfo alwaysCheckNoReraise e1 m ety context

    | Expr.Lambda (_,_,_,_,_,m,_)  
    | Expr.TyLambda(_,_,_,m,_) ->
        let tps,ctorThisValOpt,baseValOpt,vsl,body,bodyty = destTopLambda g cenv.amap topValInfo (e, ety) in
        let env = BindTypars g env tps 
        let thisAndBase = Option.toList ctorThisValOpt @ Option.toList baseValOpt
        let restArgs = List.concat vsl
        let syntacticArgs = thisAndBase @ restArgs
        let env = BindArgVals env restArgs

        match memInfo with 
        | None -> ()
        | Some mi -> 
            // ctorThis and baseVal values are always considered used
            for v in thisAndBase do v.SetHasBeenReferenced() 
            // instance method 'this' is always considered used
            match mi.MemberFlags.IsInstance, restArgs with
            | true, firstArg::_ -> firstArg.SetHasBeenReferenced()
            | _ -> ()
            // any byRef arguments are considered used, as they may be 'out's
            restArgs |> List.iter (fun arg -> if isByrefTy g arg.Type then arg.SetHasBeenReferenced())

        syntacticArgs |> List.iter (CheckValSpec cenv env)
        syntacticArgs |> List.iter (BindVal cenv env)

        // Trigger a test hook
        match memInfo with 
        | None -> ()
        | Some membInfo -> testHookMemberBody membInfo body
        
        // Check escapes in the body.  Allow access to protected things within members.
        let freesOpt = CheckEscapes cenv memInfo.IsSome m syntacticArgs body

        //  no reraise under lambda expression
        CheckNoReraise cenv freesOpt body 

        // Check the body of the lambda
        if isTop && not g.compilingFslib && isByrefLikeTy g m bodyty then
            // allow byref to occur as return position for byref-typed top level function or method
            CheckExprPermitReturnableByRef cenv env body |> ignore
        else
            CheckExprNoByrefs cenv env body

        // Check byref return types
        if cenv.reportErrors then 
            if not isTop then
                CheckForByrefLikeType cenv env m bodyty (fun () -> 
                        errorR(Error(FSComp.SR.chkFirstClassFuncNoByref(), m)))

            elif not g.compilingFslib && isByrefTy g bodyty then 
                // check no byrefs-in-the-byref
                CheckForByrefType cenv env (destByrefTy g bodyty) (fun () -> 
                    errorR(Error(FSComp.SR.chkReturnTypeNoByref(), m)))

            for tp in tps do 
                if tp.Constraints |> List.sumBy (function TyparConstraint.CoercesTo(ty,_) when isClassTy g ty -> 1 | _ -> 0) > 1 then 
                    errorR(Error(FSComp.SR.chkTyparMultipleClassConstraints(), m))

        NoLimit
                
    // This path is for expression bindings that are not actually lambdas
    | _ -> 
        // Permit byrefs for let x = ...
        CheckTypePermitAllByrefs cenv env m ety
        let limit = 
            if not inlined && (isByrefLikeTy g m ety || isNativePtrTy g ety) then
                // allow byref to occur as RHS of byref binding. 
                CheckExpr cenv env e context
            else 
                CheckExprNoByrefs cenv env e
                NoLimit

        if alwaysCheckNoReraise then 
            CheckNoReraise cenv None e
        limit

and CheckExprs cenv env exprs contexts : Limit =
    let contexts = Array.ofList contexts 
    let argArity i = if i < contexts.Length then contexts.[i] else PermitByRefExpr.No 
    exprs 
    |> List.mapi (fun i exp -> CheckExpr cenv env exp (argArity i)) 
    |> CombineLimits

and CheckExprsNoByRefLike cenv env exprs : Limit = 
    exprs |> List.iter (CheckExprNoByrefs cenv env) 
    NoLimit

and CheckExprsPermitByRefLike cenv env exprs = 
    exprs 
    |> List.map (CheckExprPermitByRefLike cenv env)
    |> CombineLimits

and CheckExprsPermitReturnableByRef cenv env exprs : Limit = 
    exprs 
    |> List.map (CheckExprPermitReturnableByRef cenv env)
    |> CombineLimits

and CheckExprPermitByRefLike cenv env expr : Limit = 
    CheckExpr cenv env expr PermitByRefExpr.Yes

and CheckExprPermitReturnableByRef cenv env expr : Limit = 
    CheckExpr cenv env expr PermitByRefExpr.YesReturnable

and CheckDecisionTreeTargets cenv env targets context = 
    targets 
    |> Array.map (CheckDecisionTreeTarget cenv env context) 
    |> (CombineLimits << List.ofArray)

and CheckDecisionTreeTarget cenv env context (TTarget(vs,e,_)) = 
    BindVals cenv env vs 
    vs |> List.iter (CheckValSpec cenv env)
    CheckExpr cenv env e context 

and CheckDecisionTree cenv env x =
    match x with 
    | TDSuccess (es,_) -> 
        CheckExprsNoByRefLike cenv env es |> ignore
    | TDBind(bind,rest) -> 
        CheckBinding cenv env false PermitByRefExpr.Yes bind |> ignore
        CheckDecisionTree cenv env rest 
    | TDSwitch (e,cases,dflt,m) -> 
        CheckDecisionTreeSwitch cenv env (e,cases,dflt,m)

and CheckDecisionTreeSwitch cenv env (e,cases,dflt,m) =
    CheckExprPermitByRefLike cenv env e |> ignore// can be byref for struct union switch
    cases |> List.iter (fun (TCase(discrim,e)) -> CheckDecisionTreeTest cenv env m discrim; CheckDecisionTree cenv env e) 
    dflt |> Option.iter (CheckDecisionTree cenv env) 

and CheckDecisionTreeTest cenv env m discrim =
    match discrim with
    | DecisionTreeTest.UnionCase (_,tinst) -> CheckTypeInstPermitAllByrefs cenv env m tinst
    | DecisionTreeTest.ArrayLength (_,ty) -> CheckTypePermitAllByrefs cenv env m ty
    | DecisionTreeTest.Const _ -> ()
    | DecisionTreeTest.IsNull -> ()
    | DecisionTreeTest.IsInst (srcTy,tgtTy)    -> CheckTypePermitAllByrefs cenv env m srcTy; CheckTypePermitAllByrefs cenv env m tgtTy
    | DecisionTreeTest.ActivePatternCase (exp,_,_,_,_)     -> CheckExprNoByrefs cenv env exp

and CheckAttrib cenv env (Attrib(_,_,args,props,_,_,_)) = 
    props |> List.iter (fun (AttribNamedArg(_,_,_,expr)) -> CheckAttribExpr cenv env expr)
    args |> List.iter (CheckAttribExpr cenv env)

and CheckAttribExpr cenv env (AttribExpr(expr,vexpr)) = 
    CheckExprNoByrefs cenv env expr
    CheckExprNoByrefs cenv env vexpr
    CheckNoReraise cenv None expr 
    CheckAttribArgExpr cenv env vexpr

and CheckAttribArgExpr cenv env expr = 
    let g = cenv.g
    match expr with 

    // Detect standard constants 
    | Expr.Const(c,m,_) -> 
        match c with 
        | Const.Bool _ 
        | Const.Int32 _ 
        | Const.SByte  _
        | Const.Int16  _
        | Const.Int32 _
        | Const.Int64 _  
        | Const.Byte  _
        | Const.UInt16  _
        | Const.UInt32  _
        | Const.UInt64  _
        | Const.Double _
        | Const.Single _
        | Const.Char _
        | Const.Zero _
        | Const.String _  -> ()
        | _ -> 
            if cenv.reportErrors then 
                errorR (Error (FSComp.SR.tastNotAConstantExpression(), m))
                
    | Expr.Op(TOp.Array,[_elemTy],args,_m) -> 
        List.iter (CheckAttribArgExpr cenv env) args
    | TypeOfExpr g _ -> 
        ()
    | TypeDefOfExpr g _ -> 
        ()
    | Expr.Op(TOp.Coerce,_,[arg],_) -> 
        CheckAttribArgExpr cenv env arg
    | EnumExpr g arg1 -> 
        CheckAttribArgExpr cenv env arg1
    | AttribBitwiseOrExpr g (arg1,arg2) ->
        CheckAttribArgExpr cenv env arg1
        CheckAttribArgExpr cenv env arg2
    | _ -> 
        if cenv.reportErrors then 
           errorR (Error (FSComp.SR.chkInvalidCustAttrVal(), expr.Range))
  
and CheckAttribs cenv env (attribs: Attribs) = 
    if isNil attribs then () else
    let tcrefs = [ for (Attrib(tcref,_,_,_,_,_,m)) in attribs -> (tcref,m) ]

    // Check for violations of allowMultiple = false
    let duplicates = 
        tcrefs
        |> Seq.groupBy (fun (tcref,_) -> tcref.Stamp) 
        |> Seq.map (fun (_,elems) -> List.last (List.ofSeq elems), Seq.length elems) 
        |> Seq.filter (fun (_,count) -> count > 1) 
        |> Seq.map fst 
        |> Seq.toList
        // Filter for allowMultiple = false
        |> List.filter (fun (tcref,m) -> TryFindAttributeUsageAttribute cenv.g m tcref <> Some(true))

    if cenv.reportErrors then 
       for (tcref,m) in duplicates do
          errorR(Error(FSComp.SR.chkAttrHasAllowMultiFalse(tcref.DisplayName), m))
    
    attribs |> List.iter (CheckAttrib cenv env) 

and CheckValInfo cenv env (ValReprInfo(_,args,ret)) =
    args |> List.iterSquared (CheckArgInfo cenv env)
    ret |> CheckArgInfo cenv env

and CheckArgInfo cenv env (argInfo : ArgReprInfo)  = 
    CheckAttribs cenv env argInfo.Attribs

and CheckValSpec cenv env (v:Val) =
    v.Attribs |> CheckAttribs cenv env
    v.ValReprInfo |> Option.iter (CheckValInfo cenv env)
    v.Type |> CheckTypePermitAllByrefs cenv env v.Range

and AdjustAccess isHidden (cpath: unit -> CompilationPath) access =
    if isHidden then 
        let (TAccess(l)) = access
        // FSharp 1.0 bug 1908: Values hidden by signatures are implicitly at least 'internal'
        let scoref = cpath().ILScopeRef
        TAccess(CompPath(scoref,[])::l)
    else 
        access

and CheckBinding cenv env alwaysCheckNoReraise context (TBind(v,bindRhs,_) as bind) : Limit =
    let g = cenv.g
    let isTop = Option.isSome bind.Var.ValReprInfo
    //printfn "visiting %s..." v.DisplayName

    let env = { env with external = env.external || g.attrib_DllImportAttribute |> Option.exists (fun attr -> HasFSharpAttribute g attr v.Attribs) }

    // Check that active patterns don't have free type variables in their result
    match TryGetActivePatternInfo (mkLocalValRef v) with 
    | Some _apinfo when _apinfo.ActiveTags.Length > 1 -> 
        if doesActivePatternHaveFreeTypars g (mkLocalValRef v) then
           errorR(Error(FSComp.SR.activePatternChoiceHasFreeTypars(v.LogicalName),v.Range))
    | _ -> ()
    
    match cenv.potentialUnboundUsesOfVals.TryFind v.Stamp with
    | None -> () 
    | Some m ->
         let nm = v.DisplayName
         errorR(Error(FSComp.SR.chkMemberUsedInInvalidWay(nm, nm, stringOfRange m), v.Range))

    // Byrefs allowed for x in 'let x = ...'
    v.Type |> CheckTypePermitAllByrefs cenv env v.Range
    v.Attribs |> CheckAttribs cenv env
    v.ValReprInfo |> Option.iter (CheckValInfo cenv env)

    // Check accessibility
    if (v.IsMemberOrModuleBinding || v.IsMember) && not v.IsIncrClassGeneratedMember then 
        let access =  AdjustAccess (IsHiddenVal env.sigToImplRemapInfo v) (fun () -> v.TopValDeclaringEntity.CompilationPath) v.Accessibility
        CheckTypeForAccess cenv env (fun () -> NicePrint.stringOfQualifiedValOrMember cenv.denv v) access v.Range v.Type
    
    let env = if v.IsConstructor && not v.IsIncrClassConstructor then { env with ctorLimitedZone=true } else env

    if cenv.reportErrors  then 

        // Check top-level let-bound values
        match bind.Var.ValReprInfo with
          | Some info when info.HasNoArgs -> 
              CheckForByrefLikeType cenv env v.Range v.Type (fun () -> errorR(Error(FSComp.SR.chkNoByrefAsTopValue(),v.Range)))
          | _ -> ()

        match v.PublicPath with
        | None -> ()
        | _ ->
            if 
              // Don't support implicit [<ReflectedDefinition>] on generated members, except the implicit members
              // for 'let' bound functions in classes.
              (not v.IsCompilerGenerated || v.IsIncrClassGeneratedMember) &&
              
              (// Check the attributes on any enclosing module
               env.reflect || 
               // Check the attributes on the value
               HasFSharpAttribute g g.attrib_ReflectedDefinitionAttribute v.Attribs ||
               // Also check the enclosing type for members - for historical reasons, in the TAST member values 
               // are stored in the entity that encloses the type, hence we will not have noticed the ReflectedDefinition
               // on the enclosing type at this point.
               HasFSharpAttribute g g.attrib_ReflectedDefinitionAttribute v.TopValDeclaringEntity.Attribs) then 

                if v.IsInstanceMember && v.MemberApparentEntity.IsStructOrEnumTycon then
                    errorR(Error(FSComp.SR.chkNoReflectedDefinitionOnStructMember(),v.Range))
                cenv.usesQuotations <- true

                // If we've already recorded a definition then skip this 
                match v.ReflectedDefinition with 
                | None -> v.SetValDefn bindRhs
                | Some _ -> ()
                // Run the conversion process over the reflected definition to report any errors in the
                // front end rather than the back end. We currently re-run this during ilxgen.fs but there's
                // no real need for that except that it helps us to bundle all reflected definitions up into 
                // one blob for pickling to the binary format
                try
                    let ety = tyOfExpr g bindRhs
                    let tps,taue,_ = 
                      match bindRhs with 
                      | Expr.TyLambda (_,tps,b,_,_) -> tps,b,applyForallTy g ety (List.map mkTyparTy tps)
                      | _ -> [],bindRhs,ety
                    let env = QuotationTranslator.QuotationTranslationEnv.Empty.BindTypars tps
                    let qscope = QuotationTranslator.QuotationGenerationScope.Create (g,cenv.amap,cenv.viewCcu, QuotationTranslator.IsReflectedDefinition.Yes) 
                    QuotationTranslator.ConvExprPublic qscope env taue  |> ignore
                    let _,_,argExprs = qscope.Close()
                    if not (isNil argExprs) then 
                        errorR(Error(FSComp.SR.chkReflectedDefCantSplice(), v.Range))
                    QuotationTranslator.ConvMethodBase qscope env (v.CompiledName, v) |> ignore
                with 
                  | QuotationTranslator.InvalidQuotedTerm e -> 
                          errorR(e)
            
    match v.MemberInfo with 
    | Some memberInfo when not v.IsIncrClassGeneratedMember -> 
        match memberInfo.MemberFlags.MemberKind with 
        | (MemberKind.PropertySet | MemberKind.PropertyGet)  ->
            // These routines raise errors for ill-formed properties
            v |> ReturnTypeOfPropertyVal g |> ignore
            v |> ArgInfosOfPropertyVal g |> ignore

        | _ -> ()
        
    | _ -> ()
        
    let topValInfo  = match bind.Var.ValReprInfo with Some info -> info | _ -> ValReprInfo.emptyValData 

    CheckLambdas isTop v.MemberInfo cenv env v.MustInline topValInfo alwaysCheckNoReraise bindRhs v.Range v.Type context

and CheckBindings cenv env xs = 
    xs |> List.iter (CheckBinding cenv env false PermitByRefExpr.Yes >> ignore)

// Top binds introduce expression, check they are reraise free.
let CheckModuleBinding cenv env (TBind(v,e,_) as bind) =
    let g = cenv.g
    let isExplicitEntryPoint = HasFSharpAttribute g g.attrib_EntryPointAttribute v.Attribs
    if isExplicitEntryPoint then 
        cenv.entryPointGiven <- true
        let isLastCompiland = fst cenv.isLastCompiland
        if not isLastCompiland && cenv.reportErrors  then 
            errorR(Error(FSComp.SR.chkEntryPointUsage(), v.Range)) 

    // Analyze the r.h.s. for the "IsCompiledAsStaticPropertyWithoutField" condition
    if // Mutable values always have fields
       not v.IsMutable && 
       // Literals always have fields
       not (HasFSharpAttribute g g.attrib_LiteralAttribute v.Attribs) && 
       not (HasFSharpAttributeOpt g g.attrib_ThreadStaticAttribute v.Attribs) && 
       not (HasFSharpAttributeOpt g g.attrib_ContextStaticAttribute v.Attribs) && 
       // Having a field makes the binding a static initialization trigger
       IsSimpleSyntacticConstantExpr g e && 
       // Check the thing is actually compiled as a property
       IsCompiledAsStaticProperty g v ||
       (g.compilingFslib && v.Attribs |> List.exists(fun (Attrib(tc,_,_,_,_,_,_)) -> tc.CompiledName = "ValueAsStaticPropertyAttribute"))
     then 
        v.SetIsCompiledAsStaticPropertyWithoutField()

    // Check for value name clashes
    begin
        try 

          // Skip compiler generated values
          if v.IsCompilerGenerated then () else
          // Skip explicit implementations of interface methods
          if ValIsExplicitImpl g v then () else
          
          match v.DeclaringEntity with 
          | ParentNone -> () // this case can happen after error recovery from earlier error
          | Parent _ -> 
            let tcref = v.TopValDeclaringEntity 
            let hasDefaultAugmentation = 
                tcref.IsUnionTycon &&
                match TryFindFSharpAttribute g g.attrib_DefaultAugmentationAttribute tcref.Attribs with
                | Some(Attrib(_,_,[ AttribBoolArg(b) ],_,_,_,_)) -> b
                | _ -> true (* not hiddenRepr *)

            let kind = (if v.IsMember then "member" else "value")
            let check skipValCheck nm = 
                if not skipValCheck && 
                   v.IsModuleBinding && 
                   tcref.ModuleOrNamespaceType.AllValsByLogicalName.ContainsKey(nm) && 
                   not (valEq tcref.ModuleOrNamespaceType.AllValsByLogicalName.[nm] v) then
                    
                    error(Duplicate(kind,v.DisplayName,v.Range))

#if CASES_IN_NESTED_CLASS
                if tcref.IsUnionTycon && nm = "Cases" then 
                    errorR(NameClash(nm,kind,v.DisplayName,v.Range, "generated type","Cases",tcref.Range))
#endif
                if tcref.IsUnionTycon then 
                    match nm with 
                    | "Tag" -> errorR(NameClash(nm,kind,v.DisplayName,v.Range, FSComp.SR.typeInfoGeneratedProperty(),"Tag",tcref.Range))
                    | "Tags" -> errorR(NameClash(nm,kind,v.DisplayName,v.Range, FSComp.SR.typeInfoGeneratedType(),"Tags",tcref.Range))
                    | _ ->
                        if hasDefaultAugmentation then 
                            match tcref.GetUnionCaseByName(nm) with 
                            | Some(uc) -> error(NameClash(nm,kind,v.DisplayName,v.Range, FSComp.SR.typeInfoUnionCase(),uc.DisplayName,uc.Range))
                            | None -> ()

                            let hasNoArgs = 
                                match v.ValReprInfo with 
                                | None -> false 
                                | Some arity -> List.sum arity.AritiesOfArgs - v.NumObjArgs <= 0 && arity.NumTypars = 0

                            //  In unions user cannot define properties that clash with generated ones 
                            if tcref.UnionCasesArray.Length = 1 && hasNoArgs then 
                               let ucase1 = tcref.UnionCasesArray.[0]
                               for f in ucase1.RecdFieldsArray do
                                   if f.Name = nm then error(NameClash(nm,kind,v.DisplayName,v.Range, FSComp.SR.typeInfoGeneratedProperty(),f.Name,ucase1.Range))

                // Default augmentation contains the nasty 'Case<UnionCase>' etc.
                let prefix = "New"
                if nm.StartsWithOrdinal(prefix) then
                    match tcref.GetUnionCaseByName(nm.[prefix.Length ..]) with 
                    | Some(uc) -> error(NameClash(nm,kind,v.DisplayName,v.Range, FSComp.SR.chkUnionCaseCompiledForm(),uc.DisplayName,uc.Range))
                    | None -> ()

                // Default augmentation contains the nasty 'Is<UnionCase>' etc.
                let prefix = "Is"
                if nm.StartsWithOrdinal(prefix) && hasDefaultAugmentation then
                    match tcref.GetUnionCaseByName(nm.[prefix.Length ..]) with 
                    | Some(uc) -> error(NameClash(nm,kind,v.DisplayName,v.Range, FSComp.SR.chkUnionCaseDefaultAugmentation(),uc.DisplayName,uc.Range))
                    | None -> ()

                match tcref.GetFieldByName(nm) with 
                | Some(rf) -> error(NameClash(nm,kind,v.DisplayName,v.Range,"field",rf.Name,rf.Range))
                | None -> ()

            check false v.CoreDisplayName
            check false v.DisplayName
            check false v.CompiledName

            // Check if an F# extension member clashes
            if v.IsExtensionMember then 
                tcref.ModuleOrNamespaceType.AllValsAndMembersByLogicalNameUncached.[v.LogicalName] |> List.iter (fun v2 -> 
                    if v2.IsExtensionMember && not (valEq v v2) && v.CompiledName = v2.CompiledName then
                        let minfo1 =  FSMeth(g, generalizedTyconRef tcref, mkLocalValRef v, Some 0UL)
                        let minfo2 =  FSMeth(g, generalizedTyconRef tcref, mkLocalValRef v2, Some 0UL)
                        if tyconRefEq g v.MemberApparentEntity v2.MemberApparentEntity && 
                           MethInfosEquivByNameAndSig EraseAll true g cenv.amap v.Range minfo1 minfo2 then 
                            errorR(Duplicate(kind,v.DisplayName,v.Range)))



            // Properties get 'get_X', only if there are no args
            // Properties get 'get_X'
            match v.ValReprInfo with 
            | Some arity when arity.NumCurriedArgs = 0 && arity.NumTypars = 0 -> check false ("get_" + v.DisplayName)
            | _ -> ()
            match v.ValReprInfo with 
            | Some arity when v.IsMutable && arity.NumCurriedArgs = 0 && arity.NumTypars = 0 -> check false ("set_" + v.DisplayName)
            | _ -> ()
            match TryChopPropertyName v.DisplayName with 
            | Some res -> check true res 
            | None -> ()
        with e -> errorRecovery e v.Range 
    end

    CheckBinding cenv { env with returnScope = 1 } true PermitByRefExpr.Yes bind |> ignore

let CheckModuleBindings cenv env binds = 
    binds |> List.iter (CheckModuleBinding cenv env)

//--------------------------------------------------------------------------
// check tycons
//--------------------------------------------------------------------------

let CheckRecdField isUnion cenv env (tycon:Tycon) (rfield:RecdField) = 
    let g = cenv.g
    let tcref = mkLocalTyconRef tycon
    let m = rfield.Range
    let fieldTy = stripTyEqns cenv.g rfield.FormalType
    let isHidden = 
        IsHiddenTycon env.sigToImplRemapInfo tycon || 
        IsHiddenTyconRepr env.sigToImplRemapInfo tycon || 
        (not isUnion && IsHiddenRecdField env.sigToImplRemapInfo (tcref.MakeNestedRecdFieldRef rfield))
    let access = AdjustAccess isHidden (fun () -> tycon.CompilationPath) rfield.Accessibility
    CheckTypeForAccess cenv env (fun () -> rfield.Name) access m fieldTy

    if TyconRefHasAttribute g m g.attrib_IsByRefLikeAttribute tcref then 
        // Permit Span fields in IsByRefLike types
        CheckTypePermitSpanLike cenv env m fieldTy
        if cenv.reportErrors then
            CheckForByrefType cenv env fieldTy (fun () -> errorR(Error(FSComp.SR.chkCantStoreByrefValue(), tycon.Range)))
    else
        CheckTypeNoByrefs cenv env m fieldTy
        if cenv.reportErrors then 
            CheckForByrefLikeType cenv env m fieldTy (fun () -> errorR(Error(FSComp.SR.chkCantStoreByrefValue(), tycon.Range)))

    CheckAttribs cenv env rfield.PropertyAttribs
    CheckAttribs cenv env rfield.FieldAttribs

let CheckEntityDefn cenv env (tycon:Entity) =
#if !NO_EXTENSIONTYPING
  if not tycon.IsProvidedGeneratedTycon then
#endif
    let g = cenv.g
    let m = tycon.Range 
    let tcref = mkLocalTyconRef tycon
    let ty = generalizedTyconRef tcref

    let env = { env with reflect = env.reflect || HasFSharpAttribute g g.attrib_ReflectedDefinitionAttribute tycon.Attribs }
    let env = BindTypars g env (tycon.Typars(m))

    CheckAttribs cenv env tycon.Attribs

    match tycon.TypeAbbrev with
    | Some abbrev -> WarnOnWrongTypeForAccess cenv env (fun () -> tycon.CompiledName) tycon.Accessibility tycon.Range abbrev
    | _ -> ()

    if cenv.reportErrors then

      if not tycon.IsTypeAbbrev then

        let allVirtualMethsInParent = 
            match GetSuperTypeOfType g cenv.amap m ty with 
            | Some super -> 
                GetIntrinsicMethInfosOfType cenv.infoReader (None,AccessibleFromSomewhere,AllowMultiIntfInstantiations.Yes)  IgnoreOverrides m super
                |> List.filter (fun minfo -> minfo.IsVirtual)
            | None -> []

        let namesOfMethodsThatMayDifferOnlyInReturnType = ["op_Explicit";"op_Implicit"] (* hardwired *)
        let methodUniquenessIncludesReturnType (minfo:MethInfo) = List.contains minfo.LogicalName namesOfMethodsThatMayDifferOnlyInReturnType
        let MethInfosEquivWrtUniqueness eraseFlag m minfo minfo2 =
            if methodUniquenessIncludesReturnType minfo
            then MethInfosEquivByNameAndSig        eraseFlag true g cenv.amap m minfo minfo2
            else MethInfosEquivByNameAndPartialSig eraseFlag true g cenv.amap m minfo minfo2 (* partial ignores return type *)

        let immediateMeths = 
            [ for v in tycon.AllGeneratedValues do yield FSMeth (g,ty,v,None)
              yield! GetImmediateIntrinsicMethInfosOfType (None,AccessibleFromSomewhere) g cenv.amap m ty ]

        let immediateProps = GetImmediateIntrinsicPropInfosOfType (None,AccessibleFromSomewhere) g cenv.amap m ty

        let getHash (hash:Dictionary<string,_>) nm =
            match hash.TryGetValue(nm) with
            | true, h -> h
            | _ -> []
        
        // precompute methods grouped by MethInfo.LogicalName
        let hashOfImmediateMeths = 
                let h = new Dictionary<string, _>()
                for minfo in immediateMeths do
                    match h.TryGetValue minfo.LogicalName with
                    | true, methods -> 
                        h.[minfo.LogicalName] <- minfo::methods
                    | false, _ -> 
                        h.[minfo.LogicalName] <- [minfo]
                h
        let getOtherMethods (minfo : MethInfo) =                         
            [
                //we have added all methods to the dictionary on the previous step
                let methods = hashOfImmediateMeths.[minfo.LogicalName]
                for m in methods do
                    // use referential identity to filter out 'minfo' method
                    if not(System.Object.ReferenceEquals(m, minfo)) then 
                        yield m
            ]

        let hashOfImmediateProps = new Dictionary<string,_>()
        for minfo in immediateMeths do
            let nm = minfo.LogicalName
            let m = (match minfo.ArbitraryValRef with None -> m | Some vref -> vref.DefinitionRange)
            let others = getOtherMethods minfo
            // abstract/default pairs of duplicate methods are OK
            let IsAbstractDefaultPair (x:MethInfo) (y:MethInfo) = 
                x.IsDispatchSlot && y.IsDefiniteFSharpOverride
            let IsAbstractDefaultPair2 (minfo:MethInfo) (minfo2:MethInfo) = 
                IsAbstractDefaultPair minfo minfo2 || IsAbstractDefaultPair minfo2 minfo
            let checkForDup erasureFlag (minfo2: MethInfo) =
                not (IsAbstractDefaultPair2 minfo minfo2)
                && (minfo.IsInstance = minfo2.IsInstance)
                && MethInfosEquivWrtUniqueness erasureFlag m minfo minfo2

            if others |> List.exists (checkForDup EraseAll) then 
                if others |> List.exists (checkForDup EraseNone) then 
                    errorR(Error(FSComp.SR.chkDuplicateMethod(nm, NicePrint.minimalStringOfType cenv.denv ty),m))
                else
                    errorR(Error(FSComp.SR.chkDuplicateMethodWithSuffix(nm, NicePrint.minimalStringOfType cenv.denv ty),m))

            let numCurriedArgSets = minfo.NumArgs.Length

            if numCurriedArgSets > 1 && others |> List.exists (fun minfo2 -> not (IsAbstractDefaultPair2 minfo minfo2)) then 
                errorR(Error(FSComp.SR.chkDuplicateMethodCurried(nm, NicePrint.minimalStringOfType cenv.denv ty),m))

            if numCurriedArgSets > 1 && 
               (minfo.GetParamDatas(cenv.amap, m, minfo.FormalMethodInst) 
                |> List.existsSquared (fun (ParamData(isParamArrayArg, _isInArg, isOutArg, optArgInfo, callerInfo, _, reflArgInfo, ty)) -> 
                    isParamArrayArg || isOutArg || reflArgInfo.AutoQuote || optArgInfo.IsOptional || callerInfo <> NoCallerInfo || isByrefLikeTy g m ty)) then 
                errorR(Error(FSComp.SR.chkCurriedMethodsCantHaveOutParams(), m))

            if numCurriedArgSets = 1 then
                minfo.GetParamDatas(cenv.amap, m, minfo.FormalMethodInst) 
                |> List.iterSquared (fun (ParamData(_, isInArg, _, optArgInfo, callerInfo, _, _, ty)) ->
                    ignore isInArg
                    match (optArgInfo, callerInfo) with
                    | _, NoCallerInfo -> ()
                    | NotOptional, _ -> errorR(Error(FSComp.SR.tcCallerInfoNotOptional(callerInfo.ToString()),m))
                    | CallerSide(_), CallerLineNumber ->
                        if not (typeEquiv g g.int32_ty ty) then
                            errorR(Error(FSComp.SR.tcCallerInfoWrongType(callerInfo.ToString(), "int", NicePrint.minimalStringOfType cenv.denv ty),m))
                    | CalleeSide, CallerLineNumber ->
                        if not ((isOptionTy g ty) && (typeEquiv g g.int32_ty (destOptionTy g ty))) then
                            errorR(Error(FSComp.SR.tcCallerInfoWrongType(callerInfo.ToString(), "int", NicePrint.minimalStringOfType cenv.denv (destOptionTy g ty)),m))
                    | CallerSide(_), CallerFilePath ->
                        if not (typeEquiv g g.string_ty ty) then
                            errorR(Error(FSComp.SR.tcCallerInfoWrongType(callerInfo.ToString(), "string", NicePrint.minimalStringOfType cenv.denv ty),m))
                    | CalleeSide, CallerFilePath ->
                        if not ((isOptionTy g ty) && (typeEquiv g g.string_ty (destOptionTy g ty))) then
                            errorR(Error(FSComp.SR.tcCallerInfoWrongType(callerInfo.ToString(), "string", NicePrint.minimalStringOfType cenv.denv (destOptionTy g ty)),m))
                    | CallerSide(_), CallerMemberName ->
                        if not (typeEquiv g g.string_ty ty) then
                            errorR(Error(FSComp.SR.tcCallerInfoWrongType(callerInfo.ToString(), "string", NicePrint.minimalStringOfType cenv.denv ty),m))
                    | CalleeSide, CallerMemberName ->
                        if not ((isOptionTy g ty) && (typeEquiv g g.string_ty (destOptionTy g ty))) then
                            errorR(Error(FSComp.SR.tcCallerInfoWrongType(callerInfo.ToString(), "string", NicePrint.minimalStringOfType cenv.denv (destOptionTy g ty)),m)))
            
        for pinfo in immediateProps do
            let nm = pinfo.PropertyName
            let m = 
                match pinfo.ArbitraryValRef with 
                | None -> m 
                | Some vref -> vref.DefinitionRange

            if hashOfImmediateMeths.ContainsKey nm then 
                errorR(Error(FSComp.SR.chkPropertySameNameMethod(nm, NicePrint.minimalStringOfType cenv.denv ty),m))

            let others = getHash hashOfImmediateProps nm

            if pinfo.HasGetter && pinfo.HasSetter && pinfo.GetterMethod.IsVirtual <> pinfo.SetterMethod.IsVirtual then 
                errorR(Error(FSComp.SR.chkGetterSetterDoNotMatchAbstract(nm, NicePrint.minimalStringOfType cenv.denv ty),m))

            let checkForDup erasureFlag pinfo2 =                         
                  // abstract/default pairs of duplicate properties are OK
                 let IsAbstractDefaultPair (x:PropInfo) (y:PropInfo) = 
                     x.IsDispatchSlot && y.IsDefiniteFSharpOverride

                 not (IsAbstractDefaultPair pinfo pinfo2 || IsAbstractDefaultPair pinfo2 pinfo)
                 && PropInfosEquivByNameAndPartialSig erasureFlag g cenv.amap m pinfo pinfo2 (* partial ignores return type *)

            if others |> List.exists (checkForDup EraseAll) then
                if others |> List.exists (checkForDup EraseNone) then 
                    errorR(Error(FSComp.SR.chkDuplicateProperty(nm, NicePrint.minimalStringOfType cenv.denv ty) ,m))
                else
                    errorR(Error(FSComp.SR.chkDuplicatePropertyWithSuffix(nm, NicePrint.minimalStringOfType cenv.denv ty) ,m))
            // Check to see if one is an indexer and one is not

            if ( (pinfo.HasGetter && 
                  pinfo.HasSetter && 
                  let setterArgs = pinfo.DropGetter.GetParamTypes(cenv.amap,m)
                  let getterArgs = pinfo.DropSetter.GetParamTypes(cenv.amap,m)
                  setterArgs.Length <> getterArgs.Length)
                || 
                 (let nargs = pinfo.GetParamTypes(cenv.amap,m).Length
                  others |> List.exists (fun pinfo2 -> (isNil(pinfo2.GetParamTypes(cenv.amap,m))) <> (nargs = 0)))) then 
                  
                  errorR(Error(FSComp.SR.chkPropertySameNameIndexer(nm, NicePrint.minimalStringOfType cenv.denv ty),m))

            // Check to see if the signatures of the both getter and the setter imply the same property type

            if pinfo.HasGetter && pinfo.HasSetter && not pinfo.IsIndexer then
                let ty1 = pinfo.DropSetter.GetPropertyType(cenv.amap,m)
                let ty2 = pinfo.DropGetter.GetPropertyType(cenv.amap,m)
                if not (typeEquivAux EraseNone cenv.amap.g ty1 ty2) then
                    errorR(Error(FSComp.SR.chkGetterAndSetterHaveSamePropertyType(pinfo.PropertyName, NicePrint.minimalStringOfType cenv.denv ty1, NicePrint.minimalStringOfType cenv.denv ty2),m))

            hashOfImmediateProps.[nm] <- pinfo::others
            
        if not (isInterfaceTy g ty) then
            let hashOfAllVirtualMethsInParent = new Dictionary<string,_>()
            for minfo in allVirtualMethsInParent do
                let nm = minfo.LogicalName
                let others = getHash hashOfAllVirtualMethsInParent nm
                hashOfAllVirtualMethsInParent.[nm] <- minfo::others
            for minfo in immediateMeths do
                if not minfo.IsDispatchSlot && not minfo.IsVirtual && minfo.IsInstance then
                    let nm = minfo.LogicalName
                    let m = (match minfo.ArbitraryValRef with None -> m | Some vref -> vref.DefinitionRange)
                    let parentMethsOfSameName = getHash hashOfAllVirtualMethsInParent nm 
                    let checkForDup erasureFlag (minfo2:MethInfo) = minfo2.IsDispatchSlot && MethInfosEquivByNameAndSig erasureFlag true g cenv.amap m minfo minfo2
                    match parentMethsOfSameName |> List.tryFind (checkForDup EraseAll) with
                    | None -> ()
                    | Some minfo ->
                        let mtext = NicePrint.stringOfMethInfo cenv.amap m cenv.denv minfo
                        if parentMethsOfSameName |> List.exists (checkForDup EraseNone) then 
                            warning(Error(FSComp.SR.tcNewMemberHidesAbstractMember(mtext),m))
                        else
                            warning(Error(FSComp.SR.tcNewMemberHidesAbstractMemberWithSuffix(mtext),m))
                        

                if minfo.IsDispatchSlot then
                    let nm = minfo.LogicalName
                    let m = (match minfo.ArbitraryValRef with None -> m | Some vref -> vref.DefinitionRange)
                    let parentMethsOfSameName = getHash hashOfAllVirtualMethsInParent nm 
                    let checkForDup erasureFlag minfo2 = MethInfosEquivByNameAndSig erasureFlag true g cenv.amap m minfo minfo2
                    //if minfo.NumArgs.Length > 1 then 
                    //    warning(Error(sprintf "Abstract methods taking curried arguments Duplicate method. The method '%s' has curried arguments but has the same name as another method in this type. Methods with curried arguments may not be overloaded" nm,(match minfo.ArbitraryValRef with None -> m | Some vref -> vref.DefinitionRange)))
                    if parentMethsOfSameName |> List.exists (checkForDup EraseAll) then
                        if parentMethsOfSameName |> List.exists (checkForDup EraseNone) then 
                            errorR(Error(FSComp.SR.chkDuplicateMethodInheritedType(nm),m))
                        else
                            errorR(Error(FSComp.SR.chkDuplicateMethodInheritedTypeWithSuffix(nm),m))

    if TyconRefHasAttribute g m g.attrib_IsByRefLikeAttribute tcref && not tycon.IsStructOrEnumTycon then 
        errorR(Error(FSComp.SR.tcByRefLikeNotStruct(), tycon.Range))

    if TyconRefHasAttribute g m g.attrib_IsReadOnlyAttribute tcref && not tycon.IsStructOrEnumTycon then 
        errorR(Error(FSComp.SR.tcIsReadOnlyNotStruct(), tycon.Range))

    // Considers TFSharpObjectRepr, TRecdRepr and TUnionRepr. 
    // [Review] are all cases covered: TILObjectRepr,TAsmRepr. [Yes - these are FSharp.Core.dll only]
    tycon.AllFieldsArray |> Array.iter (CheckRecdField false cenv env tycon)
    
    // Abstract slots can have byref arguments and returns
    for vref in abstractSlotValsOfTycons [tycon] do 
        match vref.ValReprInfo with 
        | Some topValInfo -> 
            let tps, argtysl, rty, _ = GetTopValTypeInFSharpForm g topValInfo vref.Type m
            let env = BindTypars g env tps
            for argtys in argtysl do 
                for (argty, _) in argtys do 
                     CheckTypePermitAllByrefs cenv env m argty
            CheckTypePermitAllByrefs cenv env m rty
                
        | None -> ()

    // Supported interface may not have byrefs
    tycon.ImmediateInterfaceTypesOfFSharpTycon |> List.iter (CheckTypeNoByrefs cenv env m)   

    superOfTycon g tycon |> CheckTypeNoByrefs cenv env m                             

    if tycon.IsUnionTycon then                             
        tycon.UnionCasesAsList |> List.iter (fun uc ->
            CheckAttribs cenv env uc.Attribs 
            uc.RecdFields |> List.iter (CheckRecdField true cenv env tycon))

    // Access checks
    let access =  AdjustAccess (IsHiddenTycon env.sigToImplRemapInfo tycon) (fun () -> tycon.CompilationPath) tycon.Accessibility
    let visitTye ty = CheckTypeForAccess cenv env (fun () -> tycon.DisplayNameWithStaticParametersAndUnderscoreTypars) access tycon.Range ty    

    abstractSlotValsOfTycons [tycon] |> List.iter (typeOfVal >> visitTye) 

    superOfTycon g tycon |> visitTye

    // We do not have to check access of interface implementations. See FSharp 1.0 5042
    //implements_of_tycon g tycon |> List.iter visitTye
    if tycon.IsFSharpDelegateTycon then 
        match tycon.TypeReprInfo with 
        | TFSharpObjectRepr r ->
            match r.fsobjmodel_kind with 
            | TTyconDelegate ss ->
                //ss.ClassTypars 
                //ss.MethodTypars 
                ss.FormalReturnType |> Option.iter visitTye
                ss.FormalParams |> List.iterSquared (fun (TSlotParam(_,ty,_,_,_,_)) -> visitTye ty)
            | _ -> ()
        | _ -> ()


    let interfaces = 
        AllSuperTypesOfType g cenv.amap tycon.Range AllowMultiIntfInstantiations.Yes ty
            |> List.filter (isInterfaceTy g)
            
    if tycon.IsFSharpInterfaceTycon then 
        List.iter visitTye interfaces // Check inherited interface is as accessible

    if not (isRecdOrStructTyconRefAssumedImmutable g tcref) && isRecdOrStructTyconRefReadOnly g m tcref then
        errorR(Error(FSComp.SR.readOnlyAttributeOnStructWithMutableField(),m))
 
    if cenv.reportErrors then 
        if not tycon.IsTypeAbbrev then 
            let immediateInterfaces = GetImmediateInterfacesOfType SkipUnrefInterfaces.Yes g cenv.amap m ty
            let interfaces = 
              [ for ty in immediateInterfaces do
                    yield! AllSuperTypesOfType g cenv.amap m AllowMultiIntfInstantiations.Yes ty  ]
            CheckMultipleInterfaceInstantiations cenv interfaces m
        
        // Check struct fields. We check these late because we have to have first checked that the structs are
        // free of cycles
        if tycon.IsStructOrEnumTycon then 
            for f in tycon.AllInstanceFieldsAsList do
                // Check if it's marked unsafe 
                let zeroInitUnsafe = TryFindFSharpBoolAttribute g g.attrib_DefaultValueAttribute f.FieldAttribs
                if zeroInitUnsafe = Some(true) then
                   if not (TypeHasDefaultValue g m ty) then 
                       errorR(Error(FSComp.SR.chkValueWithDefaultValueMustHaveDefaultValue(), m))

        // Check type abbreviations
        match tycon.TypeAbbrev with                          
         | None     -> ()
         | Some ty -> 
             // Library-defined outref<'T> and inref<'T> contain byrefs on the r.h.s.
             if not g.compilingFslib then 
                 CheckForByrefType cenv env ty (fun () -> errorR(Error(FSComp.SR.chkNoByrefInTypeAbbrev(), tycon.Range)))

let CheckEntityDefns cenv env tycons = 
    tycons |> List.iter (CheckEntityDefn cenv env) 

//--------------------------------------------------------------------------
// check modules
//--------------------------------------------------------------------------

let rec CheckModuleExpr cenv env x = 
    match x with  
    | ModuleOrNamespaceExprWithSig(mty, def, _) -> 
       let (rpi,mhi) = ComputeRemappingFromImplementationToSignature cenv.g def mty
       let env = { env with sigToImplRemapInfo = (mkRepackageRemapping rpi,mhi) :: env.sigToImplRemapInfo }
       CheckDefnInModule cenv env def
    
and CheckDefnsInModule cenv env x = 
    x |> List.iter (CheckDefnInModule cenv env)

and CheckNothingAfterEntryPoint cenv m =
    if cenv.entryPointGiven && cenv.reportErrors then 
        errorR(Error(FSComp.SR.chkEntryPointUsage(), m)) 

and CheckDefnInModule cenv env x = 
    match x with 
    | TMDefRec(isRec,tycons,mspecs,m) -> 
        CheckNothingAfterEntryPoint cenv m
        if isRec then BindVals cenv env (allValsOfModDef x |> Seq.toList)
        CheckEntityDefns cenv env tycons
        List.iter (CheckModuleSpec cenv env) mspecs
    | TMDefLet(bind,m)  -> 
        CheckNothingAfterEntryPoint cenv m
        CheckModuleBinding cenv env bind 
        BindVal cenv env bind.Var
    | TMDefDo(e,m)  -> 
        CheckNothingAfterEntryPoint cenv m
        CheckNoReraise cenv None e
        CheckExprNoByrefs cenv env e
    | TMAbstract(def)  -> CheckModuleExpr cenv env def
    | TMDefs(defs) -> CheckDefnsInModule cenv env defs 

and CheckModuleSpec cenv env x =
    match x with 
    | ModuleOrNamespaceBinding.Binding bind ->
        BindVals cenv env (valsOfBinds [bind])
        CheckModuleBinding cenv env bind
    | ModuleOrNamespaceBinding.Module (mspec, rhs) ->
        CheckEntityDefn cenv env mspec
        let env = { env with reflect = env.reflect || HasFSharpAttribute cenv.g cenv.g.attrib_ReflectedDefinitionAttribute mspec.Attribs }
        CheckDefnInModule cenv env rhs 

let CheckTopImpl (g,amap,reportErrors,infoReader,internalsVisibleToPaths,viewCcu,denv ,mexpr,extraAttribs,(isLastCompiland:bool*bool),isInternalTestSpanStackReferring) =
    let cenv = 
        { g =g  
          reportErrors=reportErrors 
          boundVals= new Dictionary<_,_>(100, HashIdentity.Structural) 
          limitVals= new Dictionary<_,_>(100, HashIdentity.Structural) 
          potentialUnboundUsesOfVals=Map.empty 
          anonRecdTypes = StampMap.Empty
          usesQuotations=false 
          infoReader=infoReader 
          internalsVisibleToPaths=internalsVisibleToPaths
          amap=amap 
          denv=denv 
          viewCcu= viewCcu
          isLastCompiland=isLastCompiland
          isInternalTestSpanStackReferring = isInternalTestSpanStackReferring
          entryPointGiven=false}
    
    // Certain type equality checks go faster if these TyconRefs are pre-resolved.
    // This is because pre-resolving allows tycon equality to be determined by pointer equality on the entities.
    // See primEntityRefEq.
    g.system_Void_tcref.TryDeref                  |> ignore
    g.byref_tcr.TryDeref                          |> ignore

    let resolve = function Some(t : TyconRef) -> ignore(t.TryDeref) | _ -> ()
    resolve g.system_TypedReference_tcref
    resolve g.system_ArgIterator_tcref
    resolve g.system_RuntimeArgumentHandle_tcref

    let env = 
        { sigToImplRemapInfo=[]
          quote=false
          ctorLimitedZone=false 
          boundTyparNames=[]
          argVals = ValMap.Empty
          boundTypars= TyparMap.Empty
          reflect=false
          external=false 
          returnScope = 0 }

    CheckModuleExpr cenv env mexpr
    CheckAttribs cenv env extraAttribs
    if cenv.usesQuotations && QuotationTranslator.QuotationGenerationScope.ComputeQuotationFormat(g) = QuotationTranslator.QuotationSerializationFormat.FSharp_20_Plus then 
        viewCcu.UsesFSharp20PlusQuotations <- true
    cenv.entryPointGiven, cenv.anonRecdTypes<|MERGE_RESOLUTION|>--- conflicted
+++ resolved
@@ -302,11 +302,7 @@
 // approx walk of type
 //--------------------------------------------------------------------------
 
-<<<<<<< HEAD
-let rec CheckTypeDeep (cenv: cenv) ((visitTyp,visitTyconRefOpt,visitAppTyOpt,visitTraitSolutionOpt, visitTyparOpt) as f) g env typ =
-=======
-let rec CheckTypeDeep ((visitTy,visitTyconRefOpt,visitAppTyOpt,visitTraitSolutionOpt, visitTyarOpt) as f) g env isInner ty =
->>>>>>> 4529c8fd
+let rec CheckTypeDeep (cenv: cenv) ((visitTy,visitTyconRefOpt,visitAppTyOpt,visitTraitSolutionOpt, visitTyparOpt) as f) g env isInner ty =
     // We iterate the _solved_ constraints as well, to pick up any record of trait constraint solutions
     // This means we walk _all_ the constraints _everywhere_ in a type, including
     // those attached to _solved_ type variables. This is used by PostTypeCheckSemanticChecks to detect uses of
@@ -331,13 +327,8 @@
     match ty with
     | TType_forall (tps,body) -> 
         let env = BindTypars g env tps
-<<<<<<< HEAD
-        CheckTypeDeep cenv f g env body           
+        CheckTypeDeep cenv f g env isInner body           
         tps |> List.iter (fun tp -> tp.Constraints |> List.iter (CheckTypeConstraintDeep cenv f g env))
-=======
-        CheckTypeDeep f g env isInner body           
-        tps |> List.iter (fun tp -> tp.Constraints |> List.iter (CheckTypeConstraintDeep f g env))
->>>>>>> 4529c8fd
 
     | TType_measure _          -> ()
     | TType_app (tcref,tinst) -> 
@@ -348,53 +339,32 @@
         match visitAppTyOpt with 
         | Some visitAppTy -> visitAppTy (tcref, tinst)
         | None -> ()
-<<<<<<< HEAD
-    | TType_anon (anonInfo,typs) -> 
+    | TType_anon (anonInfo,tys) -> 
         if not (cenv.anonRecdTypes.ContainsKey anonInfo.Stamp) then 
              cenv.anonRecdTypes <- cenv.anonRecdTypes.Add(anonInfo.Stamp, anonInfo)
-        CheckTypesDeep cenv f g env typs
-
-    | TType_ucase (_,typs)
-    | TType_anon (_,typs) 
-    | TType_tuple (_,typs) -> CheckTypesDeep cenv f g env typs
-    | TType_fun (s,t) -> CheckTypeDeep cenv f g env s; CheckTypeDeep cenv f g env t
-=======
-
-    | TType_ucase (_,tinst) -> CheckTypesDeep f g env tinst
-    | TType_tuple (_,tys) -> CheckTypesDeep f g env tys
-    | TType_fun (s,t) -> CheckTypeDeep f g env true s; CheckTypeDeep f g env true t
->>>>>>> 4529c8fd
+        CheckTypesDeep cenv f g env tys
+
+    | TType_ucase (_,tinst) -> CheckTypesDeep cenv f g env tinst
+    | TType_tuple (_,tys) -> CheckTypesDeep cenv f g env tys
+    | TType_fun (s,t) -> CheckTypeDeep cenv f g env true s; CheckTypeDeep cenv f g env true t
     | TType_var tp -> 
           if not tp.IsSolved then 
-              match visitTyarOpt with 
+              match visitTyparOpt with 
               | None -> ()
               | Some visitTyar -> 
                     visitTyar (env,tp)
 
-<<<<<<< HEAD
-and CheckTypesDeep cenv f g env tys = List.iter (CheckTypeDeep cenv f g env) tys
-=======
-and CheckTypesDeep f g env tys = 
-    tys |> List.iter (CheckTypeDeep f g env true)
->>>>>>> 4529c8fd
+and CheckTypesDeep cenv f g env tys = 
+    tys |> List.iter (CheckTypeDeep cenv f g env true)
 
 and CheckTypeConstraintDeep cenv f g env x =
      match x with 
-<<<<<<< HEAD
-     | TyparConstraint.CoercesTo(ty,_) -> CheckTypeDeep cenv f g env ty
+     | TyparConstraint.CoercesTo(ty,_) -> CheckTypeDeep cenv f g env true ty
      | TyparConstraint.MayResolveMember(traitInfo,_) -> CheckTraitInfoDeep cenv f g env traitInfo
-     | TyparConstraint.DefaultsTo(_,ty,_) -> CheckTypeDeep cenv f g env ty
+     | TyparConstraint.DefaultsTo(_,ty,_) -> CheckTypeDeep cenv f g env true ty
      | TyparConstraint.SimpleChoice(tys,_) -> CheckTypesDeep cenv f g env tys
-     | TyparConstraint.IsEnum(uty,_) -> CheckTypeDeep cenv f g env uty
-     | TyparConstraint.IsDelegate(aty,bty,_) -> CheckTypeDeep cenv f g env aty; CheckTypeDeep cenv f g env bty
-=======
-     | TyparConstraint.CoercesTo(ty,_) -> CheckTypeDeep f g env true ty
-     | TyparConstraint.MayResolveMember(traitInfo,_) -> CheckTraitInfoDeep f g env traitInfo
-     | TyparConstraint.DefaultsTo(_,ty,_) -> CheckTypeDeep f g env true ty
-     | TyparConstraint.SimpleChoice(tys,_) -> CheckTypesDeep f g env tys
-     | TyparConstraint.IsEnum(uty,_) -> CheckTypeDeep f g env true uty
-     | TyparConstraint.IsDelegate(aty,bty,_) -> CheckTypeDeep f g env true aty; CheckTypeDeep f g env true bty
->>>>>>> 4529c8fd
+     | TyparConstraint.IsEnum(uty,_) -> CheckTypeDeep cenv f g env true uty
+     | TyparConstraint.IsDelegate(aty,bty,_) -> CheckTypeDeep cenv f g env true aty; CheckTypeDeep cenv f g env true bty
      | TyparConstraint.SupportsComparison _ 
      | TyparConstraint.SupportsEquality _ 
      | TyparConstraint.SupportsNull _ 
@@ -402,38 +372,22 @@
      | TyparConstraint.IsUnmanaged _
      | TyparConstraint.IsReferenceType _ 
      | TyparConstraint.RequiresDefaultConstructor _ -> ()
-<<<<<<< HEAD
-and CheckTraitInfoDeep cenv ((_,_,_,visitTraitSolutionOpt,_) as f) g env (TTrait(typs,_,_,argtys,rty,soln))  = 
-    CheckTypesDeep cenv f g env typs 
+
+and CheckTraitInfoDeep cenv ((_,_,_,visitTraitSolutionOpt,_) as f) g env (TTrait(tys,_,_,argtys,rty,soln))  = 
+    CheckTypesDeep cenv f g env tys 
     CheckTypesDeep cenv f g env argtys 
-    Option.iter (CheckTypeDeep cenv f g env) rty
-=======
-
-and CheckTraitInfoDeep ((_,_,_,visitTraitSolutionOpt,_) as f) g env (TTrait(tys,_,_,argtys,rty,soln))  = 
-    CheckTypesDeep f g env tys 
-    CheckTypesDeep f g env argtys 
-    Option.iter (CheckTypeDeep f g env true ) rty
->>>>>>> 4529c8fd
+    Option.iter (CheckTypeDeep cenv f g env true ) rty
     match visitTraitSolutionOpt, !soln with 
     | Some visitTraitSolution, Some sln -> visitTraitSolution sln
     | _ -> ()
 
-<<<<<<< HEAD
-//--------------------------------------------------------------------------
-// check for byref types
-//--------------------------------------------------------------------------
-
-let CheckForByrefLikeType cenv env typ check = 
-    CheckTypeDeep cenv (ignore, Some (fun tcref -> if isByrefLikeTyconRef cenv.g tcref then check()),  None, None, None) cenv.g env typ
-=======
 /// Check for byref-like types
 let CheckForByrefLikeType cenv env m ty check = 
-    CheckTypeDeep (ignore, Some (fun _deep tcref -> if isByrefLikeTyconRef cenv.g m tcref then check()),  None, None, None) cenv.g env false ty
->>>>>>> 4529c8fd
+    CheckTypeDeep cenv (ignore, Some (fun _deep tcref -> if isByrefLikeTyconRef cenv.g m tcref then check()),  None, None, None) cenv.g env false ty
 
 /// Check for byref types
 let CheckForByrefType cenv env ty check = 
-    CheckTypeDeep (ignore, Some (fun _deep tcref -> if isByrefTyconRef cenv.g tcref then check()),  None, None, None) cenv.g env false ty
+    CheckTypeDeep cenv (ignore, Some (fun _deep tcref -> if isByrefTyconRef cenv.g tcref then check()),  None, None, None) cenv.g env false ty
 
 /// check captures under lambdas
 ///
@@ -491,7 +445,7 @@
 let CheckTypeForAccess (cenv:cenv) env objName valAcc m ty =
     if cenv.reportErrors then 
 
-        let visitTye ty =         
+        let visitType ty =         
             // We deliberately only check the fully stripped type for accessibility, 
             // because references to private type abbreviations are permitted
             match tryDestAppTy cenv.g ty with 
@@ -502,16 +456,12 @@
                 if isLessAccessible tyconAcc valAcc then
                     errorR(Error(FSComp.SR.chkTypeLessAccessibleThanType(tcref.DisplayName, (objName())), m))
 
-<<<<<<< HEAD
-        CheckTypeDeep cenv (visitType, None, None, None, None) cenv.g env ty
-=======
-        CheckTypeDeep (visitTye, None, None, None, None) cenv.g env false ty
->>>>>>> 4529c8fd
+        CheckTypeDeep cenv (visitType, None, None, None, None) cenv.g env false ty
 
 let WarnOnWrongTypeForAccess (cenv:cenv) env objName valAcc m ty =
     if cenv.reportErrors then 
 
-        let visitTye ty =         
+        let visitType ty =         
             // We deliberately only check the fully stripped type for accessibility, 
             // because references to private type abbreviations are permitted
             match tryDestAppTy cenv.g ty with 
@@ -524,11 +474,7 @@
                     let warningText = errorText + System.Environment.NewLine + FSComp.SR.tcTypeAbbreviationsCheckedAtCompileTime()
                     warning(AttributeChecking.ObsoleteWarning(warningText, m))
 
-<<<<<<< HEAD
-        CheckTypeDeep cenv (visitType, None, None, None, None) cenv.g env ty 
-=======
-        CheckTypeDeep (visitTye, None, None, None, None) cenv.g env false ty 
->>>>>>> 4529c8fd
+        CheckTypeDeep cenv (visitType, None, None, None, None) cenv.g env false ty 
 
 /// Indicates whether a byref or byref-like type is permitted at a particular location
 [<RequireQualifiedAccess>]
@@ -635,17 +581,13 @@
         // check if T contains byref types in case of byref<T>
         let visitAppTy (tcref,tinst) = 
             if isByrefLikeTyconRef cenv.g m tcref then
-                let visitTye ty0 =
+                let visitType ty0 =
                     match tryDestAppTy cenv.g ty0 with
                     | ValueNone -> ()
                     | ValueSome tcref2 ->  
                         if isByrefTyconRef cenv.g tcref2 then 
                             errorR(Error(FSComp.SR.chkNoByrefsOfByrefs(NicePrint.minimalStringOfType cenv.denv ty), m)) 
-<<<<<<< HEAD
                 CheckTypesDeep cenv (visitType, None, None, None, None) cenv.g env tinst
-=======
-                CheckTypesDeep (visitTye, None, None, None, None) cenv.g env tinst
->>>>>>> 4529c8fd
 
         let visitTraitSolution info = 
             match info with 
@@ -656,11 +598,7 @@
                    cenv.potentialUnboundUsesOfVals <- cenv.potentialUnboundUsesOfVals.Add(vref.Stamp,m)
             | _ -> ()
 
-<<<<<<< HEAD
-        CheckTypeDeep cenv (ignore, Some visitTyconRef, Some visitAppTy, Some visitTraitSolution, Some visitTypar) cenv.g env ty
-=======
-        CheckTypeDeep (ignore, Some visitTyconRef, Some visitAppTy, Some visitTraitSolution, Some visitTyar) cenv.g env false ty
->>>>>>> 4529c8fd
+        CheckTypeDeep cenv (ignore, Some visitTyconRef, Some visitAppTy, Some visitTraitSolution, Some visitTyar) cenv.g env false ty
 
 
 /// Check types occurring in TAST (like CheckType) and additionally reject any byrefs.
@@ -2142,14 +2080,14 @@
 
     // Access checks
     let access =  AdjustAccess (IsHiddenTycon env.sigToImplRemapInfo tycon) (fun () -> tycon.CompilationPath) tycon.Accessibility
-    let visitTye ty = CheckTypeForAccess cenv env (fun () -> tycon.DisplayNameWithStaticParametersAndUnderscoreTypars) access tycon.Range ty    
-
-    abstractSlotValsOfTycons [tycon] |> List.iter (typeOfVal >> visitTye) 
-
-    superOfTycon g tycon |> visitTye
+    let visitType ty = CheckTypeForAccess cenv env (fun () -> tycon.DisplayNameWithStaticParametersAndUnderscoreTypars) access tycon.Range ty    
+
+    abstractSlotValsOfTycons [tycon] |> List.iter (typeOfVal >> visitType) 
+
+    superOfTycon g tycon |> visitType
 
     // We do not have to check access of interface implementations. See FSharp 1.0 5042
-    //implements_of_tycon g tycon |> List.iter visitTye
+    //implements_of_tycon g tycon |> List.iter visitType
     if tycon.IsFSharpDelegateTycon then 
         match tycon.TypeReprInfo with 
         | TFSharpObjectRepr r ->
@@ -2157,8 +2095,8 @@
             | TTyconDelegate ss ->
                 //ss.ClassTypars 
                 //ss.MethodTypars 
-                ss.FormalReturnType |> Option.iter visitTye
-                ss.FormalParams |> List.iterSquared (fun (TSlotParam(_,ty,_,_,_,_)) -> visitTye ty)
+                ss.FormalReturnType |> Option.iter visitType
+                ss.FormalParams |> List.iterSquared (fun (TSlotParam(_,ty,_,_,_,_)) -> visitType ty)
             | _ -> ()
         | _ -> ()
 
@@ -2168,7 +2106,7 @@
             |> List.filter (isInterfaceTy g)
             
     if tycon.IsFSharpInterfaceTycon then 
-        List.iter visitTye interfaces // Check inherited interface is as accessible
+        List.iter visitType interfaces // Check inherited interface is as accessible
 
     if not (isRecdOrStructTyconRefAssumedImmutable g tcref) && isRecdOrStructTyconRefReadOnly g m tcref then
         errorR(Error(FSComp.SR.readOnlyAttributeOnStructWithMutableField(),m))
